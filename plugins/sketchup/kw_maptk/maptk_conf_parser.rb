#ckwg +28
# Copyright 2015-2019 by Kitware, Inc. All Rights Reserved. Please refer to
# All rights reserved.
#
# Redistribution and use in source and binary forms, with or without
# modification, are permitted provided that the following conditions are met:
#
#  * Redistributions of source code must retain the above copyright notice,
#    this list of conditions and the following disclaimer.
#
#  * Redistributions in binary form must reproduce the above copyright notice,
#    this list of conditions and the following disclaimer in the documentation
#    and/or other materials provided with the distribution.
#
#  * Neither name of Kitware, Inc. nor the names of any contributors may be used
#    to endorse or promote products derived from this software without specific
#    prior written permission.
#
# THIS SOFTWARE IS PROVIDED BY THE COPYRIGHT HOLDERS AND CONTRIBUTORS ``AS IS''
# AND ANY EXPRESS OR IMPLIED WARRANTIES, INCLUDING, BUT NOT LIMITED TO, THE
# IMPLIED WARRANTIES OF MERCHANTABILITY AND FITNESS FOR A PARTICULAR PURPOSE
# ARE DISCLAIMED. IN NO EVENT SHALL THE AUTHORS OR CONTRIBUTORS BE LIABLE FOR
# ANY DIRECT, INDIRECT, INCIDENTAL, SPECIAL, EXEMPLARY, OR CONSEQUENTIAL
# DAMAGES (INCLUDING, BUT NOT LIMITED TO, PROCUREMENT OF SUBSTITUTE GOODS OR
# SERVICES; LOSS OF USE, DATA, OR PROFITS; OR BUSINESS INTERRUPTION) HOWEVER
# CAUSED AND ON ANY THEORY OF LIABILITY, WHETHER IN CONTRACT, STRICT LIABILITY,
# OR TORT (INCLUDING NEGLIGENCE OR OTHERWISE) ARISING IN ANY WAY OUT OF THE USE
# OF THIS SOFTWARE, EVEN IF ADVISED OF THE POSSIBILITY OF SUCH DAMAGE.

## Author = "jonathan.owens"
## Author = "david.russell"

require 'sketchup.rb'

#SketchUp 8 comes with Ruby 1.8.6, which doesn't support require_relative
require File.join(File.dirname(__FILE__),'read_ply.rb')
require File.join(File.dirname(__FILE__),'read_geojson.rb')
require File.join(File.dirname(__FILE__),'matchphoto_import_plugin.rb')


# These are the keywords that correspond to the relevant values of interest from the
# maptk configuration file and are the only lines we care about in this file.
IMAGE_FOLDER_KW = 'output_frames_dir'
OUTPUT_PLY_FILE_KW = 'output_ply_file'
OUTPUT_KRTD_DIR_KW = 'output_krtd_dir'
GCP_FILE_KW = 'ground_control_points_file'

class MaptkConfImporter < Sketchup::Importer
  def description
    return "TeleSculptor project file (*.conf)"
  end

  def file_extension
    return "conf"
  end

  def id
    return "com.kitware.importers.maptkconfimporter"
  end

  def supports_options?
    return false
  end

  def get_kws_of_interest(fp)
    output_image_dir = ""
    output_ply_file = ""
    output_krtd_dir = ""
    gcp_file = ""

    conf_file = File.new(fp, "r")

    while (line = conf_file.gets)
      key_value = line.split("=")
      key = key_value[0].strip
      value = key_value[1] ? key_value[1].strip : ""

      case key
      when IMAGE_FOLDER_KW
        output_image_dir = value
      when OUTPUT_PLY_FILE_KW
        output_ply_file = value
      when OUTPUT_KRTD_DIR_KW
        output_krtd_dir = value
      when GCP_FILE_KW
        gcp_file = value
      end
    end
    # Check to ensure all of the required keywords were found and show a warning message
    # and return nil if they weren't
    if output_image_dir == ""
      UI.messagebox("Error parsing TeleSculptor conf file: missing #{IMAGE_FOLDER_KW} keyword")
      return nil
    elsif output_ply_file == ""
      UI.messagebox("Error parsing TeleSculptor conf file: missing #{OUTPUT_PLY_FILE_KW} keyword")
      return nil
    elsif output_krtd_dir == ""
      UI.messagebox("Error parsing TeleSculptor conf file: missing #{OUTPUT_KRTD_DIR_KW} keyword")
      return nil
    end

    # if not a valid path, try prepending the directory of the conf file
    if ! File.directory?(output_image_dir)
      output_image_dir = File.join(File.dirname(fp), output_image_dir)
      if ! File.directory?(output_image_dir)
        UI.messagebox("The value of #{IMAGE_FOLDER_KW} is incorrect. #{output_image_dir} is not a valid directory")
        return nil
      end
    end

    # if not a valid directory, try prepending the directory of the conf file
    if ! File.directory?(output_krtd_dir)
      output_krtd_dir = File.join(File.dirname(fp), output_krtd_dir)
      if ! File.directory?(output_krtd_dir)
        UI.messagebox("The value of #{OUTPUT_KRTD_DIR_KW} is incorrect. #{output_krtd_dir} is not a valid directory")
        return nil
      end
    end

    # if not a valid file, try prepending the directory of the conf file
    if ! File.file?(output_ply_file)
      output_ply_file = File.join(File.dirname(fp), output_ply_file)
      if ! File.file?(output_ply_file)
        UI.messagebox("The value of #{OUTPUT_PLY_FILE_KW} is incorrect. #{output_ply_file} is not a valid file.")
        return nil
      end
    end

    # if not a valid file, try prepending the directory of the conf file
    if ! File.file?(gcp_file)
      gcp_file = File.join(File.dirname(fp), gcp_file)
      if ! File.file?(gcp_file)
        UI.messagebox("The value of #{GCP_FILE_KW} is incorrect. #{gcp_file} is not a valid file.")
        return nil
      end
    end

    return output_image_dir, output_ply_file, output_krtd_dir, gcp_file
  end

  def load_file(file_path, status)
    kwds = get_kws_of_interest(file_path)

    if kwds == nil
      # Signals to Sketchup that there was an import error. More info should be shown
      # at the point of discovery of the absence of a required keyword.
      return 1
    end

    output_image_folder = kwds[0]
    output_ply_file = kwds[1]
    output_krtd_dir = kwds[2]
    gcp_file = kwds[3]
    # We delegate the importing of the photos/krtd files to the matchphoto_import_plugin.
    photo_krtd_importer = MatchphotoMaptkImporter.new
    photo_krtd_importer.instantiate(output_krtd_dir)
    status_images = photo_krtd_importer.load_file(output_image_folder, 0)
    # Add the ply importing to the PLYImporter plugin.
    ply_importer = PLYImporter.new
<<<<<<< HEAD
    status_ply = ply_importer.load_file(output_ply_file, 'TeleSculptor Landmarks', true)
    status_gcp = ply_importer.load_file(gcp_file, 'TeleSculptor Ground Control Points', false)
=======
    status_ply = ply_importer.load_file(output_ply_file, 'MAP-Tk Landmarks', true)
    # Add the geojson importing to the GeoJsonImporter plugin.
    geojson_importer = GeoJsonImporter.new
    status_gcp = geojson_importer.load_file(gcp_file, 'MAP-Tk Ground Control Points', false)
>>>>>>> 2b9220f8
    return 0
  end

  def get_file
    conf_file = UI.openpanel( "Open TeleSculptor Project File", "", "" )
    if conf_file
      load_file(conf_file, 0)
    end
  end

end

Sketchup.register_importer(MaptkConfImporter.new)<|MERGE_RESOLUTION|>--- conflicted
+++ resolved
@@ -157,15 +157,10 @@
     status_images = photo_krtd_importer.load_file(output_image_folder, 0)
     # Add the ply importing to the PLYImporter plugin.
     ply_importer = PLYImporter.new
-<<<<<<< HEAD
     status_ply = ply_importer.load_file(output_ply_file, 'TeleSculptor Landmarks', true)
-    status_gcp = ply_importer.load_file(gcp_file, 'TeleSculptor Ground Control Points', false)
-=======
-    status_ply = ply_importer.load_file(output_ply_file, 'MAP-Tk Landmarks', true)
     # Add the geojson importing to the GeoJsonImporter plugin.
     geojson_importer = GeoJsonImporter.new
-    status_gcp = geojson_importer.load_file(gcp_file, 'MAP-Tk Ground Control Points', false)
->>>>>>> 2b9220f8
+    status_gcp = geojson_importer.load_file(gcp_file, 'TeleSculptor Ground Control Points', false)
     return 0
   end
 
