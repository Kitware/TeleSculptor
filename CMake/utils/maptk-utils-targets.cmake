--- conflicted
+++ resolved
@@ -73,69 +73,10 @@
   kwiver_add_plugin( maptk-plugin-${base_lib}
     SOURCES  ${shell_source} ${ARGN}
 
-    # For each library linked to the base library, add the path to the library
-    # to a list of paths to search later during fixup_bundle.
-    get_target_property(deps ${base_lib} LINK_LIBRARIES)
-    foreach( dep ${deps} )
-      if(TARGET "${dep}")
-        list(APPEND PLUGIN_BUNDLE_PATHS $<TARGET_FILE_DIR:${dep}>)
-      elseif(EXISTS "${dep}")
-        get_filename_component(dep_dir "${dep}" DIRECTORY)
-        list(APPEND PLUGIN_BUNDLE_PATHS ${dep_dir})
-      endif()
-    endforeach()
-
     # Not adding link to known base MAPTK library because if the base_lib isn't
     # linking against it, its either doing something really complex or doing
     # something wrong (most likely the wrong).
-<<<<<<< HEAD
     PRIVATE  ${base_lib}
-=======
-    target_link_libraries(maptk-plugin-${base_lib} ${base_lib})
-
-    message(STATUS "CMake Shared Module Suffix: ${CMAKE_SHARED_MODULE_SUFFIX}")
-    set_target_properties(maptk-plugin-${base_lib}
-      PROPERTIES
-        PREFIX        ""
-        SUFFIX        ${CMAKE_SHARED_MODULE_SUFFIX}
-        OUTPUT_NAME   ${base_lib}_plugin
-        INSTALL_RPATH "\$ORIGIN/../../lib:\$ORIGIN/"
-      )
-
-    add_dependencies(all-plugins maptk-plugin-${base_lib})
-
-    # Add to global collection variable
-    set_property(GLOBAL APPEND
-      PROPERTY maptk_plugin_libraries maptk-plugin-${base_lib}
-      )
-    set_property(GLOBAL APPEND
-      PROPERTY maptk_bundle_paths ${PLUGIN_BUNDLE_PATHS})
-
-  else(BUILD_SHARED_LIBS)
-    # Setting plugin lib reference to the give static library for
-    # later linkage
-    set_property(GLOBAL APPEND
-      PROPERTY maptk_plugin_libraries ${base_lib}
-      )
-
-  endif(BUILD_SHARED_LIBS)
-
-endfunction()
-
-#+
-#   maptk_export_targets(file [APPEND])
-#
-# Export all recorded MAPTK targets to the given file in the build tree. If
-# there are no targets recorded, this is a no-op. APPEND may be give to tell
-# us to append to the given file instead of overwriting it.
-#-
-function(maptk_export_targets file)
-  get_property(export_targets GLOBAL PROPERTY maptk_export_targets)
-  export(
-    TARGETS ${export_targets}
-    ${ARGN}
-    FILE "${file}"
->>>>>>> 1acb74b7
     )
 
   # used by plugin shell
@@ -152,9 +93,24 @@
 
   add_dependencies( all-plugins maptk-plugin-${base_lib} )
 
-  # Add to global collection variable
+  # For each library linked to the base library, add the path to the library
+  # to a list of paths to search later during fixup_bundle.
+  get_target_property(deps ${base_lib} LINK_LIBRARIES)
+  foreach( dep ${deps} )
+    if(TARGET "${dep}")
+      list(APPEND PLUGIN_BUNDLE_PATHS $<TARGET_FILE_DIR:${dep}>)
+    elseif(EXISTS "${dep}")
+      get_filename_component(dep_dir "${dep}" DIRECTORY)
+      list(APPEND PLUGIN_BUNDLE_PATHS ${dep_dir})
+    endif()
+  endforeach()
+
+  # Add to global collection variables
   set_property(GLOBAL APPEND
     PROPERTY maptk_plugin_libraries    maptk-plugin-${base_lib}
     )
+  set_property(GLOBAL APPEND
+    PROPERTY maptk_bundle_paths ${PLUGIN_BUNDLE_PATHS}
+    )
 
 endfunction()