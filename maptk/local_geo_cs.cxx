/*ckwg +29
 * Copyright 2013-2017 by Kitware, Inc.
 * All rights reserved.
 *
 * Redistribution and use in source and binary forms, with or without
 * modification, are permitted provided that the following conditions are met:
 *
 *  * Redistributions of source code must retain the above copyright notice,
 *    this list of conditions and the following disclaimer.
 *
 *  * Redistributions in binary form must reproduce the above copyright notice,
 *    this list of conditions and the following disclaimer in the documentation
 *    and/or other materials provided with the distribution.
 *
 *  * Neither name of Kitware, Inc. nor the names of any contributors may be used
 *    to endorse or promote products derived from this software without specific
 *    prior written permission.
 *
 * THIS SOFTWARE IS PROVIDED BY THE COPYRIGHT HOLDERS AND CONTRIBUTORS ``AS IS''
 * AND ANY EXPRESS OR IMPLIED WARRANTIES, INCLUDING, BUT NOT LIMITED TO, THE
 * IMPLIED WARRANTIES OF MERCHANTABILITY AND FITNESS FOR A PARTICULAR PURPOSE
 * ARE DISCLAIMED. IN NO EVENT SHALL THE AUTHORS OR CONTRIBUTORS BE LIABLE FOR
 * ANY DIRECT, INDIRECT, INCIDENTAL, SPECIAL, EXEMPLARY, OR CONSEQUENTIAL
 * DAMAGES (INCLUDING, BUT NOT LIMITED TO, PROCUREMENT OF SUBSTITUTE GOODS OR
 * SERVICES; LOSS OF USE, DATA, OR PROFITS; OR BUSINESS INTERRUPTION) HOWEVER
 * CAUSED AND ON ANY THEORY OF LIABILITY, WHETHER IN CONTRACT, STRICT LIABILITY,
 * OR TORT (INCLUDING NEGLIGENCE OR OTHERWISE) ARISING IN ANY WAY OUT OF THE USE
 * OF THIS SOFTWARE, EVEN IF ADVISED OF THE POSSIBILITY OF SUCH DAMAGE.
 */

/**
 * \file
 * \brief local_geo_cs implementation
 */

#include "local_geo_cs.h"

#include <fstream>
#include <iomanip>

#include <vital/types/geodesy.h>
#include <vital/types/metadata_traits.h>

#define _USE_MATH_DEFINES
#include <math.h>

#if defined M_PIl
#define LOCAL_PI M_PIl
#else
#define LOCAL_PI M_PI
#endif


using namespace kwiver::vital;

namespace kwiver {
namespace maptk {


/// scale factor converting radians to degrees
  static const double rad2deg = static_cast<double>( 180.0 ) / LOCAL_PI;
/// scale factor converting degrees to radians
  static const double deg2rad = static_cast<double>( LOCAL_PI ) / 180.0;


/// Constructor
local_geo_cs
::local_geo_cs()
: geo_origin_(),
  origin_alt_(0.0)
{
}


/// Set the geographic coordinate origin
void
local_geo_cs
::set_origin(const geo_point& origin)
{
  // convert the origin point into WGS84 UTM for the appropriate zone
  vector_2d lon_lat = origin.location( SRID::lat_lon_WGS84 );
  auto zone = utm_ups_zone( lon_lat );
  int crs = (zone.north ? SRID::UTM_WGS84_north : SRID::UTM_WGS84_south) + zone.number;
  geo_origin_ = geo_point(origin.location(crs), crs);
}

#define TO_RADIAN(X) (X)*M_PI/180.0

vital::matrix_3x3d rotation_zyx(double yaw, double pitch, double roll)
{
  vital::matrix_3x3d Rr;
  vital::matrix_3x3d Rp;
  vital::matrix_3x3d Ry;
  // about x
  Rr << 1, 0, 0,
    0, cos(roll), -sin(roll),
    0, sin(roll), cos(roll);

  // about y
  Rp << cos(pitch), 0, sin(pitch),
    0, 1, 0,
    -sin(pitch), 0, cos(pitch);

  // about z
  Ry << cos(yaw), -sin(yaw), 0,
    sin(yaw), cos(yaw), 0,
    0, 0, 1;  // Juda's code ends in 0, 0, -1
  return Ry*Rp*Rr;
}

/// Use the pose data provided by metadata to update camera pose
bool
local_geo_cs
::update_camera(vital::metadata const& md,
                vital::simple_camera_perspective& cam,
                vital::rotation_d const& rot_offset) const
{
  bool rotation_set = false;
  bool translation_set = false;

  bool has_platform_yaw = false;
  bool has_platform_pitch = false;
  bool has_platform_roll = false;
  bool has_sensor_yaw = false;
  bool has_sensor_pitch = false;
  bool has_sensor_roll = false;

  double platform_yaw = 0.0, platform_pitch = 0.0, platform_roll = 0.0;
  if (md.has(vital::VITAL_META_PLATFORM_HEADING_ANGLE))
  {
    md.find(vital::VITAL_META_PLATFORM_HEADING_ANGLE).data(platform_yaw);
    has_platform_yaw = true;
  }
  if (md.has(vital::VITAL_META_PLATFORM_PITCH_ANGLE))
  {
    md.find(vital::VITAL_META_PLATFORM_PITCH_ANGLE).data(platform_pitch);
    has_platform_pitch = true;
  }
  if (md.has(vital::VITAL_META_PLATFORM_ROLL_ANGLE))
  {
    md.find(vital::VITAL_META_PLATFORM_ROLL_ANGLE).data(platform_roll);
    has_platform_roll = true;
  }
  double sensor_yaw = 0.0, sensor_pitch = 0.0, sensor_roll = 0.0;
  if (md.has(vital::VITAL_META_SENSOR_REL_AZ_ANGLE))
  {
    md.find(vital::VITAL_META_SENSOR_REL_AZ_ANGLE).data(sensor_yaw);
    has_sensor_yaw = true;
  }
  if (md.has(vital::VITAL_META_SENSOR_REL_EL_ANGLE))
  {
    md.find(vital::VITAL_META_SENSOR_REL_EL_ANGLE).data(sensor_pitch);
    has_sensor_pitch = true;
  }
  if (md.has(vital::VITAL_META_SENSOR_REL_ROLL_ANGLE))
  {
    md.find(vital::VITAL_META_SENSOR_REL_ROLL_ANGLE).data(sensor_roll);
    has_sensor_roll = true;
  }


  if ( has_platform_roll && has_platform_pitch && has_platform_roll &&
       has_sensor_yaw && has_sensor_pitch &&  // Sensor roll is ignored here on purpose.
                                              // It is fixed on some platforms to zero.
      !(std::isnan(platform_yaw) || std::isnan(platform_pitch) || std::isnan(platform_roll) ||
        std::isnan(sensor_yaw) || std::isnan(sensor_pitch) || std::isnan(sensor_roll)))
  {
    //only set the camera's rotation if all metadata angles are present

    vital::matrix_3x3d R;
    // rotation from east north up to platform
    // platform has x out nose, y out left wing, z up
    vital::matrix_3x3d Rp = rotation_zyx(TO_RADIAN(-platform_yaw+90.0),
      TO_RADIAN(-platform_pitch),
      TO_RADIAN(platform_roll));

    // rotation from platform to gimbal
    // gimbal x is camera viewing direction
    // gimbal y is left in image (-x in standard computer vision image coordinates)
    vital::matrix_3x3d Rs = rotation_zyx(TO_RADIAN(-sensor_yaw),
      TO_RADIAN(-sensor_pitch),
      TO_RADIAN(sensor_roll));

    // rotation from gimbal frame to camera frame
    // camera frame has x right in image, y down, z along optical axis
    vital::matrix_3x3d R_c;
    R_c << 0, -1,  0,
           0,  0, -1,
           1,  0,  0;

    R = R_c*Rs.transpose()*Rp.transpose();

    cam.set_rotation(kwiver::vital::rotation_d(R));

    rotation_set = true;
  }

  if( md.has( vital::VITAL_META_SENSOR_LOCATION) &&
      md.has( vital::VITAL_META_SENSOR_ALTITUDE) )
  {
    double alt = md.find( vital::VITAL_META_SENSOR_ALTITUDE ).as_double();
    vital::geo_point gloc;
    md.find( vital::VITAL_META_SENSOR_LOCATION ).data( gloc );

    // get the location in the same UTM zone as the origin
    vector_2d loc = gloc.location(geo_origin_.crs());
    loc -= geo_origin_.location();
    cam.set_center(vector_3d(loc.x(), loc.y(), alt - origin_alt_));
    translation_set = true;
  }
  return rotation_set || translation_set;
}


/// Use the camera pose to update the metadata structure
void
local_geo_cs
::update_metadata(vital::simple_camera_perspective const& cam,
                  vital::metadata& md) const
{
  if (md.has(vital::VITAL_META_PLATFORM_HEADING_ANGLE) &&
      md.has(vital::VITAL_META_PLATFORM_PITCH_ANGLE) &&
      md.has(vital::VITAL_META_PLATFORM_ROLL_ANGLE) &&
      md.has(vital::VITAL_META_SENSOR_REL_AZ_ANGLE) &&
      md.has(vital::VITAL_META_SENSOR_REL_EL_ANGLE))
  {  //we have a complete metadata rotation.  Note that sensor roll is ignored here on purpose.
    double yaw, pitch, roll;
    cam.rotation().get_yaw_pitch_roll(yaw, pitch, roll);
    yaw *= rad2deg;
    pitch *= rad2deg;
    roll *= rad2deg;
    md.add(NEW_METADATA_ITEM(VITAL_META_SENSOR_YAW_ANGLE, yaw));
    md.add(NEW_METADATA_ITEM(VITAL_META_SENSOR_PITCH_ANGLE, pitch));
    md.add(NEW_METADATA_ITEM(VITAL_META_SENSOR_ROLL_ANGLE, roll));
  }

  if (md.has(vital::VITAL_META_SENSOR_LOCATION) &&
      md.has(vital::VITAL_META_SENSOR_ALTITUDE))
  {
    // we have a complete position from metadata.
    vital::vector_3d c = cam.get_center();
    vital::geo_point gc(vector_2d(c.x(), c.y()) + geo_origin_.location(),
      geo_origin_.crs());

    md.add(NEW_METADATA_ITEM(VITAL_META_SENSOR_LOCATION, gc));
    md.add(NEW_METADATA_ITEM(VITAL_META_SENSOR_ALTITUDE, c.z()));
  }
}


/// Read a local_geo_cs from a text file
void
read_local_geo_cs_from_file(local_geo_cs& lgcs,
                            vital::path_t const& file_path)
{
  std::ifstream ifs(file_path);
  double lat, lon, alt;
  ifs >> lat >> lon >> alt;
  lgcs.set_origin( geo_point( vector_2d(lon, lat), SRID::lat_lon_WGS84) );
  lgcs.set_origin_altitude( alt );
}


/// Write a local_geo_cs to a text file
void
write_local_geo_cs_to_file(local_geo_cs const& lgcs,
                           vital::path_t const& file_path)
{
  // write out the origin of the local coordinate system
  auto lon_lat = lgcs.origin().location( SRID::lat_lon_WGS84 );
  std::ofstream ofs(file_path);
  if (ofs)
  {
    ofs << std::setprecision(12) << lon_lat[1] << " " << lon_lat[0]
        << " " << lgcs.origin_altitude();
  }
}

bool set_intrinsics_from_metadata(simple_camera &cam, std::map<vital::frame_id_t,
  vital::metadata_sptr> const& md_map, vital::image_container_sptr const& im)
{
  auto intrin = std::dynamic_pointer_cast<simple_camera_intrinsics>(cam.intrinsics());
  double im_w = double(im->width());
  double im_h = double(im->height());

  for (auto const &md : md_map)
  {
    bool focal_set = false;
    if (!focal_set && md.second->has(vital::VITAL_META_SLANT_RANGE) && md.second->has(vital::VITAL_META_TARGET_WIDTH))
    {
      double slant_range, target_width;
      md.second->find(vital::VITAL_META_SLANT_RANGE).data(slant_range);
      md.second->find(vital::VITAL_META_TARGET_WIDTH).data(target_width);
      double f = im_w*(slant_range / target_width);
      intrin->set_focal_length(f);
      focal_set = true;
    }

    if (!focal_set && md.second->has(vital::VITAL_META_SENSOR_HORIZONTAL_FOV))
    {
      double hfov;
      md.second->find(vital::VITAL_META_SENSOR_HORIZONTAL_FOV).data(hfov);
      double f = (im_w / 2) / tan(0.5*hfov*deg2rad);

      intrin->set_focal_length(f);
      focal_set = true;
    }
    if (focal_set)
    {
      vital::vector_2d pp(0.5*im_w, 0.5*im_h);
      intrin->set_principal_point(pp);
      intrin->set_aspect_ratio(1.0);
      intrin->set_skew(0.0);
      cam.set_intrinsics(intrin);
      return true;
    }
  }

  return false;
}

/// Use a sequence of metadata objects to initialize a sequence of cameras
std::map<vital::frame_id_t, vital::camera_sptr>
initialize_cameras_with_metadata(std::map<vital::frame_id_t,
<<<<<<< HEAD
                                 vital::metadata_sptr> const& md_map,
                                 vital::simple_camera const& base_camera,
=======
                                          vital::metadata_sptr> const& md_map,
                                 vital::simple_camera_perspective const& base_camera,
>>>>>>> 194cadf1
                                 local_geo_cs& lgcs,
                                 vital::rotation_d const& rot_offset)
{
  std::map<frame_id_t, camera_sptr> cam_map;
  vital::vector_3d mean(0,0,0);
  simple_camera_perspective active_cam(base_camera);

  bool update_local_origin = false;
  if( lgcs.origin().is_empty() && !md_map.empty())
  {
    // if a local coordinate system has not been established,
    // use the coordinates of the first camera
    for( auto m : md_map )
    {
      if( m.second && m.second->has(vital::VITAL_META_SENSOR_LOCATION) )
      {
        vital::geo_point gloc;
        m.second->find(vital::VITAL_META_SENSOR_LOCATION).data(gloc);

        lgcs.set_origin(gloc);
        lgcs.set_origin_altitude(0.0);
        update_local_origin = true;
        break;
      }
    }
  }
  for(auto const& p : md_map)
  {
    auto md = p.second;
    if( !md )
    {
      continue;
    }
<<<<<<< HEAD
    if ( lgcs.update_camera(*md, active_cam, rot_offset) )
    {
      mean += active_cam.center();
      cam_map[p.first] = camera_sptr(new simple_camera(active_cam));
    }
=======
    lgcs.update_camera(*md, active_cam, rot_offset);
    mean += active_cam.center();
    cam_map[p.first] = camera_sptr(new simple_camera_perspective(active_cam));
>>>>>>> 194cadf1
  }

  if( update_local_origin )
  {
    mean /= static_cast<double>(cam_map.size());
    // only use the mean easting and northing
    mean[2] = 0.0;

    // shift the UTM origin to the mean of the cameras easting and northing
    vector_2d mean_xy( mean.x(), mean.y() );
    lgcs.set_origin( geo_point( lgcs.origin().location() + mean_xy, lgcs.origin().crs() ) );

    // shift all cameras to the new coordinate system.
    typedef std::map<frame_id_t, camera_sptr>::value_type cam_map_val_t;
    for(cam_map_val_t const &p : cam_map)
    {
      simple_camera_perspective* cam = dynamic_cast<simple_camera_perspective*>(p.second.get());
      cam->set_center(cam->get_center() - mean);
    }
  }

  return cam_map;
}


/// Update a sequence of metadata from a sequence of cameras and local_geo_cs
void
update_metadata_from_cameras(std::map<frame_id_t, camera_sptr> const& cam_map,
                             local_geo_cs const& lgcs,
                             std::map<frame_id_t, vital::metadata_sptr>& md_map)
{
  if( lgcs.origin().is_empty() )
  {
    // TODO throw an exception here?
    vital::logger_handle_t
      logger( vital::get_logger( "update_metadata_from_cameras" ) );
    LOG_WARN( logger, "local geo coordinates do not have an origin");
    return;
  }

  typedef std::map<frame_id_t, camera_sptr>::value_type cam_map_val_t;
  for(cam_map_val_t const &p : cam_map)
  {
    auto active_md = md_map[p.first];
    if( !active_md )
    {
      md_map[p.first] = active_md = std::make_shared<vital::metadata>();
    }
    auto cam = dynamic_cast<vital::simple_camera_perspective*>(p.second.get());
    if( active_md && cam )
    {
      lgcs.update_metadata(*cam, *active_md);
    }
  }
}


} // end namespace maptk
} // end namespace kwiver<|MERGE_RESOLUTION|>--- conflicted
+++ resolved
@@ -1,5 +1,5 @@
 /*ckwg +29
- * Copyright 2013-2017 by Kitware, Inc.
+ * Copyright 2013-2018 by Kitware, Inc.
  * All rights reserved.
  *
  * Redistribution and use in source and binary forms, with or without
@@ -276,7 +276,7 @@
   }
 }
 
-bool set_intrinsics_from_metadata(simple_camera &cam, std::map<vital::frame_id_t,
+bool set_intrinsics_from_metadata(simple_camera_perspective &cam, std::map<vital::frame_id_t,
   vital::metadata_sptr> const& md_map, vital::image_container_sptr const& im)
 {
   auto intrin = std::dynamic_pointer_cast<simple_camera_intrinsics>(cam.intrinsics());
@@ -322,13 +322,8 @@
 /// Use a sequence of metadata objects to initialize a sequence of cameras
 std::map<vital::frame_id_t, vital::camera_sptr>
 initialize_cameras_with_metadata(std::map<vital::frame_id_t,
-<<<<<<< HEAD
                                  vital::metadata_sptr> const& md_map,
-                                 vital::simple_camera const& base_camera,
-=======
-                                          vital::metadata_sptr> const& md_map,
                                  vital::simple_camera_perspective const& base_camera,
->>>>>>> 194cadf1
                                  local_geo_cs& lgcs,
                                  vital::rotation_d const& rot_offset)
 {
@@ -362,17 +357,11 @@
     {
       continue;
     }
-<<<<<<< HEAD
     if ( lgcs.update_camera(*md, active_cam, rot_offset) )
     {
       mean += active_cam.center();
-      cam_map[p.first] = camera_sptr(new simple_camera(active_cam));
-    }
-=======
-    lgcs.update_camera(*md, active_cam, rot_offset);
-    mean += active_cam.center();
-    cam_map[p.first] = camera_sptr(new simple_camera_perspective(active_cam));
->>>>>>> 194cadf1
+      cam_map[p.first] = camera_sptr(new simple_camera_perspective(active_cam));
+    }
   }
 
   if( update_local_origin )
