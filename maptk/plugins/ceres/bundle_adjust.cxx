--- conflicted
+++ resolved
@@ -483,7 +483,6 @@
     camera_intrinsics_sptr K = c.second->intrinsics();
     camera_params[c.first] = params;
 
-<<<<<<< HEAD
     // add a new set of intrisic parameter if one of the following:
     // - we are forcing unique intrinsics for each camera
     // - we are forcing common intrinsics and this is the first frame
@@ -502,7 +501,10 @@
       // copy the intersection of parameters provided in K
       // and those that are supported by the requested model type
       unsigned int num_dp = std::min(ndp, static_cast<unsigned int>(d.size()));
-      std::copy(d.begin(), d.begin()+num_dp, &intrinsic_params[5]);
+      if( num_dp > 0 )
+      {
+        std::copy(d.begin(), d.begin()+num_dp, &intrinsic_params[5]);
+      }
       // update the maps with the index of this new parameter vector
       camera_intr_map[K] = camera_intr_params.size();
       frame_to_intr_map[c.first] = camera_intr_params.size();
@@ -518,20 +520,6 @@
     {
       // map to a previously seen parameter vector
       frame_to_intr_map[c.first] = camera_intr_map[K];
-=======
-    intrinsic_params[0] = K.focal_length();
-    intrinsic_params[1] = K.principal_point().x();
-    intrinsic_params[2] = K.principal_point().y();
-    intrinsic_params[3] = K.aspect_ratio();
-    intrinsic_params[4] = K.skew();
-    const Eigen::VectorXd& d = K.dist_coeffs();
-    // copy the intersection of parameters provided in K
-    // and those that are supported by the requested model type
-    unsigned int num_dp = std::min(ndp, static_cast<unsigned int>(d.size()));
-    if( num_dp > 0 )
-    {
-      std::copy(d.data(), d.data()+num_dp, &intrinsic_params[5]);
->>>>>>> f87db5e9
     }
   }
 
@@ -661,9 +649,12 @@
     K->set_principal_point(pp);
     K->set_aspect_ratio(cip[3]);
     K->set_skew(cip[4]);
-    Eigen::VectorXd dc(ndp);
-    std::copy(&cip[5], &cip[5]+ndp, dc.data());
-    K->set_dist_coeffs(dc);
+    if( ndp > 0 )
+    {
+      Eigen::VectorXd dc(ndp);
+      std::copy(&cip[5], &cip[5]+ndp, dc.data());
+      K->set_dist_coeffs(dc);
+    }
     updated_intr.push_back(camera_intrinsics_sptr(K));
   }
 
@@ -673,26 +664,10 @@
     vector_3d center = Eigen::Map<const vector_3d>(&cp.second[3]);
     rotation_d rot(vector_3d(Eigen::Map<const vector_3d>(&cp.second[0])));
 
-<<<<<<< HEAD
     // look-up updated intrinsics
     unsigned int intr_idx = frame_to_intr_map[cp.first];
     camera_intrinsics_sptr K = updated_intr[intr_idx];
     cams[cp.first] = camera_sptr(new simple_camera(center, rot, K));
-=======
-    camera_intrinsics_d K = cams[cp.first]->intrinsics();
-    K.set_focal_length(intrinsic_params[0]);
-    vector_2d pp((Eigen::Map<const vector_2d>(&intrinsic_params[1])));
-    K.set_principal_point(pp);
-    K.set_aspect_ratio(intrinsic_params[3]);
-    K.set_skew(intrinsic_params[4]);
-    if( ndp > 0 )
-    {
-      Eigen::VectorXd dc(ndp);
-      std::copy(&intrinsic_params[5], &intrinsic_params[5]+ndp, dc.data());
-      K.set_dist_coeffs(dc);
-    }
-    cams[cp.first] = camera_sptr(new camera_d(center, rot, K));
->>>>>>> f87db5e9
   }
 
 
