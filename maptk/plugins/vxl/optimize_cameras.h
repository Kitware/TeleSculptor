/*ckwg +29
 * Copyright 2014-2015 by Kitware, Inc.
 * All rights reserved.
 *
 * Redistribution and use in source and binary forms, with or without
 * modification, are permitted provided that the following conditions are met:
 *
 *  * Redistributions of source code must retain the above copyright notice,
 *    this list of conditions and the following disclaimer.
 *
 *  * Redistributions in binary form must reproduce the above copyright notice,
 *    this list of conditions and the following disclaimer in the documentation
 *    and/or other materials provided with the distribution.
 *
 *  * Neither name of Kitware, Inc. nor the names of any contributors may be used
 *    to endorse or promote products derived from this software without specific
 *    prior written permission.
 *
 * THIS SOFTWARE IS PROVIDED BY THE COPYRIGHT HOLDERS AND CONTRIBUTORS ``AS IS''
 * AND ANY EXPRESS OR IMPLIED WARRANTIES, INCLUDING, BUT NOT LIMITED TO, THE
 * IMPLIED WARRANTIES OF MERCHANTABILITY AND FITNESS FOR A PARTICULAR PURPOSE
 * ARE DISCLAIMED. IN NO EVENT SHALL THE AUTHORS OR CONTRIBUTORS BE LIABLE FOR
 * ANY DIRECT, INDIRECT, INCIDENTAL, SPECIAL, EXEMPLARY, OR CONSEQUENTIAL
 * DAMAGES (INCLUDING, BUT NOT LIMITED TO, PROCUREMENT OF SUBSTITUTE GOODS OR
 * SERVICES; LOSS OF USE, DATA, OR PROFITS; OR BUSINESS INTERRUPTION) HOWEVER
 * CAUSED AND ON ANY THEORY OF LIABILITY, WHETHER IN CONTRACT, STRICT LIABILITY,
 * OR TORT (INCLUDING NEGLIGENCE OR OTHERWISE) ARISING IN ANY WAY OUT OF THE USE
 * OF THIS SOFTWARE, EVEN IF ADVISED OF THE POSSIBILITY OF SUCH DAMAGE.
 */

/**
* \file
* \brief Header defining VXL algorithm implementation of camera optimization.
*/

#ifndef MAPTK_PLUGINS_VXL_OPTIMIZE_CAMERAS_H_
#define MAPTK_PLUGINS_VXL_OPTIMIZE_CAMERAS_H_

#include <string>

#include <vital/algo/algorithm.h>
#include <vital/algo/optimize_cameras.h>
#include <maptk/plugins/vxl/vxl_config.h>


namespace kwiver {
namespace maptk {

namespace vxl
{


class MAPTK_VXL_EXPORT optimize_cameras
  : public vital::algorithm_impl<optimize_cameras, vital::algo::optimize_cameras>
{
public:
  virtual std::string impl_name() const { return "vxl"; }

  /// \cond DoxygenSuppress
  virtual void set_configuration(vital::config_block_sptr /*config*/) { }
  virtual bool check_configuration(vital::config_block_sptr /*config*/) const { return true; }
  /// \endcond

  using algo::optimize_cameras::optimize;

  /// Optimize a single camera given corresponding features and landmarks
  /**
   * This function assumes that 2D features viewed by this camera have
   * already been put into correspondence with 3D landmarks by aligning
   * them into two parallel vectors
   *
   * \param[in,out] camera    The camera to optimize.
   * \param[in]     features  The vector of features observed by \p camera
   *                          to use as constraints.
   * \param[in]     landmarks The vector of landmarks corresponding to
   *                          \p features.
   */
  virtual void
<<<<<<< HEAD
  optimize(vital::camera_map_sptr & cameras,
           vital::track_set_sptr tracks,
           vital::landmark_map_sptr landmarks) const;
=======
  optimize(camera_sptr & camera,
           const std::vector<feature_sptr>& features,
           const std::vector<landmark_sptr>& landmarks) const;
>>>>>>> 497c53d0
};


} // end namespace vxl

} // end namespace maptk
} // end namespace kwiver

#endif // MAPTK_PLUGINS_VXL_OPTIMIZE_CAMERAS_H_<|MERGE_RESOLUTION|>--- conflicted
+++ resolved
@@ -61,7 +61,7 @@
   virtual bool check_configuration(vital::config_block_sptr /*config*/) const { return true; }
   /// \endcond
 
-  using algo::optimize_cameras::optimize;
+  using vital::algo::optimize_cameras::optimize;
 
   /// Optimize a single camera given corresponding features and landmarks
   /**
@@ -76,15 +76,9 @@
    *                          \p features.
    */
   virtual void
-<<<<<<< HEAD
-  optimize(vital::camera_map_sptr & cameras,
-           vital::track_set_sptr tracks,
-           vital::landmark_map_sptr landmarks) const;
-=======
-  optimize(camera_sptr & camera,
-           const std::vector<feature_sptr>& features,
-           const std::vector<landmark_sptr>& landmarks) const;
->>>>>>> 497c53d0
+  optimize(vital::camera_sptr & camera,
+           const std::vector<vital::feature_sptr>& features,
+           const std::vector<vital::landmark_sptr>& landmarks) const;
 };
 
 
