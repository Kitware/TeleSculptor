--- conflicted
+++ resolved
@@ -2,11 +2,8 @@
 
 set( plugin_core_headers
   close_loops_bad_frames_only.h
-<<<<<<< HEAD
   close_loops_exhaustive.h
-=======
   close_loops_keyframe.h
->>>>>>> 33450d20
   close_loops_multi_method.h
   compute_ref_homography_core.h
   convert_image_bypass.h
@@ -31,11 +28,8 @@
 
 set( plugin_core_sources
   close_loops_bad_frames_only.cxx
-<<<<<<< HEAD
   close_loops_exhaustive.cxx
-=======
   close_loops_keyframe.cxx
->>>>>>> 33450d20
   close_loops_multi_method.cxx
   compute_ref_homography_core.cxx
   convert_image_bypass.cxx
