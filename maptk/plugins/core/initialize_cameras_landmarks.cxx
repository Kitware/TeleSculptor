/*ckwg +29
 * Copyright 2014-2015 by Kitware, Inc.
 * All rights reserved.
 *
 * Redistribution and use in source and binary forms, with or without
 * modification, are permitted provided that the following conditions are met:
 *
 *  * Redistributions of source code must retain the above copyright notice,
 *    this list of conditions and the following disclaimer.
 *
 *  * Redistributions in binary form must reproduce the above copyright notice,
 *    this list of conditions and the following disclaimer in the documentation
 *    and/or other materials provided with the distribution.
 *
 *  * Neither name of Kitware, Inc. nor the names of any contributors may be used
 *    to endorse or promote products derived from this software without specific
 *    prior written permission.
 *
 * THIS SOFTWARE IS PROVIDED BY THE COPYRIGHT HOLDERS AND CONTRIBUTORS ``AS IS''
 * AND ANY EXPRESS OR IMPLIED WARRANTIES, INCLUDING, BUT NOT LIMITED TO, THE
 * IMPLIED WARRANTIES OF MERCHANTABILITY AND FITNESS FOR A PARTICULAR PURPOSE
 * ARE DISCLAIMED. IN NO EVENT SHALL THE AUTHORS OR CONTRIBUTORS BE LIABLE FOR
 * ANY DIRECT, INDIRECT, INCIDENTAL, SPECIAL, EXEMPLARY, OR CONSEQUENTIAL
 * DAMAGES (INCLUDING, BUT NOT LIMITED TO, PROCUREMENT OF SUBSTITUTE GOODS OR
 * SERVICES; LOSS OF USE, DATA, OR PROFITS; OR BUSINESS INTERRUPTION) HOWEVER
 * CAUSED AND ON ANY THEORY OF LIABILITY, WHETHER IN CONTRACT, STRICT LIABILITY,
 * OR TORT (INCLUDING NEGLIGENCE OR OTHERWISE) ARISING IN ANY WAY OUT OF THE USE
 * OF THIS SOFTWARE, EVEN IF ADVISED OF THE POSSIBILITY OF SUCH DAMAGE.
 */

/**
 * \file
 * \brief Implementation of core camera and landmark initialization algorithm
 */

#include "initialize_cameras_landmarks.h"

#include <deque>

#include <vital/vital_foreach.h>

#include <vital/exceptions.h>
#include <vital/io/eigen_io.h>

#include <vital/algo/estimate_essential_matrix.h>
#include <vital/algo/triangulate_landmarks.h>
#include <vital/algo/bundle_adjust.h>
#include <vital/algo/optimize_cameras.h>

#include <maptk/plugins/core/triangulate_landmarks.h>
#include <maptk/metrics.h>
#include <maptk/match_matrix.h>
#include <maptk/triangulate.h>
#include <maptk/transform.h>


namespace {
inline bool is_power_of_two(unsigned int x)
{
  return ((x != 0) && ((x & (~x + 1)) == x));
}


/// detect bad tracks
std::set<maptk::track_id_t>
detect_bad_tracks(const maptk::camera_map::map_camera_t& cams,
                  const maptk::landmark_map::map_landmark_t& lms,
                  const std::vector<maptk::track_sptr>& trks,
                  double error_tol = 5.0)
{
  using namespace maptk;
  typedef landmark_map::map_landmark_t lm_map_t;
  std::set<maptk::track_id_t> to_remove;
  BOOST_FOREACH(const lm_map_t::value_type& p, lms)
  {
    landmark_map::map_landmark_t lm_single;
    lm_single.insert(p);
    double rmse = maptk::reprojection_rmse(cams, lm_single, trks);
    if( rmse > error_tol )
    {
      std::cerr << "remove track "<<p.first<<" with rmse "<< rmse <<std::endl;
      to_remove.insert(p.first);
    }
  }
  return to_remove;
}

/// remove landmarks with IDs in the set
void
remove_landmarks(const std::set<maptk::track_id_t>& to_remove,
                 maptk::landmark_map::map_landmark_t& lms)
{
  using namespace maptk;
  BOOST_FOREACH(const track_id_t& tid, to_remove)
  {
    lms.erase(tid);
  }
}


/// remove landmarks with IDs in the set
void
remove_tracks(const std::set<maptk::track_id_t>& to_remove,
              std::vector<maptk::track_sptr>& trks)
{
  using namespace maptk;
  std::vector<maptk::track_sptr> kept_tracks;
  BOOST_FOREACH(const track_sptr& t, trks)
  {
    const track_id_t& tid = t->id();
    if( !to_remove.count(tid) )
    {
      kept_tracks.push_back(t);
    }
  }
  trks.swap(kept_tracks);
}

}

using namespace kwiver::vital;

namespace kwiver {
namespace maptk {

namespace core
{


/// Private implementation class
class initialize_cameras_landmarks::priv
{
public:
  /// Constructor
  priv()
  : verbose(false),
    init_from_last(false),
    retriangulate_all(false),
    base_camera(),
    e_estimator(),
    camera_optimizer(),
    // use the core triangulation as the default, users can change it
    lm_triangulator(new maptk::core::triangulate_landmarks()),
    bundle_adjuster()
  {
  }

  priv(const priv& other)
  : verbose(other.verbose),
    init_from_last(other.init_from_last),
    retriangulate_all(other.retriangulate_all),
    base_camera(other.base_camera),
    e_estimator(!other.e_estimator ? algo::estimate_essential_matrix_sptr()
                                   : other.e_estimator->clone()),
    camera_optimizer(!other.camera_optimizer ? algo::optimize_cameras_sptr()
                                             : other.camera_optimizer->clone()),
    lm_triangulator(!other.lm_triangulator ? algo::triangulate_landmarks_sptr()
                                           : other.lm_triangulator->clone()),
    bundle_adjuster(!other.bundle_adjuster ? algo::bundle_adjust_sptr()
                                           : other.bundle_adjuster->clone())
  {
  }

  /// Construct and initialized camera for \a frame
  camera_sptr init_camera(frame_id_t frame, frame_id_t last_frame,
                          const camera_map::map_camera_t& cams,
                          const std::vector<track_sptr>& trks,
                          const landmark_map::map_landmark_t& lms) const;

  /// Re-triangulate all landmarks for provided tracks
  void retriangulate(landmark_map::map_landmark_t& lms,
                     const camera_map::map_camera_t& cams,
                     const std::vector<track_sptr>& trks,
                     const std::set<landmark_id_t>& new_lm_ids) const;

  /// Estimate the translation scale using a 2d-3d correspondence
  double estimate_t_scale(const vector_3d& KRp,
                          const vector_3d& Kt,
                          const vector_2d& pt2d) const;

  /// Compute a valid left camera from an essential matrix
  /**
   *  There for four valid left camera possibilities for any essential
   *  matrix (assuming the right camera is the identity camera).
   *  This function select the left camera such that a corresponding
   *  pair of points triangulates in front of both cameras.
   */
  vital::simple_camera
  extract_valid_left_camera(const essential_matrix_d& e,
                            const vector_2d& left_pt,
                            const vector_2d& right_pt) const;

  bool verbose;
  bool init_from_last;
  bool retriangulate_all;
  vital::simple_camera base_camera;
  vital::algo::estimate_essential_matrix_sptr e_estimator;
  vital::algo::optimize_cameras_sptr camera_optimizer;
  vital::algo::triangulate_landmarks_sptr lm_triangulator;
  vital::algo::bundle_adjust_sptr bundle_adjuster;
};


/// Construct and initialized camera for \a frame
camera_sptr
initialize_cameras_landmarks::priv
::init_camera(frame_id_t frame, frame_id_t last_frame,
              const camera_map::map_camera_t& cams,
              const std::vector<track_sptr>& trks,
              const landmark_map::map_landmark_t& lms) const
{
  typedef landmark_map::map_landmark_t lm_map_t;
  // extract coresponding image points and landmarks
  std::vector<vector_2d> pts_right, pts_left;
  std::vector<landmark_sptr> pts_lm;
  for(unsigned int i=0; i<trks.size(); ++i)
  {
    pts_right.push_back(trks[i]->find(last_frame)->feat->loc());
    pts_left.push_back(trks[i]->find(frame)->feat->loc());
    lm_map_t::const_iterator li = lms.find(trks[i]->id());
    if( li != lms.end() )
    {
      pts_lm.push_back(li->second);
    }
    else
    {
      pts_lm.push_back(landmark_sptr());
    }
  }

  // compute the essential matrix from the corresponding points
  camera_map::map_camera_t::const_iterator ci = cams.find(last_frame);
  if( ci == cams.end() )
  {
    throw invalid_value("Camera for last frame not provided.");
  }
  camera_sptr prev_cam = ci->second;
  camera_intrinsics_sptr cal_right = prev_cam->intrinsics();
  const camera_intrinsics_sptr cal_left = base_camera.get_intrinsics();
  std::vector<bool> inliers;
  essential_matrix_sptr E_sptr = e_estimator->estimate(pts_right, pts_left,
                                                       cal_right, cal_left,
                                                       inliers, 2.0);
  const essential_matrix_d E(*E_sptr);

  unsigned num_inliers = static_cast<unsigned>(std::count(inliers.begin(),
                                                          inliers.end(), true));
  if( this->verbose )
  {
    std::cout << "E matrix num inliers = " << num_inliers
              << "/" << inliers.size() << std::endl;
  }

  // get the first inlier index
  unsigned int inlier_idx = 0;
  for(; inlier_idx < inliers.size() && !inliers[inlier_idx]; ++inlier_idx);

  // get the first inlier correspondence to
  // disambiguate essential matrix solutions
  vector_2d left_pt = cal_left->unmap(pts_left[inlier_idx]);
  vector_2d right_pt = cal_right->unmap(pts_right[inlier_idx]);

  // compute the corresponding camera rotation and translation (up to scale)
  vital::simple_camera cam = extract_valid_left_camera(E, left_pt, right_pt);
  cam.set_intrinsics(cal_left);

  // compute the scale from existing landmark locations (if available)
  matrix_3x3d prev_R(prev_cam->rotation());
  vector_3d prev_t = prev_cam->translation();
  matrix_3x3d R = matrix_3x3d(cam.get_rotation());
  vector_3d t = cam.translation();
  std::vector<double> scales;
  scales.reserve(num_inliers);
  for(unsigned int i=0; i<inliers.size(); ++i)
  {
    if( !inliers[i] || !pts_lm[i] )
    {
      continue;
    }
    vector_3d pt3d = prev_R * pts_lm[i]->loc() + prev_t;
    const vector_2d& pt2d = cal_left->unmap(pts_left[i]);
    scales.push_back(estimate_t_scale(R*pt3d, t, pt2d));
  }
  // find the median scale
  double median_scale = 1.0;
  if( !scales.empty() )
  {
    size_t n = scales.size() / 2;
    std::nth_element(scales.begin(), scales.begin()+n, scales.end());
    median_scale = scales[n];
  }
  if( this->verbose )
  {
    std::cout << " median scale = "<< median_scale<<std::endl;
    if( !scales.empty() )
    {
      std::sort(scales.begin(), scales.end());
      std::cout << "    min scale = " << scales.front() << '\n'
                << "    max scale = " << scales.back() << std::endl;
    }
  }

  // adjust pose relative to the previous camera
  vector_3d new_t = cam.get_rotation() * prev_cam->translation()
                  + median_scale * cam.translation();
  cam.set_rotation(cam.get_rotation() * prev_cam->rotation());
  cam.set_translation(new_t);

  return cam.clone();
}


/// Re-triangulate all landmarks for provided tracks
void
initialize_cameras_landmarks::priv
::retriangulate(landmark_map::map_landmark_t& lms,
                const camera_map::map_camera_t& cams,
                const std::vector<track_sptr>& trks,
                const std::set<landmark_id_t>& new_lm_ids) const
{
  typedef landmark_map::map_landmark_t lm_map_t;
  lm_map_t init_lms;
  VITAL_FOREACH(const track_sptr& t, trks)
  {
    const track_id_t& tid = t->id();
    if( !this->retriangulate_all &&
        new_lm_ids.find(tid) == new_lm_ids.end() )
    {
      continue;
    }
    lm_map_t::const_iterator li = lms.find(tid);
    if( li == lms.end() )
    {
      landmark_sptr lm(new landmark_d(vector_3d(0,0,0)));
      init_lms[static_cast<landmark_id_t>(tid)] = lm;
    }
    else
    {
      init_lms.insert(*li);
    }
  }

  landmark_map_sptr lm_map(new simple_landmark_map(init_lms));
  camera_map_sptr cam_map(new simple_camera_map(cams));
  track_set_sptr tracks(new simple_track_set(trks));
  this->lm_triangulator->triangulate(cam_map, tracks, lm_map);

<<<<<<< HEAD
  // detect and remove landmarks with large triangulation error
  std::set<track_id_t> to_remove = detect_bad_tracks(cams,
                                                     lm_map->landmarks(),
                                                     trks, 5.0);
  BOOST_FOREACH(const lm_map_t::value_type& p, lm_map->landmarks())
=======
  VITAL_FOREACH(const lm_map_t::value_type& p, lm_map->landmarks())
>>>>>>> e0eaff6e
  {
    lms[p.first] = p.second;
  }
  remove_landmarks(to_remove, lms);
}


/// Estimate the translation scale using a 2d-3d correspondence
double
initialize_cameras_landmarks::priv
::estimate_t_scale(const vector_3d& KRp,
                   const vector_3d& Kt,
                   const vector_2d& pt2d) const
{
  vector_3d a = KRp;
  vector_3d b = Kt;
  a.x() = pt2d.x() * a.z() - a.x();
  b.x() = pt2d.x() * b.z() - b.x();
  a.y() = pt2d.y() * a.z() - a.y();
  b.y() = pt2d.y() * b.z() - b.y();
  double cx = a.x()*b.z() - a.z()*b.x();
  double cy = a.y()*b.z() - a.z()*b.y();
  return (a.x()*cx + a.y()*cy) / -(b.x()*cx + b.y()*cy);
}

/// Compute a valid left camera from an essential matrix
vital::simple_camera
initialize_cameras_landmarks::priv
::extract_valid_left_camera(const essential_matrix_d& e,
                            const vector_2d& left_pt,
                            const vector_2d& right_pt) const
{
  /// construct an identity right camera
  const vector_3d t = e.translation();
  rotation_d R = e.rotation();

  std::vector<vector_2d> pts;
  pts.push_back(right_pt);
  pts.push_back(left_pt);

  std::vector<vital::simple_camera> cams(2);
  const vital::simple_camera& left_camera = cams[1];

  // option 1
  cams[1] = vital::simple_camera(R.inverse()*-t, R);
  vector_3d pt3 = triangulate_inhomog(cams, pts);
  if( pt3.z() > 0.0 && left_camera.depth(pt3) > 0.0 )
  {
    return left_camera;
  }

  // option 2, with negated translation
  cams[1] = vital::simple_camera(R.inverse()*t, R);
  pt3 = triangulate_inhomog(cams, pts);
  if( pt3.z() > 0.0 && left_camera.depth(pt3) > 0.0 )
  {
    return left_camera;
  }

  // option 3, with the twisted pair rotation
  R = e.twisted_rotation();
  cams[1] = vital::simple_camera(R.inverse()*-t, R);
  pt3 = triangulate_inhomog(cams, pts);
  if( pt3.z() > 0.0 && left_camera.depth(pt3) > 0.0 )
  {
    return left_camera;
  }

  // option 4, with negated translation
  cams[1] = vital::simple_camera(R.inverse()*t, R);
  pt3 = triangulate_inhomog(cams, pts);
  if( pt3.z() > 0.0 && left_camera.depth(pt3) > 0.0 )
  {
    return left_camera;
  }
  // should never get here
  return vital::simple_camera();
}


/// Constructor
initialize_cameras_landmarks
::initialize_cameras_landmarks()
: d_(new priv)
{
}


/// Copy Constructor
initialize_cameras_landmarks
::initialize_cameras_landmarks(const initialize_cameras_landmarks& other)
: d_(new priv(*other.d_))
{
}


/// Destructor
initialize_cameras_landmarks
::~initialize_cameras_landmarks()
{
}


/// Get this algorithm's \link vital::config_block configuration block \endlink
vital::config_block_sptr
initialize_cameras_landmarks
::get_configuration() const
{
  // get base config from base class
  vital::config_block_sptr config =
      vital::algo::initialize_cameras_landmarks::get_configuration();

  const camera_intrinsics_sptr K = d_->base_camera.get_intrinsics();

  config->set_value("verbose", d_->verbose,
                    "If true, write status messages to the terminal showing "
                    "debugging information");

  config->set_value("init_from_last", d_->init_from_last,
                    "If true, and a camera optimizer is specified, initialize "
                    "the camera using the closest exiting camera and optimize");

  config->set_value("retriangulate_all", d_->retriangulate_all,
                    "If true, re-triangulate all landmarks observed by a newly "
                    "initialized camera.  Otherwise, only triangulate or "
                    "re-triangulate landmarks that are marked for initialization.");

  config->set_value("base_camera:focal_length", K->focal_length(),
                    "focal length of the base camera model");

  config->set_value("base_camera:principal_point", K->principal_point().transpose(),
                    "The principal point of the base camera model \"x y\".\n"
                    "It is usually safe to assume this is the center of the "
                    "image.");

  config->set_value("base_camera:aspect_ratio", K->aspect_ratio(),
                    "the pixel aspect ratio of the base camera model");

  config->set_value("base_camera:skew", K->skew(),
                    "The skew factor of the base camera model.\n"
                    "This is almost always zero in any real camera.");

  // nested algorithm configurations
  vital::algo::estimate_essential_matrix
      ::get_nested_algo_configuration("essential_mat_estimator",
                                      config, d_->e_estimator);
  vital::algo::optimize_cameras
      ::get_nested_algo_configuration("camera_optimizer",
                                      config, d_->camera_optimizer);
  vital::algo::triangulate_landmarks
      ::get_nested_algo_configuration("lm_triangulator",
                                      config, d_->lm_triangulator);
  vital::algo::bundle_adjust
      ::get_nested_algo_configuration("bundle_adjuster",
                                      config, d_->bundle_adjuster);
  return config;
}


/// Set this algorithm's properties via a config block
void
initialize_cameras_landmarks
::set_configuration(vital::config_block_sptr config)
{
  const camera_intrinsics_sptr K = d_->base_camera.get_intrinsics();

  // Set nested algorithm configurations
  vital::algo::estimate_essential_matrix
      ::set_nested_algo_configuration("essential_mat_estimator",
                                      config, d_->e_estimator);
  vital::algo::optimize_cameras
      ::set_nested_algo_configuration("camera_optimizer",
                                      config, d_->camera_optimizer);
  vital::algo::triangulate_landmarks
      ::set_nested_algo_configuration("lm_triangulator",
                                      config, d_->lm_triangulator);
  vital::algo::bundle_adjust
      ::set_nested_algo_configuration("bundle_adjuster",
                                      config, d_->bundle_adjuster);

  d_->verbose = config->get_value<bool>("verbose",
                                        d_->verbose);

  d_->init_from_last = config->get_value<bool>("init_from_last",
                                               d_->init_from_last);

  d_->retriangulate_all = config->get_value<bool>("retriangulate_all",
                                                  d_->retriangulate_all);

  vital::config_block_sptr bc = config->subblock("base_camera");
  simple_camera_intrinsics K2(bc->get_value<double>("focal_length",
                                                    K->focal_length()),
                              bc->get_value<vector_2d>("principal_point",
                                                       K->principal_point()),
                              bc->get_value<double>("aspect_ratio",
                                                    K->aspect_ratio()),
                              bc->get_value<double>("skew",
                                                    K->skew()));
  d_->base_camera.set_intrinsics(K2.clone());
}


/// Check that the algorithm's currently configuration is valid
bool
initialize_cameras_landmarks
::check_configuration(vital::config_block_sptr config) const
{
  if (config->get_value<std::string>("camera_optimizer", "") != ""
      && !vital::algo::optimize_cameras
              ::check_nested_algo_configuration("camera_optimizer", config))
  {
    return false;
  }
  if (config->get_value<std::string>("bundle_adjuster", "") != ""
      && !vital::algo::bundle_adjust
              ::check_nested_algo_configuration("bundle_adjuster", config))
  {
    return false;
  }
  return vital::algo::estimate_essential_matrix
             ::check_nested_algo_configuration("essential_mat_estimator",
                                               config)
      && vital::algo::triangulate_landmarks
             ::check_nested_algo_configuration("lm_triangulator", config);
}

namespace
{

/// Extract valid cameras and cameras to initialize.
/**
 * If \a cameras is NULL then return empty cam_map and frame_ids unchanged.
 * If not NULL, return frame_ids containing IDs of all NULL cameras and
 * return cam_map containing all valid cameras.
 * \param [in]     cameras the camera map object to extract from
 * \param [in,out] frame_ids the set of all frames (input),
 *                           the set of frame to initialize (output)
 * \param [out]    cam_map the extract map of valid camera
 */
void extract_cameras(const camera_map_sptr& cameras,
                     std::set<frame_id_t>& frame_ids,
                     camera_map::map_camera_t& cam_map)
{
  cam_map.clear();
  if( !cameras )
  {
    return;
  }

  typedef camera_map::map_camera_t map_cam_t;
  map_cam_t all_cams = cameras->cameras();

  // Find the set of all cameras that need to be initialized
  std::set<frame_id_t> new_frames;
  VITAL_FOREACH(const map_cam_t::value_type& p, all_cams)
  {
    if(p.second)
    {
      cam_map.insert(p);
    }
    else if( frame_ids.count(p.first) )
    {
      new_frames.insert(p.first);
    }
  }
  frame_ids = new_frames;
}


/// Extract valid landmarks and landmarks to initialize.
/**
 * If \a landmarks is NULL then return empty lm_map and track_ids unchanged.
 * If not NULL, return track_ids containing IDs of all NULL landmark and
 * return lm_map containing all valid landmarks.
 * \param [in]     landmarks the landmark map object to extract from
 * \param [in,out] track_ids the set of all tracks (input),
 *                           the set of landmarks to initialize (output)
 * \param [out]    lm_map the extract map of valid landmarks
 */
void extract_landmarks(const landmark_map_sptr& landmarks,
                       std::set<track_id_t>& track_ids,
                       landmark_map::map_landmark_t& lm_map)
{
  lm_map.clear();
  if( !landmarks )
  {
    return;
  }

  typedef landmark_map::map_landmark_t map_landmark_t;
  map_landmark_t all_lms = landmarks->landmarks();

  // Find the set of all landmarks that need to be initialized
  std::set<track_id_t> new_landmarks;
  VITAL_FOREACH(const map_landmark_t::value_type& p, all_lms)
  {
    if(p.second)
    {
      lm_map.insert(p);
    }
    else if( track_ids.count(p.first) )
    {
      new_landmarks.insert(p.first);
    }
  }
  track_ids = new_landmarks;
}


/// Find the closest frame number with an existing camera
frame_id_t
find_closest_camera(const frame_id_t& frame,
                    const camera_map::map_camera_t& cams)
{
  typedef vital::camera_map::map_camera_t map_cam_t;
  frame_id_t other_frame = cams.rbegin()->first;
  map_cam_t::const_iterator ci = cams.lower_bound(frame);
  if( ci == cams.end() )
  {
    other_frame = cams.rbegin()->first;
  }
  else
  {
    other_frame = ci->first;
    if (ci != cams.begin() &&
        (other_frame-frame) >= (frame-(--ci)->first))
    {
      other_frame = ci->first;
    }
  }
  return other_frame;
}


/// find the best pair of camera indices to start with
void
find_best_initial_pair(const Eigen::SparseMatrix<unsigned int>& mm,
                       int& i, int& j)
{
  typedef Eigen::Matrix<unsigned int, Eigen::Dynamic, 1> vectorXu;
  const int cols = mm.cols();
  const vectorXu d = mm.diagonal();

  // compute the maximum off-diagonal value
  unsigned int global_max_matches = 0;
  for( int k=0; k<cols; ++k)
  {
    for(Eigen::SparseMatrix<unsigned int>::InnerIterator it(mm, k); it; ++it)
    {
      if(it.row() > k && it.value() > global_max_matches)
      {
        global_max_matches = it.value();
      }
    }
  }
  const unsigned int threshold = std::max(global_max_matches / 2, 20u);

  std::cout <<"global max "<<global_max_matches << std::endl;
  std::cout <<"threshold "<<threshold << std::endl;
  for(int x=1; x<cols; ++x)
  {
    unsigned int max_matches = 0;
    int max_i = 0, max_j = 0;
    for(int y=0; y<cols-x; ++y)
    {
      unsigned int matches = mm.coeff(x+y,y);
      if( matches > max_matches )
      {
        max_matches = matches;
        max_i = y;
        max_j = x+y;
      }
    }
    std::cout << "max matches at "<<x<<" is "<< max_matches << " at "<< max_i << ", "<< max_j<<std::endl;
    if( max_matches < threshold )
    {
      break;
    }
    i = max_i;
    j = max_j;
  }
}


// find the frame in the set \p new_frame_ids that sees the most
// landmarks in \p lms in the track set \p tracks.
frame_id_t
next_best_frame(const track_set_sptr tracks,
                const vital::landmark_map::map_landmark_t& lms,
                const std::set<frame_id_t>& new_frame_ids)
{
  const std::vector<track_sptr> trks = tracks->tracks();
  typedef std::map<frame_id_t, unsigned int> frame_map_t;
  frame_map_t vis_count;
  VITAL_FOREACH(const track_sptr& t, trks)
  {
    if( lms.find(t->id()) != lms.end() )
    {
      const std::set<frame_id_t> t_frames = t->all_frame_ids();
      VITAL_FOREACH(const frame_id_t& fid, t_frames)
      {
        if( new_frame_ids.find(fid) == new_frame_ids.end() )
        {
          continue;
        }
        frame_map_t::iterator fmi = vis_count.find(fid);
        if( fmi == vis_count.end() )
        {
          vis_count.insert(std::pair<frame_id_t, unsigned int>(fid,1));
        }
        else
        {
          ++fmi->second;
        }
      }
    }
  }
  // find the maximum observation
  unsigned int max_count = 0;
  frame_id_t best_frame = 0;
  VITAL_FOREACH(const frame_map_t::value_type& p, vis_count)
  {
    if(p.second > max_count)
    {
      max_count = p.second;
      best_frame = p.first;
    }
  }
  std::cout << "frame "<< best_frame << " sees "<< max_count << " landmarks"<<std::endl;
  return best_frame;
}


} // end anonymous namespace


/// Initialize the camera and landmark parameters given a set of tracks
void
initialize_cameras_landmarks
::initialize(camera_map_sptr& cameras,
             landmark_map_sptr& landmarks,
             track_set_sptr tracks) const
{
  if( !tracks )
  {
    throw invalid_value("Some required input data is NULL.");
  }
  if( !d_->e_estimator )
  {
    throw invalid_value("Essential matrix estimator not initialized.");
  }
  if( !d_->lm_triangulator )
  {
    throw invalid_value("Landmark triangulator not initialized.");
  }
  typedef vital::camera_map::map_camera_t map_cam_t;
  typedef vital::landmark_map::map_landmark_t map_landmark_t;

  // Extract the existing cameras and camera ids to be initialized
  std::set<frame_id_t> frame_ids = tracks->all_frame_ids();
  map_cam_t cams;
  extract_cameras(cameras, frame_ids, cams);
  std::set<frame_id_t> new_frame_ids(frame_ids);

  // Extract the existing landmarks and landmark ids to be initialized
  std::set<track_id_t> track_ids = tracks->all_track_ids();
  map_landmark_t lms;
  extract_landmarks(landmarks, track_ids, lms);
  std::set<landmark_id_t> new_lm_ids(track_ids.begin(), track_ids.end());

  std::vector<track_sptr> trks = tracks->tracks();

  if(new_frame_ids.empty() && new_lm_ids.empty())
  {
    //nothing to initialize
    return;
  }

  // initialize landmarks if there are already at least two cameras
  if(cams.size() > 2 && !new_lm_ids.empty())
  {
    map_landmark_t init_lms;
    VITAL_FOREACH(const landmark_id_t& lmid, new_lm_ids)
    {
      landmark_sptr lm(new landmark_d(vector_3d(0,0,0)));
      init_lms[static_cast<landmark_id_t>(lmid)] = lm;
    }

    landmark_map_sptr lm_map(new simple_landmark_map(init_lms));
    camera_map_sptr cam_map(new simple_camera_map(cams));
    d_->lm_triangulator->triangulate(cam_map, tracks, lm_map);

    VITAL_FOREACH(const map_landmark_t::value_type& p, lm_map->landmarks())
    {
      lms[p.first] = p.second;
    }
  }

  std::vector<frame_id_t> mm_frames(frame_ids.begin(), frame_ids.end());
  Eigen::SparseMatrix<unsigned int> mm = match_matrix(tracks, mm_frames);
  int init_i=0,init_j=0;
  find_best_initial_pair(mm, init_i, init_j);
  std::cout << "using frames "<< mm_frames[init_i] << " and " << mm_frames[init_j] <<std::endl;

  if(cams.empty())
  {
    // first frame, initialize to base camera
    frame_id_t f = mm_frames[init_i];
    new_frame_ids.erase(f);
    cams[f] = d_->base_camera.clone();
  }

  while( !new_frame_ids.empty() )
  {
    frame_id_t f;
    if( cams.size() == 1 )
    {
      f = mm_frames[init_j];
    }
    else
    {
      f = next_best_frame(tracks, lms, new_frame_ids);
    }
    new_frame_ids.erase(f);

    // get the closest frame number with an existing camera
    frame_id_t other_frame = find_closest_camera(f, cams);
    if(d_->verbose)
    {
      std::cout <<"frame "<< f <<" uses reference "<< other_frame <<std::endl;
    }

    // get the subset of tracks that have features on frame f
    track_set_sptr ftracks = tracks->active_tracks(static_cast<int>(f));
    // get the subset of tracks that also  have features on the other frame
    ftracks = ftracks->active_tracks(static_cast<int>(other_frame));

    // find existing landmarks for these tracks
    map_landmark_t flms;
    std::vector<track_sptr> trks = ftracks->tracks();
    VITAL_FOREACH(const track_sptr& t, trks)
    {
      map_landmark_t::const_iterator li = lms.find(t->id());
      if( li != lms.end() )
      {
        flms.insert(*li);
      }
    }

    if( d_->init_from_last && d_->camera_optimizer && flms.size() > 3)
    {
      cams[f] = cams[other_frame]->clone();
    }
    else if( trks.size() > 10 )
    {
      cams[f] = d_->init_camera(f, other_frame, cams, trks, flms);
    }
    else
    {
      break;
    }

    // optionally optimize the new camera
    if( d_->camera_optimizer && flms.size() > 3)
    {
      camera_map::map_camera_t opt_cam_map;
      opt_cam_map[f] = cams[f];
      camera_map_sptr opt_cams(new simple_camera_map(opt_cam_map));
      landmark_map_sptr landmarks(new simple_landmark_map(flms));
      track_set_sptr tracks(new simple_track_set(trks));
      d_->camera_optimizer->optimize(opt_cams, tracks, landmarks);
      cams[f] = opt_cams->cameras()[f];
    }


    // triangulate (or re-triangulate) points seen by the new camera
    d_->retriangulate(lms, cams, trks, new_lm_ids);

    if(d_->verbose)
    {
      camera_map::map_camera_t new_cam_map;
      new_cam_map[f] = cams[f];
      std::vector<double> rpe = maptk::reprojection_errors(new_cam_map, lms, trks);
      std::sort(rpe.begin(), rpe.end());
      std::cerr << "new camera reprojections - median: "<<rpe[rpe.size()/2]
                << " max: " << rpe.back() << std::endl;
    }

    if( d_->bundle_adjuster && cams.size() >= 4 && is_power_of_two(cams.size()) )
    {
      camera_map_sptr ba_cams(new simple_camera_map(cams));
      landmark_map_sptr ba_lms(new simple_landmark_map(lms));
      double init_rmse = maptk::reprojection_rmse(cams, lms, trks);
      std::cerr << "initial reprojection RMSE: " << init_rmse << std::endl;

      d_->bundle_adjuster->optimize(ba_cams, ba_lms, tracks);
      cams = ba_cams->cameras();
      lms = ba_lms->landmarks();

      // detect tracks/landmarks with large error and remove them
      std::set<track_id_t> to_remove = detect_bad_tracks(cams, lms, trks, 5.0);
      remove_landmarks(to_remove, lms);
      std::vector<track_sptr> all_trks = tracks->tracks();
      remove_tracks(to_remove, all_trks);
      tracks = track_set_sptr(new simple_track_set(all_trks));
      double final_rmse = maptk::reprojection_rmse(cams, lms, trks);
      std::cerr << "final reprojection RMSE: " << final_rmse << std::endl;
      std::cout << "updated focal length "<<cams.begin()->second->intrinsics()->focal_length() <<std::endl;
    }

    if(d_->verbose)
    {
      camera_map_sptr ba_cams(new simple_camera_map(cams));
      landmark_map_sptr ba_lms(new simple_landmark_map(lms));
      double curr_rmse = maptk::reprojection_rmse(cams, lms, trks);
      std::cerr << "current reprojection RMSE: " << curr_rmse << std::endl;

      std::cout << "frame "<<f<<" - num landmarks = "<< lms.size() << std::endl;
    }
  }

  // try depth reversal at the end
  if( d_->bundle_adjuster )
  {
    camera_map_sptr ba_cams(new simple_camera_map(cams));
    landmark_map_sptr ba_lms(new simple_landmark_map(lms));
    double init_rmse = maptk::reprojection_rmse(cams, lms, trks);
    std::cerr << "initial reprojection RMSE: " << init_rmse << std::endl;

    d_->bundle_adjuster->optimize(ba_cams, ba_lms, tracks);
    map_cam_t cams1 = ba_cams->cameras();
    map_landmark_t lms1 = ba_lms->landmarks();
    double final_rmse1 = maptk::reprojection_rmse(cams1, lms1, trks);
    std::cerr << "final reprojection RMSE: " << final_rmse1 << std::endl;

    // reverse cameras and optimize again
    camera_map_sptr ba_cams2(new simple_camera_map(cams1));
    landmark_map_sptr ba_lms2(new simple_landmark_map(lms1));
    necker_reverse(ba_cams2, ba_lms2);
    d_->lm_triangulator->triangulate(ba_cams2, tracks, ba_lms2);
    init_rmse = maptk::reprojection_rmse(ba_cams2->cameras(), ba_lms2->landmarks(), trks);
    std::cerr << "flipped initial reprojection RMSE: " << init_rmse << std::endl;
    d_->bundle_adjuster->optimize(ba_cams2, ba_lms2, tracks);
    map_cam_t cams2 = ba_cams2->cameras();
    map_landmark_t lms2 = ba_lms2->landmarks();
    double final_rmse2 = maptk::reprojection_rmse(cams2, lms2, trks);
    std::cerr << "flipped final reprojection RMSE: " << final_rmse2 << std::endl;

    if(final_rmse1 < final_rmse2)
    {
      cams = ba_cams->cameras();
      lms = ba_lms->landmarks();
    }
    else
    {
      cams = ba_cams2->cameras();
      lms = ba_lms2->landmarks();
    }
  }

  std::set<track_id_t> to_remove = detect_bad_tracks(cams, lms, trks, 1.0);
  remove_landmarks(to_remove, lms);
  cameras = camera_map_sptr(new simple_camera_map(cams));
  landmarks = landmark_map_sptr(new simple_landmark_map(lms));
}


} // end namespace core

} // end namespace maptk
} // end namespace kwiver<|MERGE_RESOLUTION|>--- conflicted
+++ resolved
@@ -54,6 +54,8 @@
 #include <maptk/transform.h>
 
 
+using namespace kwiver::vital;
+
 namespace {
 inline bool is_power_of_two(unsigned int x)
 {
@@ -62,20 +64,19 @@
 
 
 /// detect bad tracks
-std::set<maptk::track_id_t>
-detect_bad_tracks(const maptk::camera_map::map_camera_t& cams,
-                  const maptk::landmark_map::map_landmark_t& lms,
-                  const std::vector<maptk::track_sptr>& trks,
+std::set<track_id_t>
+detect_bad_tracks(const camera_map::map_camera_t& cams,
+                  const landmark_map::map_landmark_t& lms,
+                  const std::vector<track_sptr>& trks,
                   double error_tol = 5.0)
 {
-  using namespace maptk;
   typedef landmark_map::map_landmark_t lm_map_t;
-  std::set<maptk::track_id_t> to_remove;
-  BOOST_FOREACH(const lm_map_t::value_type& p, lms)
+  std::set<track_id_t> to_remove;
+  VITAL_FOREACH(const lm_map_t::value_type& p, lms)
   {
     landmark_map::map_landmark_t lm_single;
     lm_single.insert(p);
-    double rmse = maptk::reprojection_rmse(cams, lm_single, trks);
+    double rmse = kwiver::maptk::reprojection_rmse(cams, lm_single, trks);
     if( rmse > error_tol )
     {
       std::cerr << "remove track "<<p.first<<" with rmse "<< rmse <<std::endl;
@@ -87,11 +88,10 @@
 
 /// remove landmarks with IDs in the set
 void
-remove_landmarks(const std::set<maptk::track_id_t>& to_remove,
-                 maptk::landmark_map::map_landmark_t& lms)
-{
-  using namespace maptk;
-  BOOST_FOREACH(const track_id_t& tid, to_remove)
+remove_landmarks(const std::set<track_id_t>& to_remove,
+                 landmark_map::map_landmark_t& lms)
+{
+  VITAL_FOREACH(const track_id_t& tid, to_remove)
   {
     lms.erase(tid);
   }
@@ -100,12 +100,11 @@
 
 /// remove landmarks with IDs in the set
 void
-remove_tracks(const std::set<maptk::track_id_t>& to_remove,
-              std::vector<maptk::track_sptr>& trks)
-{
-  using namespace maptk;
-  std::vector<maptk::track_sptr> kept_tracks;
-  BOOST_FOREACH(const track_sptr& t, trks)
+remove_tracks(const std::set<track_id_t>& to_remove,
+              std::vector<track_sptr>& trks)
+{
+  std::vector<track_sptr> kept_tracks;
+  VITAL_FOREACH(const track_sptr& t, trks)
   {
     const track_id_t& tid = t->id();
     if( !to_remove.count(tid) )
@@ -118,13 +117,10 @@
 
 }
 
-using namespace kwiver::vital;
 
 namespace kwiver {
 namespace maptk {
-
-namespace core
-{
+namespace core {
 
 
 /// Private implementation class
@@ -345,15 +341,11 @@
   track_set_sptr tracks(new simple_track_set(trks));
   this->lm_triangulator->triangulate(cam_map, tracks, lm_map);
 
-<<<<<<< HEAD
   // detect and remove landmarks with large triangulation error
   std::set<track_id_t> to_remove = detect_bad_tracks(cams,
                                                      lm_map->landmarks(),
                                                      trks, 5.0);
-  BOOST_FOREACH(const lm_map_t::value_type& p, lm_map->landmarks())
-=======
   VITAL_FOREACH(const lm_map_t::value_type& p, lm_map->landmarks())
->>>>>>> e0eaff6e
   {
     lms[p.first] = p.second;
   }
@@ -1022,6 +1014,5 @@
 
 
 } // end namespace core
-
 } // end namespace maptk
 } // end namespace kwiver