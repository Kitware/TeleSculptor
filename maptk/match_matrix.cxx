/*ckwg +29
 * Copyright 2015 by Kitware, Inc.
 * All rights reserved.
 *
 * Redistribution and use in source and binary forms, with or without
 * modification, are permitted provided that the following conditions are met:
 *
 *  * Redistributions of source code must retain the above copyright notice,
 *    this list of conditions and the following disclaimer.
 *
 *  * Redistributions in binary form must reproduce the above copyright notice,
 *    this list of conditions and the following disclaimer in the documentation
 *    and/or other materials provided with the distribution.
 *
 *  * Neither name of Kitware, Inc. nor the names of any contributors may be used
 *    to endorse or promote products derived from this software without specific
 *    prior written permission.
 *
 * THIS SOFTWARE IS PROVIDED BY THE COPYRIGHT HOLDERS AND CONTRIBUTORS ``AS IS''
 * AND ANY EXPRESS OR IMPLIED WARRANTIES, INCLUDING, BUT NOT LIMITED TO, THE
 * IMPLIED WARRANTIES OF MERCHANTABILITY AND FITNESS FOR A PARTICULAR PURPOSE
 * ARE DISCLAIMED. IN NO EVENT SHALL THE AUTHORS OR CONTRIBUTORS BE LIABLE FOR
 * ANY DIRECT, INDIRECT, INCIDENTAL, SPECIAL, EXEMPLARY, OR CONSEQUENTIAL
 * DAMAGES (INCLUDING, BUT NOT LIMITED TO, PROCUREMENT OF SUBSTITUTE GOODS OR
 * SERVICES; LOSS OF USE, DATA, OR PROFITS; OR BUSINESS INTERRUPTION) HOWEVER
 * CAUSED AND ON ANY THEORY OF LIABILITY, WHETHER IN CONTRACT, STRICT LIABILITY,
 * OR TORT (INCLUDING NEGLIGENCE OR OTHERWISE) ARISING IN ANY WAY OUT OF THE USE
 * OF THIS SOFTWARE, EVEN IF ADVISED OF THE POSSIBILITY OF SUCH DAMAGE.
 */

/**
 * \file
 * \brief Implementation of match matrix computation
 */

#include "match_matrix.h"
#include <vital/vital_foreach.h>

#include <map>


namespace kwiver {
namespace maptk {


/// Compute the match matrix from a track set
Eigen::SparseMatrix<unsigned int>
match_matrix(const vital::track_set_sptr tracks,
                   std::vector<vital::frame_id_t>& frames)
{
  // if no frames ids specified then get all frame ids in the track set
  if( frames.empty() )
  {
    std::set<vital::frame_id_t> frame_ids = tracks->all_frame_ids();
    frames = std::vector<vital::frame_id_t>(frame_ids.begin(), frame_ids.end());
  }
  const unsigned int num_frames = static_cast<unsigned int>(frames.size());

  // build a frame map for reverse lookup of matrix indices
  std::map<vital::frame_id_t, unsigned int> frame_map;
  for( unsigned int i=0; i<num_frames; ++i )
  {
    frame_map[frames[i]] = i;
  }

  // compute an upper bound on non-zero matrix entries to
  // pre-allocate the sparse matrix memory
<<<<<<< HEAD
  size_t max_size = 0;
  const std::vector<vital::track_sptr> trks = tracks->tracks();
  VITAL_FOREACH(const vital::track_sptr& t, trks)
=======
  unsigned int max_size = 0;
  const std::vector<track_sptr> trks = tracks->tracks();
  BOOST_FOREACH(const track_sptr& t, trks)
>>>>>>> 2df24047
  {
    if( t->size() > max_size )
    {
      max_size = static_cast<unsigned int>(t->size());
    }
  }
  Eigen::SparseMatrix<unsigned int> mm(num_frames, num_frames);
  mm.reserve(Eigen::VectorXi::Constant(num_frames, max_size));

  // fill in the matching matrix (lower triangular part only)
  VITAL_FOREACH(const vital::track_sptr& t, trks)
  {
    // get all the frames covered by this track
    std::set<vital::frame_id_t> t_frames = t->all_frame_ids();
    // map the frames to a vector of all valid matrix indices
    std::set<unsigned int> t_ind;
    VITAL_FOREACH(const vital::frame_id_t& fid, t_frames)
    {
      std::map<vital::frame_id_t, unsigned int>::const_iterator fmi = frame_map.find(fid);
      // only add to the vector if in the map
      if( fmi != frame_map.end() )
      {
        t_ind.insert(fmi->second);
      }
    }

    // fill in the matrix (lower triangular part)
    typedef std::set<unsigned int>::const_iterator sitr_t;
    for( sitr_t tfi1 = t_ind.begin(); tfi1 != t_ind.end(); ++tfi1)
    {
      for( sitr_t tfi2 = tfi1; tfi2 != t_ind.end(); ++tfi2)
      {
        ++mm.coeffRef(*tfi2, *tfi1);
      }
    }
  }

  // compress storage by removing empty entries
  mm.makeCompressed();
  // return a symmetric view of the lower triangular matrix
  return mm.selfadjointView<Eigen::Lower>();
}



} // end namespace maptk
} // end namespace kwiver<|MERGE_RESOLUTION|>--- conflicted
+++ resolved
@@ -65,15 +65,9 @@
 
   // compute an upper bound on non-zero matrix entries to
   // pre-allocate the sparse matrix memory
-<<<<<<< HEAD
-  size_t max_size = 0;
+  unsigned int max_size = 0;
   const std::vector<vital::track_sptr> trks = tracks->tracks();
   VITAL_FOREACH(const vital::track_sptr& t, trks)
-=======
-  unsigned int max_size = 0;
-  const std::vector<track_sptr> trks = tracks->tracks();
-  BOOST_FOREACH(const track_sptr& t, trks)
->>>>>>> 2df24047
   {
     if( t->size() > max_size )
     {
