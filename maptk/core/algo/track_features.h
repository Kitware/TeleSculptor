/*ckwg +5
 * Copyright 2013-2014 by Kitware, Inc. All Rights Reserved. Please refer to
 * KITWARE_LICENSE.TXT for licensing information, or contact General Counsel,
 * Kitware, Inc., 28 Corporate Drive, Clifton Park, NY 12065.
 */

#ifndef MAPTK_ALGO_TRACK_FEATURES_H_
#define MAPTK_ALGO_TRACK_FEATURES_H_

#include <maptk/core/core_config.h>

#include <boost/shared_ptr.hpp>

#include <maptk/core/algo/algorithm.h>
#include <maptk/core/algo/detect_features.h>
#include <maptk/core/algo/extract_descriptors.h>
#include <maptk/core/algo/match_features.h>
#include <maptk/core/image_container.h>
#include <maptk/core/track_set.h>


/**
 * \file
 * \brief Header defining abstract \link maptk::algo::track_features feature
 *        tracking \endlink algorithm
 */

namespace maptk
{

namespace algo
{

/// An abstract base class for tracking feature points
class MAPTK_CORE_EXPORT track_features
  : public algorithm_def<track_features>
{
public:

  /// Return the name of this algorithm
  std::string type_name() const { return "track_features"; }

<<<<<<< HEAD
  /// Get this algorithm's \link maptk::config_block configuration block \endlink
  /**
   * This base virtual function implementation returns an empty configuration
   * block whose name is set to \c this->type_name.
   *
   * \returns \c config_block containing the configuration for this algorithm
   *          and any nested components.
   */
  virtual config_block_sptr get_configuration() const;

  /// Set this algorithm's properties via a config block
  /**
   * \throws no_such_configuration_value_exception
   *    Thrown if an expected configuration value is not present.
   * \throws algorithm_configuration_exception
   *    Thrown when the algorithm is given an invalid \c config_block or is'
   *    otherwise unable to configure itself.
   *
   * \param config  The \c config_block instance containing the configuration
   *                parameters for this algorithm
   */
  virtual void set_configuration(config_block_sptr config);

  /// Check that the algorithm's currently configuration is valid
  /**
   * This checks solely within the provided \c config_block and not against
   * the current state of the instance. This isn't static for inheritence
   * reasons.
   *
   * \param config  The config block to check configuration of.
   *
   * \returns true if the configuration check passed and false if it didn't.
   */
  virtual bool check_configuration(config_block_sptr config) const;

=======
>>>>>>> 73a76386
  /// Extend a previous set of tracks using the current frame
  /**
   * \param [in] prev_tracks the tracks from previous tracking steps
   * \param [in] frame_number the frame number of the current frame
   * \param [in] image_data the image pixels for the current frame
   * \returns an updated set a tracks including the current frame
   */
  virtual track_set_sptr
  track(track_set_sptr prev_tracks,
        unsigned int frame_number,
        image_container_sptr image_data) const = 0;

};

<<<<<<< HEAD

/// Shared pointer for generic track_features definition type.
=======
>>>>>>> 73a76386
typedef boost::shared_ptr<track_features> track_features_sptr;

} // end namespace algo

} // end namespace maptk


#endif // MAPTK_ALGO_TRACK_FEATURES_H_<|MERGE_RESOLUTION|>--- conflicted
+++ resolved
@@ -40,44 +40,6 @@
   /// Return the name of this algorithm
   std::string type_name() const { return "track_features"; }
 
-<<<<<<< HEAD
-  /// Get this algorithm's \link maptk::config_block configuration block \endlink
-  /**
-   * This base virtual function implementation returns an empty configuration
-   * block whose name is set to \c this->type_name.
-   *
-   * \returns \c config_block containing the configuration for this algorithm
-   *          and any nested components.
-   */
-  virtual config_block_sptr get_configuration() const;
-
-  /// Set this algorithm's properties via a config block
-  /**
-   * \throws no_such_configuration_value_exception
-   *    Thrown if an expected configuration value is not present.
-   * \throws algorithm_configuration_exception
-   *    Thrown when the algorithm is given an invalid \c config_block or is'
-   *    otherwise unable to configure itself.
-   *
-   * \param config  The \c config_block instance containing the configuration
-   *                parameters for this algorithm
-   */
-  virtual void set_configuration(config_block_sptr config);
-
-  /// Check that the algorithm's currently configuration is valid
-  /**
-   * This checks solely within the provided \c config_block and not against
-   * the current state of the instance. This isn't static for inheritence
-   * reasons.
-   *
-   * \param config  The config block to check configuration of.
-   *
-   * \returns true if the configuration check passed and false if it didn't.
-   */
-  virtual bool check_configuration(config_block_sptr config) const;
-
-=======
->>>>>>> 73a76386
   /// Extend a previous set of tracks using the current frame
   /**
    * \param [in] prev_tracks the tracks from previous tracking steps
@@ -92,11 +54,8 @@
 
 };
 
-<<<<<<< HEAD
 
 /// Shared pointer for generic track_features definition type.
-=======
->>>>>>> 73a76386
 typedef boost::shared_ptr<track_features> track_features_sptr;
 
 } // end namespace algo
