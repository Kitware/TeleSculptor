/*ckwg +5
 * Copyright 2014 by Kitware, Inc. All Rights Reserved. Please refer to
 * KITWARE_LICENSE.TXT for licensing information, or contact General Counsel,
 * Kitware, Inc., 28 Corporate Drive, Clifton Park, NY 12065.
 */

/**
 * \file
 * \brief algorithm exceptions interfaces
 */

#ifndef MAPTK_CORE_EXCEPTIONS_ALGORITHM_H
#define MAPTK_CORE_EXCEPTIONS_ALGORITHM_H

#include "base.h"
#include <string>

namespace maptk
{

/// Base class for all algorithm related exceptions
class MAPTK_CORE_EXPORT algorithm_exception
  : public maptk_core_base_exception
{
  public:
    /// Constructor
    algorithm_exception(std::string type,
                        std::string impl,
                        std::string reason) MAPTK_NOTHROW;
    /// Deconstructor
    virtual ~algorithm_exception() MAPTK_NOTHROW;

    /// The name of the algorithm type
    std::string m_algo_type;
    /// The name of the algorithm implementation
    std::string m_algo_impl;
    /// String explanation of the reason for the exception
    std::string m_reason;
};

/// Exception for when an algorithm receives an invalid configuration
class MAPTK_CORE_EXPORT algorithm_configuration_exception
  : public algorithm_exception
{
  public:
    /// Constructor
    algorithm_configuration_exception(std::string type,
                                      std::string impl,
                                      std::string reason) MAPTK_NOTHROW;
    /// Destructor
    virtual ~algorithm_configuration_exception() MAPTK_NOTHROW;
};

/// Exception for when checking an invalid impl name against an algo def
class MAPTK_CORE_EXPORT invalid_name_exception
  : public algorithm_exception
{
  public:
    /// Constructor
    invalid_name_exception(std::string type,
<<<<<<< HEAD
                           std::string impl,
                           std::string reason) MAPTK_NOTHROW;
    /// Destructor
=======
                           std::string impl) MAPTK_NOTHROW;
>>>>>>> 73a76386
    virtual ~invalid_name_exception() MAPTK_NOTHROW;
};

} // end namespace maptk

#endif // MAPTK_CORE_EXCEPTIONS_ALGORITHM_H<|MERGE_RESOLUTION|>--- conflicted
+++ resolved
@@ -58,13 +58,9 @@
   public:
     /// Constructor
     invalid_name_exception(std::string type,
-<<<<<<< HEAD
-                           std::string impl,
-                           std::string reason) MAPTK_NOTHROW;
+                           std::string impl) MAPTK_NOTHROW;
+
     /// Destructor
-=======
-                           std::string impl) MAPTK_NOTHROW;
->>>>>>> 73a76386
     virtual ~invalid_name_exception() MAPTK_NOTHROW;
 };
 
