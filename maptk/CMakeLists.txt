include(CheckCXXCompilerFlag)

check_cxx_compiler_flag(-fvisibility=hidden MAPTK_HAVE_GCC_VISIBILITY)


# Configure general config.h.in
maptk_configure_file(config.h
  "${CMAKE_CURRENT_SOURCE_DIR}/config.h.in"
  "${CMAKE_CURRENT_BINARY_DIR}/config.h"
  BUILD_SHARED_LIBS
  MAPTK_HAVE_GCC_VISIBILITY
  )
install(FILES "${CMAKE_CURRENT_BINARY_DIR}/config.h"
  DESTINATION include/maptk
  )


include_directories("${MAPTK_SOURCE_DIR}")
include_directories("${MAPTK_BINARY_DIR}")


###
# Setting up core library
#
set(maptk_public_headers
  metrics.h

  local_geo_cs.h
  projected_track_set.h
  geo_reference_points_io.h
  ins_data.h
  ins_data_io.h
<<<<<<< HEAD
=======
  landmark.h
  landmark_map.h
  landmark_map_io.h
  local_geo_cs.h
  match_matrix.h
  match_set.h
  matrix.h
  metrics.h
  projected_track_set.h
  rotation.h
  registrar.h
  similarity.h
  track.h
  track_set.h
  track_set_io.h
  transform.h
>>>>>>> f2c6d854
  triangulate.h

  plugin_interface/algorithm_plugin_interface.h
  plugin_interface/algorithm_plugin_interface_macros.h
  )


set(maptk_sources
  metrics.cxx

  local_geo_cs.cxx
  projected_track_set.cxx
  geo_reference_points_io.cxx
  ins_data.cxx
  ins_data_io.cxx
<<<<<<< HEAD
=======
  landmark.cxx
  landmark_map_io.cxx
  local_geo_cs.cxx
  match_matrix.cxx
  metrics.cxx
  projected_track_set.cxx
  rotation.cxx
  registrar.cxx
  similarity.cxx
  track.cxx
  track_set.cxx
  track_set_io.cxx
  transform.cxx
>>>>>>> f2c6d854
  triangulate.cxx

  )

maptk_install_headers(
  ${maptk_public_headers}
  )
maptk_add_library(
  maptk
  ${maptk_public_headers}
  ${maptk_sources}
  )
target_link_libraries(maptk vital ${Boost_LIBRARIES} )


###
#Cconfigure plugins
#
add_subdirectory(plugins)


# Configuring/Adding compile definitions to target
# (so we can use generator expressions)

if (CMAKE_CONFIGURATION_TYPES)
  set(config_subdir "/$<CONFIGURATION>")
endif()

###
# Marking source root for documentation generation
#
maptk_create_doxygen( maptk "${CMAKE_CURRENT_LIST_DIR}" "MAP-Tk")<|MERGE_RESOLUTION|>--- conflicted
+++ resolved
@@ -30,25 +30,7 @@
   geo_reference_points_io.h
   ins_data.h
   ins_data_io.h
-<<<<<<< HEAD
-=======
-  landmark.h
-  landmark_map.h
-  landmark_map_io.h
-  local_geo_cs.h
   match_matrix.h
-  match_set.h
-  matrix.h
-  metrics.h
-  projected_track_set.h
-  rotation.h
-  registrar.h
-  similarity.h
-  track.h
-  track_set.h
-  track_set_io.h
-  transform.h
->>>>>>> f2c6d854
   triangulate.h
 
   plugin_interface/algorithm_plugin_interface.h
@@ -64,22 +46,7 @@
   geo_reference_points_io.cxx
   ins_data.cxx
   ins_data_io.cxx
-<<<<<<< HEAD
-=======
-  landmark.cxx
-  landmark_map_io.cxx
-  local_geo_cs.cxx
   match_matrix.cxx
-  metrics.cxx
-  projected_track_set.cxx
-  rotation.cxx
-  registrar.cxx
-  similarity.cxx
-  track.cxx
-  track_set.cxx
-  track_set_io.cxx
-  transform.cxx
->>>>>>> f2c6d854
   triangulate.cxx
 
   )
