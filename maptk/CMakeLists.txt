include(CheckCXXCompilerFlag)

check_cxx_compiler_flag(-fvisibility=hidden MAPTK_HAVE_GCC_VISIBILITY)


# Configure general config.h.in
maptk_configure_file(config.h
  "${CMAKE_CURRENT_SOURCE_DIR}/config.h.in"
  "${CMAKE_CURRENT_BINARY_DIR}/config.h"
  BUILD_SHARED_LIBS
  MAPTK_HAVE_GCC_VISIBILITY
  )
install(FILES "${CMAKE_CURRENT_BINARY_DIR}/config.h"
  DESTINATION include/maptk
  )


include_directories("${MAPTK_SOURCE_DIR}")
include_directories("${MAPTK_BINARY_DIR}")


###
# Setting up core library
#
set(maptk_public_headers
<<<<<<< HEAD
  metrics.h

  local_geo_cs.h
  projected_track_set.h
=======
  camera.h
  camera_intrinsics.h
  camera_io.h
  camera_map.h
  camera_map_io.h
  config_block.h
  config_block_io.h
  covariance.h
  descriptor.h
  descriptor_set.h
  eigen_io.h
  essential_matrix.h
  exceptions.h
  feature.h
  feature_set.h
>>>>>>> 62f01b9a
  geo_reference_points_io.h
  ins_data.h
  ins_data_io.h
<<<<<<< HEAD
=======
  landmark.h
  landmark_map.h
  landmark_map_io.h
  local_geo_cs.h
  match_set.h
  matrix.h
  metrics.h
  projected_track_set.h
  rotation.h
  registrar.h
  similarity.h
  track.h
  track_set.h
  track_set_io.h
  transform.h
  triangulate.h
  types.h
  vector.h

  exceptions/algorithm.h
  exceptions/base.h
  exceptions/config_block.h
  exceptions/config_block_io.h
  exceptions/image.h
  exceptions/io.h
  exceptions/math.h

  algo/algorithm.h
  algo/algorithm.txx
  algo/analyze_tracks.h
  algo/bundle_adjust.h
  algo/close_loops.h
  algo/compute_ref_homography.h
  algo/convert_image.h
  algo/detect_features.h
  algo/draw_tracks.h
  algo/estimate_essential_matrix.h
  algo/estimate_homography.h
  algo/estimate_similarity_transform.h
  algo/extract_descriptors.h
  algo/filter_features.h
  algo/geo_map.h
  algo/image_io.h
  algo/initialize_cameras_landmarks.h
  algo/match_features.h
  algo/optimize_cameras.h
  algo/track_features.h
  algo/triangulate_landmarks.h
>>>>>>> 62f01b9a

  plugin_interface/algorithm_plugin_interface.h
  plugin_interface/algorithm_plugin_interface_macros.h
  )


set(maptk_sources
<<<<<<< HEAD
  metrics.cxx

  local_geo_cs.cxx
  projected_track_set.cxx
=======
  camera.cxx
  camera_intrinsics.cxx
  camera_io.cxx
  camera_map_io.cxx
  config_block.cxx
  config_block_io.cxx
  essential_matrix.cxx
  feature.cxx
>>>>>>> 62f01b9a
  geo_reference_points_io.cxx
  ins_data.cxx
  ins_data_io.cxx
<<<<<<< HEAD
=======
  landmark.cxx
  landmark_map_io.cxx
  local_geo_cs.cxx
  metrics.cxx
  projected_track_set.cxx
  rotation.cxx
  registrar.cxx
  similarity.cxx
  track.cxx
  track_set.cxx
  track_set_io.cxx
  transform.cxx
  triangulate.cxx

  exceptions/algorithm.cxx
  exceptions/base.cxx
  exceptions/config_block.cxx
  exceptions/config_block_io.cxx
  exceptions/image.cxx
  exceptions/io.cxx
  exceptions/math.cxx
>>>>>>> 62f01b9a

  )

maptk_install_headers(
  ${maptk_public_headers}
  )
maptk_add_library(
  maptk
  ${maptk_public_headers}
  ${maptk_sources}
  )
target_link_libraries(maptk vital ${Boost_LIBRARIES} )


###
#Cconfigure plugins
#
add_subdirectory(plugins)


# Configuring/Adding compile definitions to target
# (so we can use generator expressions)

if (CMAKE_CONFIGURATION_TYPES)
  set(config_subdir "/$<CONFIGURATION>")
endif()

###
# Marking source root for documentation generation
#
maptk_create_doxygen( maptk "${CMAKE_CURRENT_LIST_DIR}" "MAP-Tk")<|MERGE_RESOLUTION|>--- conflicted
+++ resolved
@@ -23,82 +23,14 @@
 # Setting up core library
 #
 set(maptk_public_headers
-<<<<<<< HEAD
   metrics.h
 
   local_geo_cs.h
   projected_track_set.h
-=======
-  camera.h
-  camera_intrinsics.h
-  camera_io.h
-  camera_map.h
-  camera_map_io.h
-  config_block.h
-  config_block_io.h
-  covariance.h
-  descriptor.h
-  descriptor_set.h
-  eigen_io.h
-  essential_matrix.h
-  exceptions.h
-  feature.h
-  feature_set.h
->>>>>>> 62f01b9a
   geo_reference_points_io.h
   ins_data.h
   ins_data_io.h
-<<<<<<< HEAD
-=======
-  landmark.h
-  landmark_map.h
-  landmark_map_io.h
-  local_geo_cs.h
-  match_set.h
-  matrix.h
-  metrics.h
-  projected_track_set.h
-  rotation.h
-  registrar.h
-  similarity.h
-  track.h
-  track_set.h
-  track_set_io.h
-  transform.h
   triangulate.h
-  types.h
-  vector.h
-
-  exceptions/algorithm.h
-  exceptions/base.h
-  exceptions/config_block.h
-  exceptions/config_block_io.h
-  exceptions/image.h
-  exceptions/io.h
-  exceptions/math.h
-
-  algo/algorithm.h
-  algo/algorithm.txx
-  algo/analyze_tracks.h
-  algo/bundle_adjust.h
-  algo/close_loops.h
-  algo/compute_ref_homography.h
-  algo/convert_image.h
-  algo/detect_features.h
-  algo/draw_tracks.h
-  algo/estimate_essential_matrix.h
-  algo/estimate_homography.h
-  algo/estimate_similarity_transform.h
-  algo/extract_descriptors.h
-  algo/filter_features.h
-  algo/geo_map.h
-  algo/image_io.h
-  algo/initialize_cameras_landmarks.h
-  algo/match_features.h
-  algo/optimize_cameras.h
-  algo/track_features.h
-  algo/triangulate_landmarks.h
->>>>>>> 62f01b9a
 
   plugin_interface/algorithm_plugin_interface.h
   plugin_interface/algorithm_plugin_interface_macros.h
@@ -106,48 +38,14 @@
 
 
 set(maptk_sources
-<<<<<<< HEAD
   metrics.cxx
 
   local_geo_cs.cxx
   projected_track_set.cxx
-=======
-  camera.cxx
-  camera_intrinsics.cxx
-  camera_io.cxx
-  camera_map_io.cxx
-  config_block.cxx
-  config_block_io.cxx
-  essential_matrix.cxx
-  feature.cxx
->>>>>>> 62f01b9a
   geo_reference_points_io.cxx
   ins_data.cxx
   ins_data_io.cxx
-<<<<<<< HEAD
-=======
-  landmark.cxx
-  landmark_map_io.cxx
-  local_geo_cs.cxx
-  metrics.cxx
-  projected_track_set.cxx
-  rotation.cxx
-  registrar.cxx
-  similarity.cxx
-  track.cxx
-  track_set.cxx
-  track_set_io.cxx
-  transform.cxx
   triangulate.cxx
-
-  exceptions/algorithm.cxx
-  exceptions/base.cxx
-  exceptions/config_block.cxx
-  exceptions/config_block_io.cxx
-  exceptions/image.cxx
-  exceptions/io.cxx
-  exceptions/math.cxx
->>>>>>> 62f01b9a
 
   )
 
