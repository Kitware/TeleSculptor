--- conflicted
+++ resolved
@@ -809,7 +809,6 @@
   // Show camera image
   this->loadImage(*activeFrame);
 
-<<<<<<< HEAD
   // Show feature tracks
   this->UI.cameraView->clearFeatureTracks();
   if (this->tracks)
@@ -820,10 +819,7 @@
     }
   }
 
-  if (!frame.camera)
-=======
   if (!activeFrame->camera)
->>>>>>> 97e1d982
   {
     // Can't show landmarks or residuals with no camera
     this->UI.cameraView->clearLandmarks();
