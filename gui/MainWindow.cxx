/*ckwg +29
 * Copyright 2016-2019 by Kitware, Inc.
 * All rights reserved.
 *
 * Redistribution and use in source and binary forms, with or without
 * modification, are permitted provided that the following conditions are met:
 *
 *  * Redistributions of source code must retain the above copyright notice,
 *    this list of conditions and the following disclaimer.
 *
 *  * Redistributions in binary form must reproduce the above copyright notice,
 *    this list of conditions and the following disclaimer in the documentation
 *    and/or other materials provided with the distribution.
 *
 *  * Neither the name Kitware, Inc. nor the names of any contributors may be
 *    used to endorse or promote products derived from this software without
 *    specific prior written permission.
 *
 * THIS SOFTWARE IS PROVIDED BY THE COPYRIGHT HOLDERS AND CONTRIBUTORS ``AS IS''
 * AND ANY EXPRESS OR IMPLIED WARRANTIES, INCLUDING, BUT NOT LIMITED TO, THE
 * IMPLIED WARRANTIES OF MERCHANTABILITY AND FITNESS FOR A PARTICULAR PURPOSE
 * ARE DISCLAIMED. IN NO EVENT SHALL THE AUTHORS OR CONTRIBUTORS BE LIABLE FOR
 * ANY DIRECT, INDIRECT, INCIDENTAL, SPECIAL, EXEMPLARY, OR CONSEQUENTIAL
 * DAMAGES (INCLUDING, BUT NOT LIMITED TO, PROCUREMENT OF SUBSTITUTE GOODS OR
 * SERVICES; LOSS OF USE, DATA, OR PROFITS; OR BUSINESS INTERRUPTION) HOWEVER
 * CAUSED AND ON ANY THEORY OF LIABILITY, WHETHER IN CONTRACT, STRICT LIABILITY,
 * OR TORT (INCLUDING NEGLIGENCE OR OTHERWISE) ARISING IN ANY WAY OUT OF THE USE
 * OF THIS SOFTWARE, EVEN IF ADVISED OF THE POSSIBILITY OF SUCH DAMAGE.
 */

#include "MainWindow.h"
#include "GuiCommon.h"

#include "am_MainWindow.h"
#include "ui_MainWindow.h"

#include "tools/BundleAdjustTool.h"
#include "tools/CanonicalTransformTool.h"
#include "tools/ComputeAllDepthTool.h"
#include "tools/ComputeDepthTool.h"
#include "tools/FuseDepthTool.h"
#include "tools/InitCamerasLandmarksTool.h"
#include "tools/NeckerReversalTool.h"
#include "tools/RunAllTool.h"
#include "tools/SaveFrameTool.h"
#include "tools/SaveKeyFrameTool.h"
#include "tools/TrackFeaturesTool.h"
#include "tools/TrackFilterTool.h"
#include "tools/TriangulateTool.h"

#include "AboutDialog.h"
#include "GroundControlPointsHelper.h"
#include "MatchMatrixWindow.h"
#include "Project.h"
#include "RulerHelper.h"
#include "RulerOptions.h"
#include "VideoImport.h"
#include "vtkMaptkCamera.h"
#include "vtkMaptkImageDataGeometryFilter.h"
#include "vtkMaptkImageUnprojectDepth.h"

#include <maptk/version.h>
#include <maptk/write_pdal.h>

#include <arrows/core/match_matrix.h>
#include <arrows/core/track_set_impl.h>
#include <arrows/core/transform.h>
#include <vital/algo/estimate_similarity_transform.h>
#include <vital/algo/video_input.h>
#include <vital/io/camera_from_metadata.h>
#include <vital/io/camera_io.h>
#include <vital/io/landmark_map_io.h>
#include <vital/io/track_set_io.h>
#include <vital/types/camera_perspective.h>
#include <vital/types/local_geo_cs.h>
#include <vital/types/metadata_map.h>
#include <vital/types/sfm_constraints.h>

#include <vtkBoundingBox.h>
#include <vtkBox.h>
#include <vtkDoubleArray.h>
#include <vtkImageData.h>
#include <vtkImageReader2.h>
#include <vtkImageReader2Collection.h>
#include <vtkImageReader2Factory.h>
#include <vtkNew.h>
#include <vtkPointData.h>
#include <vtkPolyData.h>
#include <vtkSmartPointer.h>
#include <vtkXMLImageDataReader.h>
#include <vtkXMLImageDataWriter.h>

#include <qtEnumerate.h>
#include <qtGet.h>
#include <qtIndexRange.h>
#include <qtMath.h>
#include <qtStlUtil.h>
#include <qtUiState.h>
#include <qtUiStateItem.h>

#include <QApplication>
#include <QColorDialog>
#include <QDebug>
#include <QDesktopServices>
#include <QFileDialog>
#include <QMessageBox>
#include <QPushButton>
#include <QQueue>
#include <QSignalMapper>
#include <QTimer>
#include <QUrl>

#include <ctime>
#include <functional>
#include <iomanip>

namespace kv = kwiver::vital;

///////////////////////////////////////////////////////////////////////////////

//BEGIN miscellaneous helpers

namespace // anonymous
{

//-----------------------------------------------------------------------------
kv::path_t kvPath(QString const& s)
{
  return stdString(s);
}

//-----------------------------------------------------------------------------
QString findUserManual()
{
  static auto const name = "telesculptor.html";
  static auto const product = "telesculptor";
  static auto const version = TELESCULPTOR_VERSION;

  auto const& prefix =
    QFileInfo(QApplication::applicationFilePath()).dir().absoluteFilePath("..");

  auto locations = QStringList();

  // Install location
  locations.append(QString("%1/share/doc/%2-%3").arg(prefix, product, version));

  // Build location
  locations.append(QString("%1/doc").arg(prefix));

  foreach (auto const& path, locations)
  {
    auto const fi = QFileInfo(QString("%1/user/%2").arg(path, name));
    if (fi.exists())
    {
      // Found manual
      return fi.canonicalFilePath();
    }
  }

  // Manual not found
  return QString();
}

//-----------------------------------------------------------------------------
QSet<QString> supportedImageExtensions()
{
  QSet<QString> result;

  auto const whitespace = QRegExp("\\s");

  // Get registered readers
  vtkNew<vtkImageReader2Collection> readers;
  vtkImageReader2Factory::GetRegisteredReaders(readers);

  // Extract extensions for each reader
  readers->InitTraversal();
  while (auto const reader = readers->GetNextItem())
  {
    auto const extensionList =
      QString::fromLocal8Bit(reader->GetFileExtensions());
    auto const& extensions =
      extensionList.split(whitespace, QString::SkipEmptyParts);

    foreach (auto const& ext, extensions)
    {
      result.insert(ext.mid(1).toLower());
    }
  }

  return result;
}

//-----------------------------------------------------------------------------
QSet<QString> supportedVideoExtensions()
{
  QSet<QString> result;

  // For now just add some common extensions we expect to encounter
  result.insert("mpeg");
  result.insert("mpg");
  result.insert("mp4");
  result.insert("avi");
  result.insert("wmw");
  result.insert("mov");
  result.insert("txt"); // image list

  return result;
}

//-----------------------------------------------------------------------------
std::string imageConfigForPath(QString const& path, QString const& type)
{
  static const auto configTemplate = QString{"gui_%1_%2_reader.conf"};

  const auto ext = QFileInfo{path}.suffix();
  const QString mode = (ext.toLower() == "txt" ? "list" : "video");
  return stdString(configTemplate.arg(type, mode));
}

//-----------------------------------------------------------------------------
QString makeFilters(QStringList const& extensions)
{
  auto result = QStringList();
  foreach (auto const& extension, extensions)
  {
    result.append("*." + extension);
  }
  return result.join(" ");
}

//-----------------------------------------------------------------------------
template <typename T>
class StateValue : public qtUiState::AbstractItem
{
public:
  StateValue(T const& defaultValue = T{})
    : data{defaultValue} {}

  operator T() const { return this->data; }

  StateValue& operator=(T const& newValue)
  {
    this->data = newValue;
    return *this;
  }

  QVariant value() const override
  {
    return QVariant::fromValue(this->data);
  }

  void setValue(QVariant const& newValue) override
  {
    this->data = newValue.value<T>();
  }

protected:
  T data;
};

} // namespace

//END miscellaneous helpers

///////////////////////////////////////////////////////////////////////////////

//BEGIN MainWindowPrivate

//-----------------------------------------------------------------------------
class MainWindowPrivate
{
public:
  // Data structures
  struct FrameData
  {
    int id;
    vtkSmartPointer<vtkMaptkCamera> camera;

    QString depthMapPath; // Full path to depth map data
  };

  // Methods
  MainWindowPrivate(MainWindow* mainWindow);

  void addTool(AbstractTool* tool, MainWindow* mainWindow);

  void addCamera(kv::camera_perspective_sptr const& camera);
  void addImage(QString const& imagePath);
  void addVideoSource(kv::config_block_sptr const& config,
                      QString const& videoPath);
  void addMaskSource(kv::config_block_sptr const& config,
                     QString const& maskPath);

  void addFrame(kv::camera_perspective_sptr const& camera, int id);
  void updateFrames(std::shared_ptr<kv::metadata_map::map_metadata_t>);

  kv::camera_map_sptr cameraMap() const;
  void updateCameras(kv::camera_map_sptr const&);
  bool updateCamera(kv::frame_id_t frame,
                    kv::camera_perspective_sptr cam);

  std::shared_ptr<std::map<kwiver::vital::frame_id_t, std::string>>
  depthLookup() const;

  void setActiveCamera(int);
  void updateCameraView();

  std::string getFrameName(kv::frame_id_t frame);

  void loadImage(FrameData frame);
  void loadEmptyImage(vtkMaptkCamera* camera);

  void loadDepthMap(QString const& imagePath);

  void setActiveTool(AbstractTool* tool);
  void updateProgress(QObject* object,
                      const QString& description = QString(""),
                      int value = 0);

  void saveGeoOrigin(QString const& path);
  kv::vector_3d centerLandmarks() const;
  void shiftGeoOrigin(kv::vector_3d const& offset);
  std::string roiToString();
  void loadroi(const std::string& roistr);
<<<<<<< HEAD
  void resetActiveDepthMap(int);
=======
  void handleLogMessage(kv::kwiver_logger::log_level_t level,
                        std::string const& name,
                        std::string const& msg,
                        kv::logger_ns::location_info const& loc);
>>>>>>> 619a9cf1

  // Member variables
  Ui::MainWindow UI;
  Am::MainWindow AM;
  qtUiState uiState;

  std::ofstream logFileStream;

  StateValue<QColor>* viewBackgroundColor = nullptr;

  QTimer slideTimer;
  QSignalMapper toolDispatcher;

  QAction* toolSeparator = nullptr;
  QMenu* toolMenu = nullptr;
  AbstractTool* activeTool = nullptr;
  QList<AbstractTool*> tools;
  int toolUpdateActiveFrame = -1;
  kv::camera_map_sptr toolUpdateCameras;
  kv::landmark_map_sptr toolUpdateLandmarks;
  kv::feature_track_set_sptr toolUpdateTracks;
  kv::feature_track_set_changes_sptr toolUpdateTrackChanges;
  vtkSmartPointer<vtkImageData> toolUpdateDepth;
  vtkSmartPointer<vtkStructuredGrid> toolUpdateVolume;
  bool toolSaveDepthFlag = false;

  kv::config_block_sptr freestandingConfig = kv::config_block::empty_config();

  QString videoPath;
  QString maskPath;
  kv::algo::video_input_sptr videoSource;
  kv::algo::video_input_sptr maskSource;
  kv::timestamp currentVideoTimestamp;
  kv::metadata_map_sptr videoMetadataMap =
    std::make_shared<kv::simple_metadata_map>();

  QMap<kv::frame_id_t, FrameData> frames;
  kv::feature_track_set_sptr tracks;
  kv::landmark_map_sptr landmarks;
  vtkSmartPointer<vtkImageData> activeDepth;
  int activeDepthFrame = -1;
  int currentDepthFrame = -1;

  kv::sfm_constraints_sptr sfmConstraints;

  int activeCameraIndex = -1;

  VideoImport videoImporter;

  // Frames without a camera
  QQueue<int> orphanFrames;

  vtkNew<vtkXMLImageDataReader> depthReader;
  vtkNew<vtkMaptkImageUnprojectDepth> depthFilter;
  vtkNew<vtkMaptkImageDataGeometryFilter> depthGeometryFilter;

  vtkNew<vtkBox> roi;

  // Current project
  QScopedPointer<Project> project;

  // Progress tracking
  QHash<QObject*, int> progressIds;

  // Manual landmarks
  GroundControlPointsHelper* groundControlPointsHelper;

  // Ruler measurement
  RulerHelper* rulerHelper;
  RulerOptions* rulerOptions;
};

QTE_IMPLEMENT_D_FUNC(MainWindow)

//-----------------------------------------------------------------------------
MainWindowPrivate::MainWindowPrivate(MainWindow* mainWindow)
{
  QObject::connect(&videoImporter, &VideoImport::updated,
                   mainWindow, &MainWindow::addFrame);
  QObject::connect(&videoImporter, &VideoImport::progressChanged,
                   mainWindow, &MainWindow::updateVideoImportProgress);
  QObject::connect(&videoImporter, &VideoImport::completed,
                   mainWindow, &MainWindow::updateFrames);

  sfmConstraints = std::make_shared<kv::sfm_constraints>();
}

//-----------------------------------------------------------------------------
void MainWindowPrivate::saveGeoOrigin(QString const& path)
{
  project->config->set_value("geo_origin_file", kvPath(
                                                  project->getContingentRelativePath(path)));
  kv::write_local_geo_cs_to_file(sfmConstraints->get_local_geo_cs(),
                                 stdString(path));
}

//-----------------------------------------------------------------------------
kv::vector_3d MainWindowPrivate::centerLandmarks() const
{
  if (this->landmarks->size() == 0)
  {
    return kv::vector_3d(0.0, 0.0, 0.0);
  }
  std::vector<double> x, y, z;
  x.reserve(this->landmarks->size());
  y.reserve(this->landmarks->size());
  z.reserve(this->landmarks->size());
  for (auto lm : this->landmarks->landmarks())
  {
    auto v = lm.second->loc();
    x.push_back(v[0]);
    y.push_back(v[1]);
    z.push_back(v[2]);
  }
  // compute the median in x and y
  size_t mid = x.size() / 2;
  std::nth_element(x.begin(), x.begin() + mid, x.end());
  std::nth_element(y.begin(), y.begin() + mid, y.end());
  // compute 5th percentile for z
  size_t pct5 = static_cast<size_t>(x.size() * 0.05);
  std::nth_element(z.begin(), z.begin() + pct5, z.end());

  return kv::vector_3d(x[mid], y[mid], z[pct5]);
}

//-----------------------------------------------------------------------------
void MainWindowPrivate::shiftGeoOrigin(kv::vector_3d const& offset)
{
  auto lgcs = sfmConstraints->get_local_geo_cs();
  if (lgcs.origin().is_empty())
  {
    return;
  }
  kwiver::vital::vector_3d new_origin = lgcs.origin().location() + offset;
  lgcs.set_origin(kv::geo_point(new_origin, lgcs.origin().crs()));
  sfmConstraints->set_local_geo_cs(lgcs);

  if (!sfmConstraints->get_local_geo_cs().origin().is_empty() &&
      !project->geoOriginFile.isEmpty())
  {
    saveGeoOrigin(project->geoOriginFile);
  }

  // shift the ROI
  kv::vector_3d min_pt, max_pt;
  this->roi->GetXMin(min_pt.data());
  this->roi->GetXMax(max_pt.data());
  if (((max_pt - min_pt).array() > 0.0).all())
  {
    min_pt -= offset;
    this->roi->SetXMin(min_pt.data());
    max_pt -= offset;
    this->roi->SetXMax(max_pt.data());
    UI.worldView->setROI(roi.GetPointer(), true);
    project->config->set_value("ROI", roiToString());
  }

  // shift the landmarks
  kwiver::arrows::core::translate_inplace(*this->landmarks, -offset);
  this->UI.worldView->setLandmarks(*landmarks);
  this->UI.cameraView->setLandmarksData(*landmarks);

  // shift the cameras
  auto cameras = this->cameraMap();
  kwiver::arrows::core::translate_inplace(*cameras, -offset);
  this->updateCameras(cameras);

  // shift the GCPs
  for (auto gcp : this->groundControlPointsHelper->groundControlPoints())
  {
    gcp.second->set_loc(gcp.second->loc() - offset);
  }
  this->groundControlPointsHelper->updateViewsFromGCPs();
}

//-----------------------------------------------------------------------------
void MainWindowPrivate::addTool(AbstractTool* tool, MainWindow* mainWindow)
{
  this->toolMenu->insertAction(this->toolSeparator, tool);

  this->toolDispatcher.setMapping(tool, tool);

  QObject::connect(tool, &AbstractTool::triggered, &this->toolDispatcher,
                   QOverload<>::of(&QSignalMapper::map));
  QObject::connect(tool, &AbstractTool::updated,
                   mainWindow, &MainWindow::acceptToolInterimResults);
  QObject::connect(tool, &AbstractTool::completed,
                   mainWindow, &MainWindow::acceptToolFinalResults);
  QObject::connect(tool, &AbstractTool::saved,
                   mainWindow, &MainWindow::acceptToolSaveResults, Qt::BlockingQueuedConnection);
  QObject::connect(tool, &AbstractTool::failed,
                   mainWindow, &MainWindow::reportToolError);

  tool->setEnabled(false);

  this->tools.append(tool);
}

//-----------------------------------------------------------------------------
void MainWindowPrivate::addCamera(kv::camera_perspective_sptr const& camera)
{
  if (!this->orphanFrames.isEmpty())
  {
    auto orphanIndex = this->orphanFrames.dequeue();

    if (auto* const fd = qtGet(this->frames, orphanIndex))
    {
      fd->camera = vtkSmartPointer<vtkMaptkCamera>::New();
      fd->camera->SetCamera(camera);
      fd->camera->Update();

      this->UI.worldView->addCamera(fd->id, fd->camera);
      if (fd->id == this->activeCameraIndex)
      {
        this->UI.worldView->setActiveCamera(fd->id);
        this->updateCameraView();
      }

      return;
    }
  }

  // Add the camera to the end
  unsigned int lastFrameId =
    this->frames.isEmpty() ? 0 : this->frames.lastKey();
  this->addFrame(camera, lastFrameId + 1);
}

//-----------------------------------------------------------------------------
void MainWindowPrivate::addImage(QString const& imagePath)
{
  // TODO: Create/manage image list video source
}

//-----------------------------------------------------------------------------
void MainWindowPrivate::addVideoSource(
  kv::config_block_sptr const& config,
  QString const& videoPath)
{
  // Save the configuration so independent video sources can be created for
  // tools
  if (this->project)
  {
    this->project->config->merge_config(config);
  }
  this->videoPath = videoPath;
  this->freestandingConfig->merge_config(config);
  // Set video path and config for volume mesh coloring
  this->UI.worldView->setVideoConfig(videoPath, config);

  // Close the existing video source if it exists
  if (this->videoSource)
  {
    this->videoSource->close();
  }

  kv::algo::video_input::set_nested_algo_configuration(
    "video_reader", config, this->videoSource);

  auto lgcs = sfmConstraints->get_local_geo_cs();
  videoImporter.setData(config, stdString(videoPath), lgcs);

  try
  {
    if (this->videoSource)
    {
      this->videoSource->open(stdString(videoPath));
    }

    foreach (auto const& tool, this->tools)
    {
      tool->setEnabled(false);
    }

    videoImporter.start();
  }
  catch (kv::file_not_found_exception const& e)
  {
    qWarning() << e.what();
    this->videoSource->close();
    this->videoSource.reset();
  }
}

//-----------------------------------------------------------------------------
void MainWindowPrivate::addMaskSource(
  kv::config_block_sptr const& config, QString const& maskPath)
{
  // Save the configuration so independent video sources can be created for
  // tools
  if (this->project)
  {
    this->project->config->merge_config(config);
  }
  this->maskPath = maskPath;
  this->freestandingConfig->merge_config(config);
}

//-----------------------------------------------------------------------------
void MainWindowPrivate::addFrame(
  kv::camera_perspective_sptr const& camera, int id)
{
  if (this->frames.find(id) != this->frames.end())
  {
    qWarning() << "Frame " << id << " already exists.";
    return;
  }

  FrameData cd;

  cd.id = id;

  if (camera)
  {
    this->orphanFrames.clear();

    cd.camera = vtkSmartPointer<vtkMaptkCamera>::New();
    cd.camera->SetCamera(camera);
    cd.camera->Update();

    this->UI.worldView->addCamera(cd.id, cd.camera);
    this->UI.actionExportCameras->setEnabled(true);
  }
  else
  {
    this->orphanFrames.enqueue(id);
  }

  this->frames.insert(id, cd);

  // When the first camera is added, show it immediately and reset the camera
  // view, enable slideshow controls, and set the frame number to one.
  if (this->frames.count() == 1)
  {
    this->UI.actionSlideshowPlay->setEnabled(true);
    this->UI.camera->setEnabled(true);
    this->UI.cameraSpin->setEnabled(true);

    this->setActiveCamera(1);
    this->UI.cameraView->resetView();
  }

  unsigned int lastFrameId =
    this->frames.isEmpty() ? 1 : this->frames.lastKey();
  this->UI.camera->setRange(1, lastFrameId);
  this->UI.cameraSpin->setRange(1, lastFrameId);
}

//-----------------------------------------------------------------------------
void MainWindowPrivate::updateFrames(
  std::shared_ptr<kv::metadata_map::map_metadata_t> mdMap)
{
  this->videoMetadataMap = std::make_shared<kv::simple_metadata_map>(*mdMap);

  bool ignore_metadata =
    this->freestandingConfig->get_value<bool>(
      "ignore_metadata", false);

  if (!ignore_metadata)
  {
    sfmConstraints->set_metadata(videoMetadataMap);
  }

  this->UI.metadata->updateMetadata(mdMap);

  int num_cams_loaded_from_krtd = 0;

  if (this->project &&
      this->project->config->has_value("output_krtd_dir") &&
      QDir(this->project->cameraPath).exists())
  {
    qWarning() << "Loading project cameras with frames.count = "
               << this->frames.count();
    for (auto const& frame : this->frames)
    {
      auto frameName = qtString(this->getFrameName(frame.id)) + ".krtd";

      try
      {
        auto const& camera = kv::read_krtd_file(
          kvPath(frameName), kvPath(this->project->cameraPath));

        // Add camera to scene
        if (this->updateCamera(frame.id, camera))
        {
          ++num_cams_loaded_from_krtd;
        }
      }
      catch (...)
      {
        qWarning() << "failed to read camera file " << frameName
                   << " from " << this->project->cameraPath;
      }
    }
    this->UI.worldView->setCameras(this->cameraMap());
  }

  if (num_cams_loaded_from_krtd == 0)
  {
#define GET_K_CONFIG(type, name) \
  this->freestandingConfig->get_value<type>(bc + #name, K_def.name())

    kv::simple_camera_intrinsics K_def;
    const std::string bc = "video_reader:base_camera:";
    auto K = std::make_shared<kv::simple_camera_intrinsics>(
      GET_K_CONFIG(double, focal_length),
      GET_K_CONFIG(kv::vector_2d, principal_point),
      GET_K_CONFIG(double, aspect_ratio),
      GET_K_CONFIG(double, skew));

    auto baseCamera = kv::simple_camera_perspective();
    baseCamera.set_intrinsics(K);

    auto md = videoMetadataMap->metadata();
    kv::camera_map::map_camera_t camMap;
    if (!md.empty())
    {
      std::map<kv::frame_id_t, kv::metadata_sptr> mdMap;

      for (auto const& mdIter : md)
      {
        // TODO: just using first element of metadata vector for now
        mdMap[mdIter.first] = mdIter.second[0];
      }

      bool init_cams_with_metadata =
        this->freestandingConfig->get_value<bool>(
          "initialize_cameras_with_metadata", true);

      if (!ignore_metadata && init_cams_with_metadata)
      {
        auto im = this->videoSource->frame_image();
        K->set_image_width(static_cast<unsigned>(im->width()));
        K->set_image_height(static_cast<unsigned>(im->height()));
        baseCamera.set_intrinsics(K);

        bool init_intrinsics_with_metadata =
          this->freestandingConfig->get_value<bool>(
            "initialize_intrinsics_with_metadata", true);
        if (init_intrinsics_with_metadata)
        {
          // find the first metadata that gives valid intrinsics
          // and put this in baseCamera as a backup for when
          // a particular metadata packet is missing data
          for (auto mdp : mdMap)
          {
            auto md_K = kv::intrinsics_from_metadata(
              *mdp.second,
              static_cast<unsigned>(im->width()),
              static_cast<unsigned>(im->height()));
            if (md_K != nullptr)
            {
              baseCamera.set_intrinsics(md_K);
              break;
            }
          }
        }

        kv::local_geo_cs lgcs = sfmConstraints->get_local_geo_cs();
        camMap = kv::initialize_cameras_with_metadata(
          mdMap, baseCamera, lgcs, init_intrinsics_with_metadata);

        sfmConstraints->set_local_geo_cs(lgcs);

        if (this->project &&
            !sfmConstraints->get_local_geo_cs().origin().is_empty() &&
            !project->geoOriginFile.isEmpty())
        {
          saveGeoOrigin(project->geoOriginFile);
        }
      }
    }

    this->updateCameras(std::make_shared<kv::simple_camera_map>(camMap));
  }

  //find depth map paths
  if (this->project &&
      this->project->config->has_value("output_depth_dir"))
  {
    foreach (auto& frame, this->frames)
    {
      auto depthName = qtString(this->getFrameName(frame.id)) + ".vti";
      auto depthMapPath = QDir{this->project->depthPath}.filePath(depthName);
      QFileInfo check_file(depthMapPath);
      if (check_file.exists() && check_file.isFile())
      {
        frame.depthMapPath = depthMapPath;
      }
    }
  }

  this->UI.worldView->queueResetView();

  this->UI.worldView->initFrameSampling(this->frames.size());

  if (this->project)
  {
    for (auto const& tool : this->tools)
    {
      tool->setEnabled(true);
    }
  }
}

//-----------------------------------------------------------------------------
kv::camera_map_sptr MainWindowPrivate::cameraMap() const
{
  kv::camera_map::map_camera_t map;

  for (auto const& cd : this->frames)
  {
    if (cd.camera)
    {
      map.emplace(static_cast<kv::frame_id_t>(cd.id), cd.camera->GetCamera());
    }
  }

  return std::make_shared<kv::simple_camera_map>(map);
}

//-----------------------------------------------------------------------------
std::shared_ptr<std::map<kwiver::vital::frame_id_t, std::string>>
MainWindowPrivate::depthLookup() const
{
  auto lookup =
    std::make_shared<std::map<kwiver::vital::frame_id_t, std::string>>();

  for (auto cd : this->frames)
  {
    if (!cd.depthMapPath.isEmpty())
    {
      lookup->emplace(static_cast<kwiver::vital::frame_id_t>(cd.id),
                      qPrintable(cd.depthMapPath));
    }
  }

  return lookup;
}

//-----------------------------------------------------------------------------
void MainWindowPrivate::updateCameras(
  kv::camera_map_sptr const& cameras)
{
  auto allowExport = false;

  std::set<kv::frame_id_t> updated_frame_ids;
  foreach (auto const& iter, cameras->cameras())
  {
    auto cam_ptr =
      std::dynamic_pointer_cast<kv::camera_perspective>(iter.second);
    if (updateCamera(iter.first, cam_ptr))
    {
      updated_frame_ids.insert(iter.first);
      allowExport = allowExport || iter.second;
    }
  }

  for (auto& f : this->frames)
  {
    auto fid = f.id;
    if (updated_frame_ids.find(fid) != updated_frame_ids.end())
    {
      continue;
    }
    if (f.camera)
    {
      f.camera = NULL;
      this->UI.worldView->removeCamera(fid);
    }
  }
  this->UI.worldView->setCameras(cameras);

  this->UI.actionExportCameras->setEnabled(allowExport);
}

//-----------------------------------------------------------------------------
bool MainWindowPrivate::updateCamera(kv::frame_id_t frame,
                                     kv::camera_perspective_sptr cam)
{
  if (!cam)
  {
    return false;
  }

  auto* const fr = qtGet(this->frames, frame);
  if (!fr)
  {
    return false;
  }

  if (!fr->camera)
  {
    fr->camera = vtkSmartPointer<vtkMaptkCamera>::New();
    this->UI.worldView->addCamera(fr->id, fr->camera);
  }
  fr->camera->SetCamera(cam);
  fr->camera->Update();

  // Remove from orphanFrames if needed.
  auto orphanIndex = orphanFrames.indexOf(frame);
  if (orphanIndex >= 0)
  {
    orphanFrames.removeAt(orphanIndex);
  }

  if (fr->id == this->activeCameraIndex)
  {
    this->UI.worldView->setActiveCamera(fr->id);
    this->updateCameraView();
  }

  return true;
}

//-----------------------------------------------------------------------------
void MainWindowPrivate::setActiveCamera(int id)
{
  // collect the set of frames to select from
  // TODO compute this set of frames only when it changes,
  // not every time the active camera changes.
  auto all_frames = this->frames.keys();
  std::set<kwiver::vital::frame_id_t> select_frames(all_frames.begin(),
                                                    all_frames.end());
  if (this->UI.actionTrackedFramesOnly->isChecked())
  {
    select_frames = tracks->all_frame_ids();
  }
  if (this->UI.actionKeyframesOnly->isChecked())
  {
    select_frames = tracks->keyframes();
  }

  bool next_frame_found = false;
  auto itr = select_frames.lower_bound(id);
  if (itr != select_frames.end())
  {
    // if stepping backwards we need to go back one iterator step
    // if we found the a frame greater than the one requested
    if (id < this->activeCameraIndex &&
        *itr >= this->activeCameraIndex &&
        itr != select_frames.begin())
    {
      --itr;
    }
    next_frame_found = true;
    id = *itr;
  }
  if (!next_frame_found)
  {
    // handle video playback
    if (this->UI.actionSlideshowPlay->isChecked())
    {
      if (this->UI.actionSlideshowLoop->isChecked())
      {
        this->UI.camera->setValue(*select_frames.begin());
        this->UI.cameraSpin->setValue(*select_frames.begin());
        return;
      }
      else
      {
        this->UI.actionSlideshowPlay->setChecked(false);
      }
    }
    // Set the active camera back to what it was.
    this->UI.camera->setValue(this->activeCameraIndex);
    this->UI.cameraSpin->setValue(this->activeCameraIndex);
    return;
  }

  auto oldSignalState = this->UI.camera->blockSignals(true);
  this->UI.camera->setValue(id);
  this->UI.camera->blockSignals(oldSignalState);
  this->UI.cameraSpin->setValue(id);

  this->activeCameraIndex = id;
  this->UI.worldView->setActiveCamera(id);

  this->updateCameraView();

  //load from memory if cached
  if (id >= 0 && id == this->activeDepthFrame)
  {
    this->resetActiveDepthMap(id);
    this->currentDepthFrame = id;
  }
  else // load from file
  {
    if (auto* const fr = qtGet(qAsConst(this->frames), id))
    {
      if (!fr->depthMapPath.isEmpty())
      {
        this->loadDepthMap(fr->depthMapPath);
        this->currentDepthFrame = id;
      }
    }
  }

  UI.worldView->setVolumeCurrentFrame(id);
}

//-----------------------------------------------------------------------------
void MainWindowPrivate::updateCameraView()
{
  if (this->activeCameraIndex < 1)
  {
    this->loadEmptyImage(0);
    this->UI.cameraView->setActiveFrame(static_cast<unsigned>(-1));
    this->UI.cameraView->clearLandmarks();
    this->UI.cameraView->clearGroundControlPoints();
    return;
  }

  this->UI.cameraView->setActiveFrame(
    static_cast<unsigned>(this->activeCameraIndex));

  auto* const activeFrame =
    qtGet(qAsConst(this->frames), this->activeCameraIndex);

  if (!activeFrame)
  {
    this->loadEmptyImage(0);
    this->UI.cameraView->clearLandmarks();
    return;
  }

  // Show camera image
  this->loadImage(*activeFrame);

  if (!activeFrame->camera)
  {
    // Can't show landmarks or residuals with no camera
    this->UI.cameraView->clearLandmarks();
    this->UI.cameraView->clearResiduals();
    this->UI.cameraView->clearGroundControlPoints();
    return;
  }

  // Show landmarks
  QHash<kv::track_id_t, kv::vector_2d> landmarkPoints;
  this->UI.cameraView->clearLandmarks();
  if (this->landmarks)
  {
    // Map landmarks to camera space
    auto const& landmarks = this->landmarks->landmarks();
    foreach (auto const& lm, landmarks)
    {
      double pp[2];
      if (activeFrame->camera->ProjectPoint(lm.second->loc(), pp))
      {
        // Add projected landmark to camera view
        auto const id = lm.first;
        this->UI.cameraView->addLandmark(id, pp[0], pp[1]);
        landmarkPoints.insert(id, kv::vector_2d(pp[0], pp[1]));
      }
    }
  }

  // Show residuals
  this->UI.cameraView->clearResiduals();
  if (this->tracks)
  {
    auto const& tracks = this->tracks->tracks();
    foreach (auto const& track, tracks)
    {
      auto const& state = track->find(this->activeCameraIndex);
      if (state == track->end())
      {
        continue;
      }
      auto fts = std::dynamic_pointer_cast<kv::feature_track_state>(*state);
      if (fts && fts->feature)
      {
        auto const id = track->id();
        if (landmarkPoints.contains(id))
        {
          auto const& fp = fts->feature->loc();
          auto const& lp = landmarkPoints[id];
          this->UI.cameraView->addResidual(id, fp[0], fp[1], lp[0], lp[1], fts->inlier);
        }
      }
    }
  }

  this->groundControlPointsHelper->updateCameraViewPoints();
  this->rulerHelper->updateCameraViewRuler();
  this->UI.cameraView->render();
}

//-----------------------------------------------------------------------------
std::string MainWindowPrivate::getFrameName(kv::frame_id_t frameId)
{
  if (videoMetadataMap)
  {
    return frameName(frameId, *this->videoMetadataMap);
  }
  return frameName(frameId, kwiver::vital::simple_metadata_map());
}

//-----------------------------------------------------------------------------
void MainWindowPrivate::loadEmptyImage(vtkMaptkCamera* camera)
{
  auto imageDimensions = QSize(1, 1);
  if (camera)
  {
    int w, h;
    camera->GetImageDimensions(w, h);
    imageDimensions = QSize(w, h);
  }

  this->UI.cameraView->setImageData(0, imageDimensions);
  this->UI.worldView->setImageData(0, imageDimensions);
}

//-----------------------------------------------------------------------------
void MainWindowPrivate::loadImage(FrameData frame)
{
  // TODO: check if seek vs next_frame is needed
  if (frame.id != this->currentVideoTimestamp.get_frame())
  {
    if (!this->videoSource ||
        !videoSource->seek_frame(this->currentVideoTimestamp, frame.id))
    {
      this->loadEmptyImage(frame.camera);
    }
  }

  // Get frame from video source
  if (this->videoSource)
  {
    // Advance video source if it hasn't been advanced
    if (!videoSource->good())
    {
      videoSource->next_frame(this->currentVideoTimestamp);
    }

    auto frameImg = videoSource->frame_image();
    if (!frameImg)
    {
      qWarning() << "Failed to read image for frame " << frame.id;
      this->loadEmptyImage(frame.camera);
      return;
    }
    auto sourceImg = frameImg->get_image();
    auto imageData = vitalToVtkImage(sourceImg);
    int dimensions[3];
    imageData->GetDimensions(dimensions);

    // Test for errors
    if (dimensions[0] < 2 || dimensions[1] < 2)
    {
      qWarning() << "Failed to read image for frame " << frame.id;
      this->loadEmptyImage(frame.camera);
    }
    else
    {
      // If successful, update camera image dimensions
      if (frame.camera)
      {
        frame.camera->SetImageDimensions(dimensions);
      }

      sfmConstraints->store_image_size(frame.id, dimensions[0], dimensions[1]);

      // Set frame name in camera view
      this->UI.cameraView->setImagePath(
        qtString(this->getFrameName(frame.id)));

      // Set image on views
      auto const size = QSize(dimensions[0], dimensions[1]);
      this->UI.cameraView->setImageData(imageData, size);
      this->UI.worldView->setImageData(imageData, size);

      // Update metadata view
      if (!this->videoMetadataMap)
      {
        this->UI.metadata->updateMetadata(kv::metadata_vector{});
      }
      else
      {
        auto const& mdv = this->videoMetadataMap->get_vector(frame.id);
        this->UI.metadata->updateMetadata(mdv);
      }
    }
  }
  else
  {
    this->loadEmptyImage(frame.camera);
  }
}

//-----------------------------------------------------------------------------
void MainWindowPrivate::loadDepthMap(QString const& imagePath)
{
  if (!QFileInfo{imagePath}.isFile())
  {
    qWarning() << "File doesn't exist: " << imagePath;
    return;
  }

  if (this->depthReader->GetFileName() &&
      !strcmp(this->depthReader->GetFileName(), qPrintable(imagePath)))
  {
    // No change to reader input... return without any update
    return;
  }

  this->depthFilter->RemoveAllInputs();
  this->depthFilter->SetInputConnection(this->depthReader->GetOutputPort());

  this->depthReader->SetFileName(qPrintable(imagePath));

  this->UI.depthMapView->setValidDepthInput(true);
  this->UI.worldView->setValidDepthInput(true);

  auto const ci = this->activeCameraIndex;
  if (auto* const activeFrame = qtGet(qAsConst(this->frames), ci))
  {
    this->depthFilter->SetCamera(activeFrame->camera);
  }
  this->UI.worldView->updateDepthMap();
  this->UI.depthMapView->updateView(true);
  this->UI.actionExportDepthPoints->setEnabled(true);
}

//-----------------------------------------------------------------------------
void MainWindowPrivate::setActiveTool(AbstractTool* tool)
{
  // Disconnect cancel action
  QObject::disconnect(this->UI.actionCancelComputation, nullptr,
                      this->activeTool, nullptr);

  // Update current tool
  this->activeTool = tool;

  // Connect actions
  if (tool)
  {
    QObject::connect(this->UI.actionCancelComputation, &QAction::triggered,
                     tool, &AbstractTool::cancel);
    QObject::connect(this->UI.actionCancelComputation, &QAction::triggered,
                     project.data(), &Project::write);
    QObject::connect(this->UI.actionQuit, &QAction::triggered,
                     tool, &AbstractTool::cancel);
    QObject::connect(tool, &AbstractTool::completed,
                     project.data(), &Project::write);
  }

  auto const enableTools = !tool;
  auto const enableCancel = tool && tool->isCancelable();
  foreach (auto const& tool, this->tools)
  {
    tool->setEnabled(enableTools);
  }
  this->UI.actionCancelComputation->setEnabled(enableCancel);
  this->UI.actionOpenProject->setEnabled(enableTools);
  // FIXME disable import actions
}

//-----------------------------------------------------------------------------
void MainWindowPrivate::updateProgress(QObject* object,
                                       const QString& description,
                                       int value)
{
  QString desc = description;
  desc.replace('&', "");
  int taskId = -1;
  if (!this->progressIds.contains(object))
  {
    if (value < 100)
    {
      taskId = this->UI.progressWidget->addTask(desc, 0, 0, 0);
      this->progressIds.insert(object, taskId);
    }
    return;
  }
  else
  {
    taskId = this->progressIds.value(object);
  }

  this->UI.progressWidget->setTaskText(taskId, desc);
  this->UI.progressWidget->setProgressValue(taskId, value);
  switch (value)
  {
    case 0:
    {
      this->UI.progressWidget->setProgressRange(taskId, 0, 0);
      break;
    }
    case 100:
    {
      this->UI.progressWidget->removeTask(taskId);
      this->progressIds.remove(object);
      break;
    }
    default:
    {
      this->UI.progressWidget->setProgressRange(taskId, 0, 100);
      break;
    }
  }
}

//-----------------------------------------------------------------------------
std::string MainWindowPrivate::roiToString()
{
  double minpt[3], maxpt[3];
  this->roi->GetXMin(minpt);
  this->roi->GetXMax(maxpt);
  std::ostringstream stream;
  stream << minpt[0] << " " << minpt[1] << " " << minpt[2] << " "
         << maxpt[0] << " " << maxpt[1] << " " << maxpt[2];
  return stream.str();
}

//-----------------------------------------------------------------------------
void MainWindowPrivate::loadroi(const std::string& roistr)
{
  double minpt[3], maxpt[3];
  std::istringstream stream(roistr);
  stream >> minpt[0] >> minpt[1] >> minpt[2] >> maxpt[0] >> maxpt[1] >> maxpt[2];
  this->roi->SetXMin(minpt);
  this->roi->SetXMax(maxpt);
  UI.worldView->setROI(roi.GetPointer(), true);
}

//-----------------------------------------------------------------------------
<<<<<<< HEAD
void MainWindowPrivate::resetActiveDepthMap(int frame)
{
  this->depthReader->SetFileName("");
  this->depthFilter->RemoveAllInputConnections(0);
  this->depthFilter->SetInputData(this->activeDepth);

  this->UI.depthMapView->setValidDepthInput(true);
  this->UI.worldView->setValidDepthInput(true);

  if (auto* const fr = qtGet(qAsConst(this->frames), frame))
  {
    this->depthFilter->SetCamera(fr->camera);
  }
  this->UI.worldView->updateDepthMap();
  this->UI.depthMapView->updateView(true);
  this->UI.actionExportDepthPoints->setEnabled(true);

  this->currentDepthFrame = frame;
=======
void MainWindowPrivate
::handleLogMessage(kv::kwiver_logger::log_level_t level,
                   std::string const& name,
                   std::string const& msg,
                   kv::logger_ns::location_info const& loc)
{
  this->UI.Logger->logHandler(level, name, msg, loc);

  if (logFileStream.is_open())
  {
    constexpr char * date_format = "%Y-%m-%d %H:%M:%S - ";
    std::time_t t = std::time(nullptr);
    std::tm tm = *std::localtime(&t);
    logFileStream << "[" << std::setfill(' ') << std::setw(5)
                  << kv::kwiver_logger::get_level_string(level) << "] "
                  << std::put_time(&tm, date_format)
                  << name << ": " << msg << std::endl;
  }
>>>>>>> 619a9cf1
}

//END MainWindowPrivate

///////////////////////////////////////////////////////////////////////////////

//BEGIN MainWindow

//-----------------------------------------------------------------------------
MainWindow::MainWindow(QWidget* parent, Qt::WindowFlags flags)
  : QMainWindow(parent, flags), d_ptr(new MainWindowPrivate(this))
{
  QTE_D();

  // Set up UI
  d->UI.setupUi(this);
  d->AM.setupActions(d->UI, this);

  using std::placeholders::_1;
  using std::placeholders::_2;
  using std::placeholders::_3;
  using std::placeholders::_4;
  kv::kwiver_logger::callback_t cb =
    std::bind(&MainWindowPrivate::handleLogMessage, d, _1, _2, _3, _4);
  kv::kwiver_logger::set_global_callback(cb);

  d->toolMenu = d->UI.menuCompute;
  d->toolSeparator =
    d->UI.menuCompute->insertSeparator(d->UI.actionCancelComputation);
  QAction * runAllSep = d->UI.menuCompute->insertSeparator(d->toolSeparator);

  d->addTool(new TrackFeaturesTool(this), this);
  d->addTool(new InitCamerasLandmarksTool(this), this);
  d->addTool(new SaveFrameTool(this), this);
  d->addTool(new ComputeAllDepthTool(this), this);
  d->addTool(new FuseDepthTool(this), this);

  d->toolSeparator = runAllSep;
  d->addTool(new RunAllTool(this), this);

  d->toolMenu = d->UI.menuAdvanced;
  d->toolSeparator =
    d->UI.menuAdvanced->addSeparator();
  d->addTool(new TrackFilterTool(this), this);
  d->addTool(new TriangulateTool(this), this);
  d->addTool(new BundleAdjustTool(this), this);
  d->addTool(new NeckerReversalTool(this), this);
  d->addTool(new CanonicalTransformTool(this), this);
  d->addTool(new SaveKeyFrameTool(this), this);
  d->addTool(new ComputeDepthTool(this), this);

  d->UI.menuView->addSeparator();
  d->UI.menuView->addAction(d->UI.cameraViewDock->toggleViewAction());
  d->UI.menuView->addAction(d->UI.cameraSelectorDock->toggleViewAction());
  d->UI.menuView->addAction(d->UI.metadataDock->toggleViewAction());
  d->UI.menuView->addAction(d->UI.groundControlPointsDock->toggleViewAction());
  d->UI.menuView->addAction(d->UI.depthMapViewDock->toggleViewAction());
  d->UI.menuView->addAction(d->UI.loggerDock->toggleViewAction());

  d->UI.playSlideshowButton->setDefaultAction(d->UI.actionSlideshowPlay);
  d->UI.loopSlideshowButton->setDefaultAction(d->UI.actionSlideshowLoop);

  connect(d->UI.actionQuit, &QAction::triggered,
          qApp, &QCoreApplication::quit);

  connect(d->UI.actionNewProject, &QAction::triggered,
          this, &MainWindow::newProject);
  connect(d->UI.actionOpenProject, &QAction::triggered,
          this, &MainWindow::openProject);
  connect(d->UI.actionImportImagery, &QAction::triggered,
          this, &MainWindow::openImagery);
  connect(d->UI.actionImportMasks, &QAction::triggered,
          this, &MainWindow::openMaskImagery);
  connect(d->UI.actionImportCameras, &QAction::triggered,
          this, &MainWindow::openCameras);
  connect(d->UI.actionImportTracks, &QAction::triggered,
          this, &MainWindow::openTracks);
  connect(d->UI.actionImportLandmarks, &QAction::triggered,
          this, &MainWindow::openLandmarks);
  connect(d->UI.actionImportGroundControlPoints, &QAction::triggered,
          this, &MainWindow::openGroundControlPoints);

  connect(d->UI.actionShowWorldAxes, &QAction::toggled,
          d->UI.worldView, &WorldView::setAxesVisible);

  connect(d->UI.actionExportCameras, &QAction::triggered,
          this, QOverload<>::of(&MainWindow::saveCameras));
  connect(d->UI.actionExportLandmarks, &QAction::triggered,
          this, QOverload<>::of(&MainWindow::saveLandmarks));
  connect(d->UI.actionExportGroundControlPoints, &QAction::triggered,
          this, QOverload<>::of(&MainWindow::saveGroundControlPoints));
  connect(d->UI.actionExportVolume, &QAction::triggered,
          this, &MainWindow::saveVolume);
  connect(d->UI.actionExportFusedMesh, &QAction::triggered,
          this, &MainWindow::saveFusedMesh);
  connect(d->UI.actionExportDepthPoints, &QAction::triggered,
          this, QOverload<>::of(&MainWindow::saveDepthPoints));
  connect(d->UI.actionExportTracks, &QAction::triggered,
          this, QOverload<>::of(&MainWindow::saveTracks));

  connect(d->UI.worldView, &WorldView::depthMapEnabled,
          this, &MainWindow::enableSaveDepthPoints);

  connect(d->UI.actionShowMatchMatrix, &QAction::triggered,
          this, &MainWindow::showMatchMatrix);

  connect(&d->toolDispatcher, QOverload<QObject*>::of(&QSignalMapper::mapped),
          this, &MainWindow::executeTool);
  connect(d->UI.actionIgnoreMetadata, &QAction::toggled,
          this, &MainWindow::setIgnoreMetadata);
  connect(d->UI.actionVariableLens, &QAction::toggled,
          this, &MainWindow::setVariableLens);

  connect(d->UI.actionSetBackgroundColor, &QAction::triggered,
          this, &MainWindow::setViewBackroundColor);

  connect(d->UI.actionAbout, &QAction::triggered,
          this, &MainWindow::showAboutDialog);
  connect(d->UI.actionShowManual, &QAction::triggered,
          this, &MainWindow::showUserManual);

  connect(&d->slideTimer, &QTimer::timeout, this, &MainWindow::nextSlide);
  connect(d->UI.actionSlideshowPlay, &QAction::toggled,
          this, &MainWindow::setSlideshowPlaying);
  connect(d->UI.slideSpeed, &QAbstractSlider::valueChanged,
          this, &MainWindow::setSlideSpeed);

  connect(d->UI.camera, &QAbstractSlider::valueChanged,
          this, &MainWindow::setActiveCamera);

  connect(d->UI.worldView, &WorldView::fusedMeshEnabled,
          this, &MainWindow::enableSaveFusedMesh);

  connect(d->UI.worldView, &WorldView::depthMapThresholdsChanged,
          d->UI.depthMapView, &DepthMapView::updateThresholds);

  connect(d->UI.depthMapViewDock, &QDockWidget::visibilityChanged,
          d->UI.depthMapView, &DepthMapView::updateView);

  this->setSlideSpeed(d->UI.slideSpeed->value());

#ifdef VTKWEBGLEXPORTER
  d->UI.actionWebGLScene->setVisible(true);
  connect(d->UI.actionWebGLScene, &QAction::triggered,
          this, &MainWindow::saveWebGLScene);
#endif

  // Set up UI persistence and restore previous state
  auto const sdItem = new qtUiState::Item<int, QSlider>(
    d->UI.slideSpeed, &QSlider::value, &QSlider::setValue);
  d->uiState.map("SlideSpeed", sdItem);

  d->viewBackgroundColor = new StateValue<QColor>{Qt::black},
  d->uiState.map("ViewBackground", d->viewBackgroundColor);

  d->uiState.mapChecked("Antialiasing", d->UI.actionAntialiasing);

  d->uiState.mapChecked("WorldView/Axes", d->UI.actionShowWorldAxes);

  d->uiState.mapState("Window/state", this);
  d->uiState.mapGeometry("Window/geometry", this);
  d->uiState.restore();

  d->UI.worldView->setBackgroundColor(*d->viewBackgroundColor);
  d->UI.cameraView->setBackgroundColor(*d->viewBackgroundColor);
  d->UI.depthMapView->setBackgroundColor(*d->viewBackgroundColor);

  // Hookup basic depth pipeline and pass geometry filter to relevant views
  d->depthFilter->SetInputConnection(d->depthReader->GetOutputPort());
  d->depthGeometryFilter->SetInputConnection(d->depthFilter->GetOutputPort());
  d->UI.worldView->setDepthGeometryFilter(d->depthGeometryFilter);
  d->UI.depthMapView->setDepthGeometryFilter(d->depthGeometryFilter);

  d->UI.worldView->resetView();

  // Set up the progress widget
  d->UI.progressWidget->setAutoHide(true);

  // Ground control points
  d->groundControlPointsHelper = new GroundControlPointsHelper(this);
  connect(d->groundControlPointsHelper,
          &GroundControlPointsHelper::pointCountChanged,
          this, [d](size_t count) {
            d->UI.actionExportGroundControlPoints->setEnabled(count > 0);
          });
  connect(d->UI.worldView, &WorldView::pointPlacementEnabled,
          d->groundControlPointsHelper,
          &GroundControlPointsHelper::enableWidgets);
  d->UI.groundControlPoints->setHelper(d->groundControlPointsHelper);

  // Ruler widget
  d->rulerHelper = new RulerHelper(this);
  connect(d->UI.worldView, &WorldView::rulerEnabled,
          d->rulerHelper, &RulerHelper::enableWidgets);
  d->rulerOptions = new RulerOptions("WorldView/Ruler", d->UI.worldView);
  d->rulerOptions->setRulerHelper(d->rulerHelper);
  d->UI.worldView->setRulerOptions(d->rulerOptions);

  // Antialiasing
  connect(d->UI.actionAntialiasing, &QAction::toggled,
          this, &MainWindow::enableAntiAliasing);
  this->enableAntiAliasing(d->UI.actionAntialiasing->isChecked());

  // Common ROI
  // Unitil the bounding box is initialized, the bounds are going to be
  // [VTK_DOUBLE_MIN, VTK_DOUBLE_MAX] in all directions.
  d->UI.worldView->setROI(d->roi);
}

//-----------------------------------------------------------------------------
MainWindow::~MainWindow()
{
  QTE_D();
  d->uiState.save();
}

//-----------------------------------------------------------------------------
void MainWindow::openProject()
{
  auto const path = QFileDialog::getOpenFileName(
    this, "Open Project", QString(),
    "Project configuration files (*.conf);;"
    "All Files (*)");

  if (!path.isEmpty())
  {
    this->loadProject(path);
  }
}

//-----------------------------------------------------------------------------
void MainWindow::openImagery()
{
  static auto const imageFilters =
    makeFilters(supportedImageExtensions().toList());
  static auto const videoFilters =
    makeFilters(supportedVideoExtensions().toList());

  // TODO: Add image filters back once that is supported again.
  auto const paths = QFileDialog::getOpenFileNames(
    this, "Open Imagery", QString(),
    "All Supported Files (" + videoFilters + ");;"
                                             "Video files (" +
      videoFilters + ");;"
                     "All Files (*)");

  for (auto const& path : paths)
  {
    this->loadImagery(path);
  }
}

//-----------------------------------------------------------------------------
void MainWindow::openMaskImagery()
{
  static auto const imageFilters =
    makeFilters(supportedImageExtensions().toList());
  static auto const videoFilters =
    makeFilters(supportedVideoExtensions().toList());

  // TODO: Add image filters back once that is supported again.
  auto const paths = QFileDialog::getOpenFileNames(
    this, "Open Mask Imagery", QString(),
    "All Supported Files (" + videoFilters + ");;"
                                             "Video files (" +
      videoFilters + ");;"
                     "All Files (*)");

  for (auto const& path : paths)
  {
    this->loadMaskImagery(path);
  }
}

//-----------------------------------------------------------------------------
void MainWindow::openCameras()
{
  auto const paths = QFileDialog::getOpenFileNames(
    this, "Open Cameras", QString(),
    "Camera files (*.krtd);;"
    "All Files (*)");

  for (auto const& path : paths)
  {
    this->loadCamera(path);
  }
}

//-----------------------------------------------------------------------------
void MainWindow::openTracks()
{
  auto const paths = QFileDialog::getOpenFileNames(
    this, "Open Feature Tracks", QString(),
    "Feature track files (*.txt);;"
    "All Files (*)");

  for (auto const& path : paths)
  {
    this->loadTracks(path);
  }
}

//-----------------------------------------------------------------------------
void MainWindow::openLandmarks()
{
  auto const paths = QFileDialog::getOpenFileNames(
    this, "Open Landmarks", QString(),
    "Landmark files (*.ply);;"
    "All Files (*)");

  for (auto const& path : paths)
  {
    this->loadLandmarks(path);
  }
}

//-----------------------------------------------------------------------------
void MainWindow::openGroundControlPoints()
{
  auto const paths = QFileDialog::getOpenFileNames(
    this, "Open Ground Control Points", QString(),
    "GeoJSON Files (*.json);;"
    "All Files (*)");

  for (auto const& path : paths)
  {
    this->loadGroundControlPoints(path);
  }
}

//-----------------------------------------------------------------------------
void MainWindow::newProject()
{
  QTE_D();

  auto const dirname = QFileDialog::getExistingDirectory(
    this, "Select Project Directory");

  if (!dirname.isEmpty())
  {
    // Set the current working directory to the project directory
    if (!QDir::setCurrent(dirname))
    {
      qWarning() << "Unable to set current working directory to "
                 << "project directory: " << dirname;
    }

    d->project.reset(new Project{dirname});

    // Open log file for appending
    d->logFileStream.open(d->project->logFilePath.toStdString(),
                          std::ofstream::out | std::ofstream::app);

    if (d->videoSource)
    {
      d->project->config->merge_config(d->freestandingConfig);
      d->project->videoPath = d->videoPath;
      d->project->maskPath = d->maskPath;
    }

    saveCameras(d->project->cameraPath);
    d->project->config->set_value(
      "output_krtd_dir",
      kvPath(d->project->getContingentRelativePath(d->project->cameraPath)));

    if (!d->sfmConstraints->get_local_geo_cs().origin().is_empty() &&
        !d->project->geoOriginFile.isEmpty())
    {
      saveGeoOrigin(d->project->geoOriginFile);
    }

    d->project->write();
  }

  foreach (auto const& tool, d->tools)
  {
    tool->setEnabled(true);
  }
}

//-----------------------------------------------------------------------------
void MainWindow::loadProject(QString const& path)
{
  QTE_D();

  QScopedPointer<Project> project{new Project};
  if (!project->read(path))
  {
    qWarning() << "Failed to load project from" << path; // TODO dialog?
    return;
  }
  d->project.reset(project.take());

  // Set the current working directory to the project directory
  if (!QDir::setCurrent(d->project->workingDir.absolutePath()))
  {
    qWarning() << "Unable to set current working directory "
                  "to project directory"
               << d->project->workingDir.absolutePath();
  }

<<<<<<< HEAD

  auto oldSignalState = d->UI.menuComputeOptions->blockSignals(true);

  bool ignore_metadata =
    d->project->config->get_value<bool>("ignore_metadata", false);
  d->UI.actionIgnoreMetadata->setChecked(ignore_metadata);

  bool variable_lens =
    d->project->config->get_value<bool>("variable_lens", false);
  d->UI.actionVariableLens->setChecked(variable_lens);

  d->UI.menuComputeOptions->blockSignals(oldSignalState);
=======
  // Open log file for appending
  d->logFileStream.open(d->project->logFilePath.toStdString(),
                        std::ofstream::out | std::ofstream::app);
>>>>>>> 619a9cf1

  // Get the video and mask sources
  if (d->project->config->has_value("video_reader:type"))
  {
    d->addVideoSource(d->project->config, d->project->videoPath);
  }
  if (d->project->config->has_value("mask_reader:type"))
  {
    d->addMaskSource(d->project->config, d->project->maskPath);
  }

  // Load tracks
  if (d->project->config->has_value("input_track_file") ||
      d->project->config->has_value("output_tracks_file"))
  {
    this->loadTracks(d->project->tracksPath);
  }

  // Load landmarks
  if (d->project->config->has_value("output_ply_file"))
  {
    this->loadLandmarks(d->project->landmarksPath);
  }

  // Cameras and depth maps are loaded after video importer is done

#ifdef VTKWEBGLEXPORTER
  d->UI.actionWebGLScene->setEnabled(true);
#endif

  // Load volume
  if (d->project->config->has_value("volume_file"))
  {
    d->UI.worldView->loadVolume(d->project->volumePath);
  }

  if (d->project->config->has_value("geo_origin_file"))
  {
    if (QFileInfo{d->project->geoOriginFile}.isFile())
    {
      kv::local_geo_cs lgcs;
      kv::read_local_geo_cs_from_file(
        lgcs, stdString(d->project->geoOriginFile));

      d->sfmConstraints->set_local_geo_cs(lgcs);
    }
    else
    {
      qWarning() << "Failed to open geo origin file "
                 << d->project->geoOriginFile << ". File does not exist.";
    }
  }

  if (d->project->config->has_value("ROI"))
  {
    d->loadroi(d->project->ROI);
  }

  d->UI.worldView->queueResetView();

  foreach (auto const& tool, d->tools)
  {
    tool->setEnabled(true);
  }

  d->setActiveCamera(d->activeCameraIndex);

  // Load ground control points after cameras are loaded
  if (d->project->config->has_value("ground_control_points_file"))
  {
    this->loadGroundControlPoints(d->project->groundControlPath);
  }
}

//-----------------------------------------------------------------------------
void MainWindow::loadImagery(QString const& path)
{
  static auto const imageExtensions = supportedImageExtensions();
  static auto const videoExtensions = supportedVideoExtensions();

  auto const ext = QFileInfo{path}.suffix().toLower();
  if (imageExtensions.contains(ext))
  {
    this->loadImage(path);
  }
  else if (videoExtensions.contains(ext))
  {
    // TODO: Handle [selection of] multiple videos better
    this->loadVideo(path);
  }
  else
  {
    qWarning() << "Don't know how to read file" << path
               << "(unrecognized extension)";
  }
}

//-----------------------------------------------------------------------------
void MainWindow::loadMaskImagery(QString const& path)
{
  static auto const imageExtensions = supportedImageExtensions();
  static auto const videoExtensions = supportedVideoExtensions();

  auto const ext = QFileInfo{path}.suffix().toLower();
  if (imageExtensions.contains(ext))
  {
    this->loadMaskImage(path);
  }
  else if (videoExtensions.contains(ext))
  {
    // TODO: Handle [selection of] multiple videos better
    this->loadMaskVideo(path);
  }
  else
  {
    qWarning() << "Don't know how to read file" << path
               << "(unrecognized extension)";
  }
}

//-----------------------------------------------------------------------------
void MainWindow::loadImage(QString const& path)
{
  QTE_D();
  d->addImage(path);
}

//-----------------------------------------------------------------------------
void MainWindow::loadVideo(QString const& path)
{
  QTE_D();

  auto config = readConfig(imageConfigForPath(path, "image"));
  if (d->project)
  {
    d->project->config->merge_config(config);
    d->project->videoPath = path;
  }

  try
  {
    d->addVideoSource(config, path);
  }
  catch (std::exception const& e)
  {
    QMessageBox::critical(
      this, "Error loading video\n",
      e.what());
  }

  if (d->project)
  {
    saveCameras(d->project->cameraPath);
    d->project->config->set_value(
      "output_krtd_dir",
      kvPath(d->project->getContingentRelativePath(d->project->cameraPath)));

    if (!d->sfmConstraints->get_local_geo_cs().origin().is_empty() &&
        !d->project->geoOriginFile.isEmpty())
    {
      saveGeoOrigin(d->project->geoOriginFile);
    }

    d->project->write();
  }

  d->UI.worldView->queueResetView();
}

//-----------------------------------------------------------------------------
void MainWindow::loadMaskImage(QString const& path)
{
  // TODO
}

//-----------------------------------------------------------------------------
void MainWindow::loadMaskVideo(QString const& path)
{
  QTE_D();

  auto config = readConfig(imageConfigForPath(path, "mask"));
  if (d->project)
  {
    d->project->config->merge_config(config);
    d->project->maskPath = path;
  }

  try
  {
    d->addMaskSource(config, path);
  }
  catch (std::exception const& e)
  {
    QMessageBox::critical(
      this, "Error loading video\n",
      e.what());
  }

  if (d->project)
  {
    d->project->write();
  }
}

//-----------------------------------------------------------------------------
void MainWindow::loadCamera(QString const& path)
{
  QTE_D();

  try
  {
    auto const& camera = kv::read_krtd_file(kvPath(path));
    d->addCamera(camera);
  }
  catch (...)
  {
    qWarning() << "failed to read camera from" << path;
  }
}

//-----------------------------------------------------------------------------
void MainWindow::loadTracks(QString const& path)
{
  QTE_D();

  namespace kac = kwiver::arrows::core;

  try
  {
    using tsi_uptr = std::unique_ptr<kv::track_set_implementation>;

    auto tracks = kv::read_feature_track_file(kvPath(path));
    if (tracks)
    {
      // check for older zero-based track files
      if (tracks->first_frame() == 0)
      {
        qWarning() << "Loaded tracks have zero-based indexing, "
                      "shifting to one-based indexing";
        // shift tracks to start with frame one
        std::vector<kv::track_sptr> new_tracks;
        for (auto const& track : tracks->tracks())
        {
          auto new_track = kv::track::create(track->data());
          new_track->set_id(track->id());
          for (auto const& ts : *track)
          {
            auto fts = std::dynamic_pointer_cast<kv::feature_track_state>(ts);
            auto new_fts = std::make_shared<kv::feature_track_state>(
              ts->frame() + 1, fts->feature, fts->descriptor);
            new_track->append(new_fts);
          }
          new_tracks.push_back(new_track);
        }

        auto tks_temp =
          std::make_shared<kv::feature_track_set>(
            tsi_uptr{new kac::frame_index_track_set_impl{new_tracks}});
        tks_temp->set_frame_data(tracks->all_frame_data());
        tracks = tks_temp;
      }
      else
      {
        auto tks_temp = std::make_shared<kv::feature_track_set>(
          tsi_uptr{new kac::frame_index_track_set_impl{tracks->tracks()}});
        tks_temp->set_frame_data(tracks->all_frame_data());
        tracks = tks_temp;
      }

      d->tracks = tracks;
      d->updateCameraView();
      for (auto const& track : tracks->tracks())
      {
        d->UI.cameraView->addFeatureTrack(*track);
      }

      d->UI.actionExportTracks->setEnabled(
        d->tracks && d->tracks->size());

      d->UI.actionShowMatchMatrix->setEnabled(!tracks->tracks().empty());
      d->UI.actionKeyframesOnly->setEnabled(!tracks->tracks().empty());
      d->UI.actionTrackedFramesOnly->setEnabled(!tracks->tracks().empty());
    }
  }
  catch (std::exception const& e)
  {
    qWarning() << "failed to read tracks from" << path
               << " with error: " << e.what();
  }
}

//-----------------------------------------------------------------------------
void MainWindow::loadLandmarks(QString const& path)
{
  QTE_D();

  try
  {
    auto const& landmarks = kv::read_ply_file(kvPath(path));
    if (landmarks)
    {
      d->landmarks = landmarks;
      d->UI.worldView->setLandmarks(*landmarks);
      d->UI.cameraView->setLandmarksData(*landmarks);

      d->UI.actionExportLandmarks->setEnabled(
        d->landmarks && d->landmarks->size());

      d->updateCameraView();
    }
  }
  catch (...)
  {
    qWarning() << "failed to read landmarks from" << path;
  }
}

//-----------------------------------------------------------------------------
void MainWindow::loadGroundControlPoints(QString const& path)
{
  QTE_D();

  if (d->groundControlPointsHelper->readGroundControlPoints(path))
  {
    d->UI.actionExportGroundControlPoints->setEnabled(
      d->groundControlPointsHelper->groundControlPoints().size());
  }
}

//-----------------------------------------------------------------------------
void MainWindow::saveLandmarks()
{
  QTE_D();

  auto const name = d->project->workingDir.dirName();
  auto const path = QFileDialog::getSaveFileName(
    this, "Export Landmarks", name + QString("_landmarks.ply"),
    "Landmark file (*.ply);;"
    "LAS file (*.las);;"
    "All Files (*)");

  if (!path.isEmpty())
  {
    this->saveLandmarks(path, false);
  }
}

//-----------------------------------------------------------------------------
void MainWindow::saveLandmarks(QString const& path, bool writeToProject)
{
  QTE_D();

  try
  {
    if (QFileInfo(path).suffix() == "las")
    {
      auto lgcs = d->sfmConstraints->get_local_geo_cs();
      kwiver::maptk::write_pdal(stdString(path), lgcs, d->landmarks);
    }
    else
    {
      kv::write_ply_file(d->landmarks, kvPath(path));

      if (writeToProject && d->project)
      {
        d->project->config->set_value(
          "output_ply_file",
          kvPath(d->project->getContingentRelativePath(path)));
      }
    }
  }
  catch (...)
  {
    auto const msg =
      QString("An error occurred while exporting landmarks to \"%1\". "
              "The output file may not have been written correctly.");
    QMessageBox::critical(
      this, "Export error", msg.arg(d->project->landmarksPath));
  }
}

//-----------------------------------------------------------------------------
void MainWindow::saveGroundControlPoints()
{
  QTE_D();

  auto const name = d->project->workingDir.dirName();
  auto const path = QFileDialog::getSaveFileName(
    this, "Export Ground Control Points", name + QString("_gcps.json"),
    "GeoJSON file (*.json);;"
    "All Files (*)");

  if (!path.isEmpty())
  {
    this->saveGroundControlPoints(path, true);
  }
}

//-----------------------------------------------------------------------------
void MainWindow::saveGroundControlPoints(
  QString const& path, bool writeToProject)
{
  QTE_D();

  if (d->groundControlPointsHelper->writeGroundControlPoints(path, this))
  {
    try
    {
      if (writeToProject && d->project)
      {
        d->project->groundControlPath =
          d->project->getContingentRelativePath(path);
        d->project->config->set_value(
          "ground_control_points_file",
          kvPath(d->project->groundControlPath));
        d->project->write();
      }
    }
    catch (...)
    {
      auto const msg =
        QStringLiteral("An error occurred while exporting "
                       "ground control points to \"%1\". "
                       "The output file may not have been written correctly.");
      QMessageBox::critical(this, QStringLiteral("Export error"),
                            msg.arg(d->project->groundControlPath));
    }
  }
}

//-----------------------------------------------------------------------------
void MainWindow::saveTracks()
{
  QTE_D();

  auto const name = d->project->workingDir.dirName();
  auto const path = QFileDialog::getSaveFileName(
    this, "Export Tracks", name + QString("_tracks.txt"),
    "Track file (*.txt);;"
    "All Files (*)");

  if (!path.isEmpty())
  {
    this->saveTracks(path, false);
  }
}

//-----------------------------------------------------------------------------
void MainWindow::saveTracks(QString const& path, bool writeToProject)
{
  QTE_D();

  try
  {
    kv::write_feature_track_file(d->tracks, kvPath(path));

    if (writeToProject && d->project)
    {
      d->project->config->set_value(
        "output_tracks_file",
        kvPath(d->project->getContingentRelativePath(path)));
    }
  }
  catch (...)
  {
    auto const msg =
      QString("An error occurred while exporting tracks to \"%1\". "
              "The output file may not have been written correctly.");
    QMessageBox::critical(this, "Export error", msg.arg(path));
  }
}

//-----------------------------------------------------------------------------
void MainWindow::saveCameras()
{
  auto const path = QFileDialog::getExistingDirectory(this, "Export Cameras");

  if (!path.isEmpty())
  {
    this->saveCameras(path, false);
  }
}

//-----------------------------------------------------------------------------
void MainWindow::saveCameras(QString const& path, bool writeToProject)
{
  QTE_D();

  auto out = QHash<QString, kv::camera_perspective_sptr>();
  auto willOverwrite = QStringList();

  auto qdir = QDir(path);
  auto entry_info_list = qdir.entryInfoList();
  const QString cam_extension = "krtd";

  for (auto& ent : entry_info_list)
  {
    if (ent.isFile() && ent.suffix() == cam_extension)
    {
      auto del_file_str = ent.absoluteFilePath();
      QFile f(del_file_str);
      f.remove();
    }
  }

  for (auto const& cd : d->frames)
  {
    if (cd.camera)
    {
      auto const camera = cd.camera->GetCamera();
      if (camera)
      {
        auto cameraName = qtString(d->getFrameName(cd.id) + "." + stdString(cam_extension));
        auto const filepath = QDir{path}.filePath(cameraName);
        out.insert(filepath, camera);

        if (QFileInfo::exists(filepath))
        {
          willOverwrite.append(filepath);
        }
      }
    }
  }

  // warn about overwriting files only if not auto-saving to the project
  if (!writeToProject && !willOverwrite.isEmpty())
  {
    QMessageBox mb(QMessageBox::Warning, "Confirm overwrite",
                   "One or more files will be overwritten by this operation. "
                   "Do you wish to continue?",
                   QMessageBox::Cancel, this);

    auto* const myOverwrite =
      mb.addButton("&Overwrite", QMessageBox::AcceptRole);
    mb.setDetailedText("The following file(s) will be overwritten:\n  " +
                       willOverwrite.join("\n  "));

    mb.exec();
    if (mb.clickedButton() != myOverwrite)
    {
      // User canceled operation
      return;
    }
  }

  auto errors = QStringList();
  foreach (auto const& iter, qtEnumerate(out))
  {
    try
    {
      auto cam_ptr =
        std::dynamic_pointer_cast<kv::camera_perspective>(iter.value());
      kv::write_krtd_file(*cam_ptr, kvPath(iter.key()));
    }
    catch (...)
    {
      errors.append(iter.key());
    }
  }

  if (writeToProject && d->project)
  {
    d->project->config->set_value(
      "output_krtd_dir",
      kvPath(d->project->getContingentRelativePath(path)));
  }

  if (!errors.isEmpty())
  {
    auto const msg =
      QString("Error(s) occurred while exporting cameras to \"%1\". "
              "One or more output files may not have been written correctly.");

    QMessageBox mb(QMessageBox::Critical, "Export error",
                   msg.arg(d->project->cameraPath), QMessageBox::Ok, this);

    mb.setDetailedText("Error writing the following file(s):\n  " +
                       errors.join("  \n"));

    mb.exec();
  }
}

//-----------------------------------------------------------------------------
void MainWindow::saveDepthImage(QString const& path)
{
  QTE_D();

  if (!d->activeDepth || d->activeDepthFrame < 1)
  {
    return;
  }

  auto filename = qtString(d->getFrameName(d->activeDepthFrame)) + ".vti";

  if (!QDir(path).exists())
  {
    QDir().mkdir(path);
  }

  d->project->config->set_value("output_depth_dir", kvPath(
                                                      d->project->getContingentRelativePath(d->project->depthPath)));

  d->project->config->set_value("ROI", d->roiToString());
  vtkNew<vtkXMLImageDataWriter> writerI;
  auto const filepath = QDir{path}.filePath(filename);
  writerI->SetFileName(qPrintable(filepath));
  writerI->AddInputDataObject(d->activeDepth.Get());
  writerI->SetDataModeToBinary();
  writerI->Write();

  if (auto* const activeFrame = qtGet(d->frames, d->activeDepthFrame))
  {
    activeFrame->depthMapPath = filepath;
  }
}

//-----------------------------------------------------------------------------
void MainWindow::enableSaveDepthPoints(bool state)
{
  QTE_D();

  if (state && d->depthGeometryFilter->GetOutput()->GetNumberOfVerts() <= 0)
  {
    state = false;
  }
  d->UI.actionExportDepthPoints->setEnabled(state);
}

//-----------------------------------------------------------------------------
void MainWindow::saveDepthPoints()
{
  QTE_D();

  QString name;
  if (d->currentDepthFrame > 0)
  {
    name = qtString(d->getFrameName(d->currentDepthFrame) + "_depth.ply");
  }
  auto const path = QFileDialog::getSaveFileName(
    this, "Export Depth Point Cloud", name,
    "PLY file (*.ply);;"
    "LAS file (*.las);;"
    "All Files (*)");

  if (!path.isEmpty())
  {
    this->saveDepthPoints(path);
  }
}

//-----------------------------------------------------------------------------
void MainWindow::saveDepthPoints(QString const& path)
{
  QTE_D();

  try
  {
    auto lgcs = d->sfmConstraints->get_local_geo_cs();
    d->UI.worldView->saveDepthPoints(path, lgcs);
    d->project->config->set_value(
      "depthmaps_images_file",
      kvPath(d->project->getContingentRelativePath(path)));
    d->project->write();
  }
  catch (...)
  {
    auto const msg =
      QString("An error occurred while exporting depth points to \"%1\". "
              "The output file may not have been written correctly.");
    QMessageBox::critical(this, "Export error", msg.arg(path));
  }
}

//-----------------------------------------------------------------------------
void MainWindow::saveGeoOrigin(QString const& path)
{
  QTE_D();

  d->saveGeoOrigin(path);
}

//-----------------------------------------------------------------------------
void MainWindow::saveWebGLScene()
{
#ifdef VTKWEBGLEXPORTER
  QTE_D();

  auto const path = QFileDialog::getSaveFileName(
    this, "Export Scene to WebGL", QString(),
    "WebGL scene file (*.html);;"
    "All Files (*)");

  if (!path.isEmpty())
  {
    d->UI.worldView->exportWebGLScene(path);
  }
#endif
}

//-----------------------------------------------------------------------------
void MainWindow::enableSaveFusedMesh(bool state)
{
  QTE_D();

  d->UI.actionExportVolume->setEnabled(state);
  d->UI.actionExportFusedMesh->setEnabled(state);
}

//-----------------------------------------------------------------------------
void MainWindow::saveVolume()
{
  QTE_D();

  auto const name = d->project->workingDir.dirName();
  auto const path = QFileDialog::getSaveFileName(
    this, "Export Volume", name + QString("_volume.vts"),
    "Mesh file (*.vts);;"
    "All Files (*)");

  if (!path.isEmpty())
  {
    d->UI.worldView->saveVolume(path);
    d->project->volumePath = d->project->getContingentRelativePath(path);
    d->project->config->set_value("volume_file",
                                  kvPath(d->project->volumePath));
    d->project->write();
  }

  d->project->config->set_value("ROI", d->roiToString());
}

//-----------------------------------------------------------------------------
void MainWindow::saveFusedMesh()
{
  QTE_D();

  auto const name = d->project->workingDir.dirName();
  auto const path = QFileDialog::getSaveFileName(
    this, "Export Fused Mesh", name + QString("_fused_mesh.ply"),
    "PLY File (*.ply);;"
    "OBJ File (*.obj);;"
    "LAS File (*.las);;"
    "VTK Polydata (*.vtp);;"
    "All Files (*)");

  try
  {
    if (!path.isEmpty())
    {
      auto lgcs = d->sfmConstraints->get_local_geo_cs();
      d->UI.worldView->saveFusedMesh(path, lgcs);
    }
  }
  catch (...)
  {
    auto const msg =
      QString("An error occurred while exporting the mesh to \"%1\". "
              "The output file may not have been written correctly.");
    QMessageBox::critical(this, "Export error", msg.arg(path));
  }
}

//-----------------------------------------------------------------------------
void MainWindow::setSlideSpeed(int speed)
{
  QTE_D();

  static auto const ttFormat =
    QString("%1 (%2)").arg(d->UI.slideSpeed->toolTip());

  auto dt = QString("Unconstrained");
  auto delay = 0.0;
  if (speed < 60)
  {
    auto const de = static_cast<double>(speed) * 0.1;
    auto const fps = qPow(2.0, de);
    delay = 1e3 / fps;
    dt = QString("%1 / sec").arg(fps, 0, 'g', 2);
  }
  d->slideTimer.setInterval(delay);
  d->UI.slideSpeed->setToolTip(ttFormat.arg(dt));
}

//-----------------------------------------------------------------------------
void MainWindow::setSlideshowPlaying(bool playing)
{
  QTE_D();
  if (playing)
  {
    if (d->UI.camera->value() == d->UI.camera->maximum())
    {
      d->UI.camera->triggerAction(QAbstractSlider::SliderToMinimum);
    }
    d->slideTimer.start();
  }
  else
  {
    d->slideTimer.stop();
  }

  d->UI.camera->setEnabled(!playing);
}

//-----------------------------------------------------------------------------
void MainWindow::nextSlide()
{
  QTE_D();

  if (d->UI.camera->value() == d->UI.camera->maximum())
  {
    if (d->UI.actionSlideshowLoop->isChecked())
    {
      d->UI.camera->triggerAction(QAbstractSlider::SliderToMinimum);
    }
    else
    {
      d->UI.actionSlideshowPlay->setChecked(false);
    }
  }
  else
  {
    d->UI.camera->triggerAction(QAbstractSlider::SliderSingleStepAdd);
  }
}

//-----------------------------------------------------------------------------
void MainWindow::setActiveCamera(int id)
{
  QTE_D();

  int lastFrameId = d->frames.isEmpty() ? 1 : d->frames.lastKey();
  if (id < 1 || id > lastFrameId)
  {
    qDebug() << "MainWindow::setActiveCamera:"
             << " requested ID" << id << "is invalid";
    return;
  }

  d->setActiveCamera(id);
}

//-----------------------------------------------------------------------------
void MainWindow::executeTool(QObject* object)
{
  QTE_D();

  auto const tool = qobject_cast<AbstractTool*>(object);
  if (tool && !d->activeTool)
  {
    // try to reset the ROI if invalid
    kv::vector_3d min_pt, max_pt;
    d->roi->GetXMin(min_pt.data());
    d->roi->GetXMax(max_pt.data());
    if (((max_pt - min_pt).array() <= 0.0).any())
    {
      d->UI.worldView->resetROI();
      d->project->config->set_value("ROI", d->roiToString());
    }

    bool ignore_metadata =
      d->freestandingConfig->get_value<bool>(
        "ignore_metadata", false);

    kv::sfm_constraints_sptr constraints = d->sfmConstraints;
    if (ignore_metadata)
    {
      constraints = std::make_shared<kv::sfm_constraints>(*constraints);
      constraints->set_metadata(nullptr);
    }

    d->setActiveTool(tool);
    tool->setActiveFrame(d->activeCameraIndex);
    tool->setTracks(d->tracks);
    tool->setCameras(d->cameraMap());
    tool->setLandmarks(d->landmarks);
    tool->setSfmConstraints(constraints);
    tool->setVideoPath(stdString(d->videoPath));
    tool->setMaskPath(stdString(d->maskPath));
    tool->setConfig(d->project->config);
    tool->setROI(d->roi.Get());
    tool->setDepthLookup(d->depthLookup());
    if (!d->frames.empty())
    {
      tool->setLastFrame(static_cast<int>(d->frames.lastKey()));
    }

    if (!tool->execute())
    {
      d->setActiveTool(0);
    }
    else
    {
      // Initialize the progress bar
      d->updateProgress(tool, tool->description(), 0);
    }
  }
}

//-----------------------------------------------------------------------------
void MainWindow::reportToolError(QString const& msg)
{
  QMessageBox::critical(this, "Error in Tool",
                        "Tool execution failed: " + msg);
}

//-----------------------------------------------------------------------------
void MainWindow::acceptToolInterimResults(std::shared_ptr<ToolData> data)
{
  this->acceptToolResults(data, false);
}

//-----------------------------------------------------------------------------
void MainWindow::acceptToolFinalResults()
{
  QTE_D();

  if (d->activeTool)
  {
    this->acceptToolResults(d->activeTool->data(), true);
    this->saveToolResults();
    // Signal tool execution as complete to the progress widget
    d->updateProgress(d->activeTool,
                      d->activeTool->description(),
                      100);
  }
  d->setActiveTool(0);
}

//-----------------------------------------------------------------------------
void MainWindow::acceptToolSaveResults(std::shared_ptr<ToolData> data)
{
  QTE_D();

  if (d->activeTool)
  {
    this->acceptToolResults(data, true);
    this->saveToolResults();

    // update the depth look-up for the active tool
    // to include any newly saved depth data
    d->activeTool->setDepthLookup(d->depthLookup());
  }
}

//-----------------------------------------------------------------------------
void MainWindow::acceptToolResults(
  std::shared_ptr<ToolData> data, bool isFinal)
{
  QTE_D();
  // if all the update variables are Null then trigger a GUI update after
  // extracting the data otherwise we've already triggered an update that
  // hasn't happened yet, so don't trigger another
  bool updateNeeded = !d->toolUpdateCameras &&
                      !d->toolUpdateLandmarks &&
                      !d->toolUpdateTracks &&
                      !d->toolUpdateTrackChanges &&
                      !d->toolUpdateDepth &&
                      !d->toolUpdateVolume &&
                      d->toolUpdateActiveFrame < 0;

  if (d->activeTool)
  {
    // Update tool progress
    d->updateProgress(d->activeTool,
                      d->activeTool->description(),
                      d->activeTool->progress());

    if (data->isProgressOnly() &&
        data->activeFrame == d->activeCameraIndex)
    {
      // nothing else to update
      return;
    }

    auto const outputs = d->activeTool->outputs();

    d->toolUpdateCameras = NULL;
    d->toolUpdateLandmarks = NULL;
    d->toolUpdateTracks = NULL;
    d->toolUpdateTrackChanges = NULL;
    d->toolUpdateActiveFrame = -1;
    d->toolUpdateDepth = NULL;
    d->toolUpdateVolume = NULL;
    if (outputs.testFlag(AbstractTool::Cameras))
    {
      d->toolUpdateCameras = data->cameras;
    }
    if (outputs.testFlag(AbstractTool::Landmarks))
    {
      d->toolUpdateLandmarks = data->landmarks;
    }
    if (outputs.testFlag(AbstractTool::Tracks))
    {
      d->toolUpdateTracks = data->tracks;
    }
    if (outputs.testFlag(AbstractTool::TrackChanges))
    {
      d->toolUpdateTrackChanges = data->track_changes;
    }
    if (outputs.testFlag(AbstractTool::Depth))
    {
      d->toolUpdateDepth = data->active_depth;
    }
    if (outputs.testFlag(AbstractTool::ActiveFrame))
    {
      d->toolUpdateActiveFrame = static_cast<int>(data->activeFrame);
    }
    if (outputs.testFlag(AbstractTool::BatchDepth))
    {
      d->toolSaveDepthFlag = true;
    }
    if (outputs.testFlag(AbstractTool::Fusion))
    {
      d->toolUpdateVolume = data->volume;
    }
  }

  if (isFinal)
  {
    bool update_origin = d->toolUpdateLandmarks != nullptr;

    // Force immediate update on tool finish so we ensure update before saving
    updateToolResults();

    // If the landmarks changed, then update the geo coordinate system
    if (update_origin)
    {
      // if a local geo coordinate system exists,
      // recompute the origin to center the points
      if (!d->sfmConstraints->get_local_geo_cs().origin().is_empty())
      {
        auto offset = d->centerLandmarks();
        d->shiftGeoOrigin(offset);
      }
    }
  }
  else if (updateNeeded)
  {
    QTimer::singleShot(1000, this, &MainWindow::updateToolResults);
  }
}

//-----------------------------------------------------------------------------
void MainWindow::saveToolResults()
{
  QTE_D();

  if (d->activeTool)
  {
    auto const outputs = d->activeTool->outputs();

    if (outputs.testFlag(AbstractTool::Cameras))
    {
      saveCameras(d->project->cameraPath);
    }
    if (outputs.testFlag(AbstractTool::Landmarks))
    {
      saveLandmarks(d->project->landmarksPath);
    }
    if (outputs.testFlag(AbstractTool::Tracks))
    {
      saveTracks(d->project->tracksPath);
    }

    if (!d->sfmConstraints->get_local_geo_cs().origin().is_empty() &&
        !d->project->geoOriginFile.isEmpty())
    {
      saveGeoOrigin(d->project->geoOriginFile);
    }

    if (!outputs.testFlag(AbstractTool::BatchDepth) &&
        outputs.testFlag(AbstractTool::Depth))
    {
      saveDepthImage(d->project->depthPath);
    }

    d->project->write();
  }
}

//-----------------------------------------------------------------------------
void MainWindow::updateToolResults()
{
  QTE_D();

  if (d->toolUpdateCameras)
  {
    d->updateCameras(d->toolUpdateCameras);
    d->toolUpdateCameras = NULL;
  }
  if (d->toolUpdateLandmarks)
  {
    d->landmarks = d->toolUpdateLandmarks;
    d->UI.worldView->setLandmarks(*d->landmarks);

    d->UI.actionExportLandmarks->setEnabled(
      d->landmarks && d->landmarks->size());
    d->toolUpdateLandmarks = NULL;
  }
  if (d->toolUpdateTracks)
  {
    d->tracks = d->toolUpdateTracks;
    d->UI.cameraView->clearFeatureTracks();
    foreach (auto const& track, d->tracks->tracks())
    {
      d->UI.cameraView->addFeatureTrack(*track);
    }
    d->UI.actionExportTracks->setEnabled(
      d->tracks && d->tracks->size());

    d->UI.actionShowMatchMatrix->setEnabled(!d->tracks->tracks().empty());
    d->UI.actionKeyframesOnly->setEnabled(!d->tracks->tracks().empty());
    d->UI.actionTrackedFramesOnly->setEnabled(!d->tracks->tracks().empty());
    d->toolUpdateTracks = NULL;
  }
  if (d->toolUpdateTrackChanges)
  {
    //SET THE TRACK FLAGS HERE
    if (d->tracks)
    {
      for (auto const& change : d->toolUpdateTrackChanges->m_changes)
      {
        auto tk = d->tracks->get_track(change.track_id_);
        if (tk)
        {
          auto tsi = tk->find(change.frame_id_);
          if (tsi != tk->end())
          {
            auto fts = std::dynamic_pointer_cast<kwiver::vital::feature_track_state>(*tsi);
            if (fts)
            {
              fts->inlier = change.inlier_;
            }
          }
        }
      }
    }
    d->toolUpdateTrackChanges = NULL;
  }

  if (d->toolUpdateDepth)
  {
    d->activeDepth = d->toolUpdateDepth;
    d->activeDepthFrame = d->toolUpdateActiveFrame;
    d->currentDepthFrame = d->toolUpdateActiveFrame;
    d->resetActiveDepthMap(d->toolUpdateActiveFrame);

    // In batch depth, each update is a full depth map from a different ref
    // frame that must be saved
    if (d->toolSaveDepthFlag)
    {
      saveDepthImage(d->project->depthPath);
      d->toolSaveDepthFlag = false;
    }

    d->toolUpdateDepth = NULL;
  }
  if (d->toolUpdateVolume)
  {
    d->UI.worldView->setVolume(d->toolUpdateVolume);
    d->toolUpdateVolume = NULL;
  }
  if (d->toolUpdateActiveFrame >= 0)
  {
    if (d->toolUpdateActiveFrame != d->activeCameraIndex)
    {
      d->UI.camera->setValue(d->toolUpdateActiveFrame);
      this->setActiveCamera(d->toolUpdateActiveFrame);
    }
    d->toolUpdateActiveFrame = -1;
  }
}

//-----------------------------------------------------------------------------
void MainWindow::setIgnoreMetadata(bool state)
{
  setComputeOption("ignore_metadata", state);
}

//-----------------------------------------------------------------------------
void MainWindow::setVariableLens(bool state)
{
  setComputeOption("variable_lens", state);
}

//-----------------------------------------------------------------------------
void MainWindow::setComputeOption(std::string const& name, bool state)
{
  QTE_D();

  if (d->project)
  {
    d->project->config->set_value(name, state ? "true" : "false");
    d->project->write();
  }
  d->freestandingConfig->set_value(name, state ? "true" : "false");
}

//-----------------------------------------------------------------------------
void MainWindow::addFrame(int frame)
{
  QTE_D();

  d->addFrame(nullptr, frame);
}

//-----------------------------------------------------------------------------
void MainWindow::updateFrames(
  std::shared_ptr<kv::metadata_map::map_metadata_t> mdMap)
{
  QTE_D();

  d->updateFrames(mdMap);
}

//-----------------------------------------------------------------------------
void MainWindow::showMatchMatrix()
{
  QTE_D();

  if (d->tracks)
  {
    // Get matrix
    auto frames = std::vector<kv::frame_id_t>();
    auto const mm = kwiver::arrows::match_matrix(d->tracks, frames);

    // Show window
    auto window = new MatchMatrixWindow();
    window->setMatrix(mm, frames);
    window->show();
  }
}

//-----------------------------------------------------------------------------
void MainWindow::setViewBackroundColor()
{
  QTE_D();

  QColorDialog dlg;
  dlg.setCurrentColor(*d->viewBackgroundColor);
  if (dlg.exec() == QDialog::Accepted)
  {
    *d->viewBackgroundColor = dlg.currentColor();
    d->UI.worldView->setBackgroundColor(*d->viewBackgroundColor);
    d->UI.cameraView->setBackgroundColor(*d->viewBackgroundColor);
    d->UI.depthMapView->setBackgroundColor(*d->viewBackgroundColor);
  }
}

//-----------------------------------------------------------------------------
void MainWindow::showAboutDialog()
{
  AboutDialog dlg(this);
  dlg.exec();
}

//-----------------------------------------------------------------------------
void MainWindow::showUserManual()
{
  auto const path = findUserManual();
  if (!path.isEmpty())
  {
    auto const& uri = QUrl::fromLocalFile(path);
    QDesktopServices::openUrl(uri);
  }
  else
  {
    QMessageBox::information(
      this, "Not found",
      "The user manual could not be located. Please check your installation.");
  }
}

//-----------------------------------------------------------------------------
void MainWindow::applySimilarityTransform()
{
  QTE_D();

  std::vector<kwiver::vital::ground_control_point_sptr> gcps;
  auto gcp_map = d->groundControlPointsHelper->groundControlPoints();
  for (auto gcp : gcp_map)
  {
    if (gcp.second->is_geo_loc_user_provided())
    {
      gcps.push_back(gcp.second);
    }
  }

  // TODO: enforce by disabling button if there is not enough points
  if (gcps.size() < 3)
  {
    QMessageBox::information(
      this, "",
      "Must have at least three user defined ground control points to"
      " apply similarity transform.");
    return;
  }

  auto lgcs = d->sfmConstraints->get_local_geo_cs();
  if (lgcs.origin().is_empty())
  {
    // If we don't have a lgcs, make one from the GPCs
    double min_elev = std::numeric_limits<double>::infinity();
    kwiver::vital::vector_3d mean_loc(0.0, 0.0, 0.0);
    auto local_crs = gcps[0]->geo_loc().crs();
    for (auto gcp : gcps)
    {
      if (gcp->elevation() < min_elev)
      {
        min_elev = gcp->elevation();
      }
      mean_loc += gcp->geo_loc().location(local_crs);
    }
    mean_loc /= gcps.size();
    mean_loc[2] = min_elev;
    lgcs.set_origin(kwiver::vital::geo_point(mean_loc, local_crs));
    d->sfmConstraints->set_local_geo_cs(lgcs);
    if (d->project->geoOriginFile.isEmpty())
    {
      Project default_project(d->project->workingDir.path());
      d->project->geoOriginFile = default_project.geoOriginFile;
    }
    if (!d->project->geoOriginFile.isEmpty())
    {
      saveGeoOrigin(d->project->geoOriginFile);
    }
  }

  auto local_crs = lgcs.origin().crs();
  std::vector<kwiver::vital::vector_3d> from_pts, to_pts;
  for (auto gcp : gcps)
  {
    from_pts.push_back(gcp->loc());
    auto to_pt = gcp->geo_loc().location(local_crs) - lgcs.origin().location();
    to_pts.push_back(to_pt);
  }

  // Merge project config with default config file
  auto const config = readConfig("gui_st_estimator.conf");

  // Check configuration
  if (!config)
  {
    QMessageBox::critical(
      this, "Configuration error",
      "No configuration data was found for similarity estimator. "
      "Please check your installation.");
    return;
  }

  config->merge_config(d->project->config);
  if (!kv::algo::estimate_similarity_transform::check_nested_algo_configuration("st_estimator", config))
  {
    QMessageBox::critical(
      this, "Configuration error",
      "An error was found in the similarity estimator configuration.");
    return;
  }

  // Create the similarity transform from the ground control points
  kv::algo::estimate_similarity_transform_sptr st_estimator;
  kv::algo::estimate_similarity_transform::set_nested_algo_configuration(
    "st_estimator", config, st_estimator);

  // initialize identity transform
  kwiver::vital::similarity_d sim_transform;

  sim_transform = st_estimator->estimate_transform(from_pts, to_pts);

  // Transform landmarks
  d->landmarks = kwiver::arrows::core::transform(d->landmarks, sim_transform);

  // Transform cameras
  auto camera_map = d->cameraMap();
  camera_map = kwiver::arrows::core::transform(camera_map, sim_transform);
  d->updateCameras(camera_map);

  // Transform GCP's
  for (auto gcp : gcp_map)
  {
    auto gcp_loc = gcp.second->loc();
    gcp.second->set_loc(sim_transform * gcp_loc);
  }
  d->groundControlPointsHelper->updateViewsFromGCPs();

  // Transform ROI
  kwiver::vital::vector_3d minPt;
  kwiver::vital::vector_3d maxPt;
  d->roi->GetXMin(minPt.data());
  d->roi->GetXMax(maxPt.data());
  std::vector<kwiver::vital::vector_3d> boundPts = {minPt, maxPt};
  vtkBoundingBox bbox;

  for (int i = 0; i < 2; ++i)
  {
    for (int j = 0; j < 2; ++j)
    {
      for (int k = 0; k < 2; ++k)
      {
        kwiver::vital::vector_3d currPt(boundPts[i][0],
                                        boundPts[j][1],
                                        boundPts[k][2]);
        kwiver::vital::vector_3d newPt = sim_transform * currPt;
        bbox.AddPoint(newPt.data());
      }
    }
  }
  bbox.GetMinPoint(minPt.data());
  bbox.GetMaxPoint(maxPt.data());
  d->roi->SetXMin(minPt.data());
  d->roi->SetXMax(maxPt.data());
  d->UI.worldView->setROI(d->roi.GetPointer(), true);

  // Scale all the depth maps
  for (auto const& f : d->frames)
  {
    if (f.depthMapPath.size() > 0)
    {
      vtkNew<vtkXMLImageDataReader> imageReader;
      imageReader->SetFileName(qPrintable(f.depthMapPath));
      imageReader->Update();
      vtkSmartPointer<vtkImageData> depthImg = imageReader->GetOutput();

      vtkSmartPointer<vtkDoubleArray> depthData = vtkDoubleArray::FastDownCast(
        depthImg->GetPointData()->GetAbstractArray("Depths"));
      auto numValues = depthData->GetNumberOfValues();
      for (vtkIdType i = 0; i < numValues; ++i)
      {
        depthData->SetValue(i, sim_transform.scale() * depthData->GetValue(i));
      }

      // Replace active depth map if needed
      if (f.id == d->currentDepthFrame)
      {
        d->activeDepth = depthImg;
        d->resetActiveDepthMap(f.id);
      }

      vtkNew<vtkXMLImageDataWriter> imageWriter;
      imageWriter->SetFileName(qPrintable(f.depthMapPath));
      imageWriter->AddInputDataObject(depthImg.Get());
      imageWriter->SetDataModeToBinary();
      imageWriter->Write();
    }
  }

  // Invalidate the fusion volume
  d->UI.worldView->resetVolume();

  // Recenter the geo-coordinates
  auto offset = d->centerLandmarks();
  d->shiftGeoOrigin(offset);

  // Save updated data
  saveCameras(d->project->cameraPath);
  saveLandmarks(d->project->landmarksPath);
  saveGroundControlPoints(d->project->groundControlPath);
  d->project->config->set_value("ROI", d->roiToString());
  d->project->write();
}

//-----------------------------------------------------------------------------
void MainWindow::updateVideoImportProgress(QString const& desc, int progress)
{
  QTE_D();

  d->updateProgress(this->sender(), desc, progress);
}

//-----------------------------------------------------------------------------
WorldView* MainWindow::worldView()
{
  QTE_D();

  return d->UI.worldView;
}

//-----------------------------------------------------------------------------
CameraView* MainWindow::cameraView()
{
  QTE_D();

  return d->UI.cameraView;
}

//-----------------------------------------------------------------------------
kwiver::vital::local_geo_cs MainWindow::localGeoCoordinateSystem() const
{
  QTE_D();

  return d->sfmConstraints->get_local_geo_cs();
}

//-----------------------------------------------------------------------------
vtkMaptkCamera* MainWindow::activeCamera()
{
  QTE_D();

  if (d->activeCameraIndex < 1 || d->frames.empty())
  {
    return nullptr;
  }

  auto* const activeFrame = qtGet(d->frames, d->activeCameraIndex);
  return (activeFrame ? activeFrame->camera : nullptr);
}

//-----------------------------------------------------------------------------
void MainWindow::enableAntiAliasing(bool enable)
{
  QTE_D();

  d->UI.worldView->enableAntiAliasing(enable);
  d->UI.cameraView->enableAntiAliasing(enable);
  d->UI.depthMapView->enableAntiAliasing(enable);
}

//END MainWindow<|MERGE_RESOLUTION|>--- conflicted
+++ resolved
@@ -322,14 +322,11 @@
   void shiftGeoOrigin(kv::vector_3d const& offset);
   std::string roiToString();
   void loadroi(const std::string& roistr);
-<<<<<<< HEAD
   void resetActiveDepthMap(int);
-=======
   void handleLogMessage(kv::kwiver_logger::log_level_t level,
                         std::string const& name,
                         std::string const& msg,
                         kv::logger_ns::location_info const& loc);
->>>>>>> 619a9cf1
 
   // Member variables
   Ui::MainWindow UI;
@@ -1358,7 +1355,6 @@
 }
 
 //-----------------------------------------------------------------------------
-<<<<<<< HEAD
 void MainWindowPrivate::resetActiveDepthMap(int frame)
 {
   this->depthReader->SetFileName("");
@@ -1377,7 +1373,9 @@
   this->UI.actionExportDepthPoints->setEnabled(true);
 
   this->currentDepthFrame = frame;
-=======
+}
+
+//-----------------------------------------------------------------------------
 void MainWindowPrivate
 ::handleLogMessage(kv::kwiver_logger::log_level_t level,
                    std::string const& name,
@@ -1396,7 +1394,6 @@
                   << std::put_time(&tm, date_format)
                   << name << ": " << msg << std::endl;
   }
->>>>>>> 619a9cf1
 }
 
 //END MainWindowPrivate
@@ -1798,7 +1795,9 @@
                << d->project->workingDir.absolutePath();
   }
 
-<<<<<<< HEAD
+  // Open log file for appending
+  d->logFileStream.open(d->project->logFilePath.toStdString(),
+                        std::ofstream::out | std::ofstream::app);
 
   auto oldSignalState = d->UI.menuComputeOptions->blockSignals(true);
 
@@ -1811,11 +1810,6 @@
   d->UI.actionVariableLens->setChecked(variable_lens);
 
   d->UI.menuComputeOptions->blockSignals(oldSignalState);
-=======
-  // Open log file for appending
-  d->logFileStream.open(d->project->logFilePath.toStdString(),
-                        std::ofstream::out | std::ofstream::app);
->>>>>>> 619a9cf1
 
   // Get the video and mask sources
   if (d->project->config->has_value("video_reader:type"))
