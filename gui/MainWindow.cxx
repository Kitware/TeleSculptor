/*ckwg +29
 * Copyright 2016-2019 by Kitware, Inc.
 * All rights reserved.
 *
 * Redistribution and use in source and binary forms, with or without
 * modification, are permitted provided that the following conditions are met:
 *
 *  * Redistributions of source code must retain the above copyright notice,
 *    this list of conditions and the following disclaimer.
 *
 *  * Redistributions in binary form must reproduce the above copyright notice,
 *    this list of conditions and the following disclaimer in the documentation
 *    and/or other materials provided with the distribution.
 *
 *  * Neither the name Kitware, Inc. nor the names of any contributors may be
 *    used to endorse or promote products derived from this software without
 *    specific prior written permission.
 *
 * THIS SOFTWARE IS PROVIDED BY THE COPYRIGHT HOLDERS AND CONTRIBUTORS ``AS IS''
 * AND ANY EXPRESS OR IMPLIED WARRANTIES, INCLUDING, BUT NOT LIMITED TO, THE
 * IMPLIED WARRANTIES OF MERCHANTABILITY AND FITNESS FOR A PARTICULAR PURPOSE
 * ARE DISCLAIMED. IN NO EVENT SHALL THE AUTHORS OR CONTRIBUTORS BE LIABLE FOR
 * ANY DIRECT, INDIRECT, INCIDENTAL, SPECIAL, EXEMPLARY, OR CONSEQUENTIAL
 * DAMAGES (INCLUDING, BUT NOT LIMITED TO, PROCUREMENT OF SUBSTITUTE GOODS OR
 * SERVICES; LOSS OF USE, DATA, OR PROFITS; OR BUSINESS INTERRUPTION) HOWEVER
 * CAUSED AND ON ANY THEORY OF LIABILITY, WHETHER IN CONTRACT, STRICT LIABILITY,
 * OR TORT (INCLUDING NEGLIGENCE OR OTHERWISE) ARISING IN ANY WAY OUT OF THE USE
 * OF THIS SOFTWARE, EVEN IF ADVISED OF THE POSSIBILITY OF SUCH DAMAGE.
 */

#include "GuiCommon.h"
#include "MainWindow.h"

#include "am_MainWindow.h"
#include "ui_MainWindow.h"

#include "tools/BundleAdjustTool.h"
#include "tools/CanonicalTransformTool.h"
#include "tools/ComputeAllDepthTool.h"
#include "tools/ComputeDepthTool.h"
#include "tools/FuseDepthTool.h"
#include "tools/InitCamerasLandmarksTool.h"
#include "tools/NeckerReversalTool.h"
#include "tools/SaveFrameTool.h"
#include "tools/SaveKeyFrameTool.h"
#include "tools/TrackFeaturesTool.h"
#include "tools/TrackFilterTool.h"
#include "tools/TriangulateTool.h"

#include "AboutDialog.h"
#include "GroundControlPointsHelper.h"
#include "MatchMatrixWindow.h"
#include "Project.h"
#include "RulerHelper.h"
#include "VideoImport.h"
#include "vtkMaptkCamera.h"
#include "vtkMaptkImageDataGeometryFilter.h"
#include "vtkMaptkImageUnprojectDepth.h"

#include <maptk/version.h>
#include <maptk/write_pdal.h>

#include <arrows/core/match_matrix.h>
#include <arrows/core/track_set_impl.h>
#include <vital/algo/video_input.h>
#include <vital/io/camera_io.h>
#include <vital/io/landmark_map_io.h>
#include <vital/io/track_set_io.h>
#include <vital/types/camera_perspective.h>
#include <vital/types/local_geo_cs.h>
#include <vital/types/metadata_map.h>
#include <vital/types/sfm_constraints.h>

#include <vtkBox.h>
#include <vtkImageData.h>
#include <vtkImageReader2.h>
#include <vtkImageReader2Collection.h>
#include <vtkImageReader2Factory.h>
#include <vtkNew.h>
#include <vtkPolyData.h>
#include <vtkSmartPointer.h>
#include <vtkXMLImageDataReader.h>
#include <vtkXMLImageDataWriter.h>

#include <qtEnumerate.h>
#include <qtGet.h>
#include <qtIndexRange.h>
#include <qtMath.h>
#include <qtStlUtil.h>
#include <qtUiState.h>
#include <qtUiStateItem.h>

#include <QApplication>
#include <QColorDialog>
#include <QDebug>
#include <QDesktopServices>
#include <QFileDialog>
#include <QMessageBox>
#include <QPushButton>
#include <QQueue>
#include <QSignalMapper>
#include <QTimer>
#include <QUrl>

namespace kv = kwiver::vital;

///////////////////////////////////////////////////////////////////////////////

//BEGIN miscellaneous helpers

namespace // anonymous
{

//-----------------------------------------------------------------------------
kv::path_t kvPath(QString const& s)
{
  return stdString(s);
}

//-----------------------------------------------------------------------------
QString findUserManual()
{
  static auto const name = "telesculptor.html";
  static auto const product = "maptk";
  static auto const version = MAPTK_VERSION;

  auto const& prefix =
    QFileInfo(QApplication::applicationFilePath()).dir().absoluteFilePath("..");

  auto locations = QStringList();

  // Install location
  locations.append(QString("%1/share/doc/%2-%3").arg(prefix, product, version));

  // Build location
  locations.append(QString("%1/doc").arg(prefix));

  foreach (auto const& path, locations)
  {
    auto const fi = QFileInfo(QString("%1/user/%2").arg(path, name));
    if (fi.exists())
    {
      // Found manual
      return fi.canonicalFilePath();
    }
  }

  // Manual not found
  return QString();
}

//-----------------------------------------------------------------------------
QSet<QString> supportedImageExtensions()
{
  QSet<QString> result;

  auto const whitespace = QRegExp("\\s");

  // Get registered readers
  vtkNew<vtkImageReader2Collection> readers;
  vtkImageReader2Factory::GetRegisteredReaders(readers);

  // Extract extensions for each reader
  readers->InitTraversal();
  while (auto const reader = readers->GetNextItem())
  {
    auto const extensionList =
      QString::fromLocal8Bit(reader->GetFileExtensions());
    auto const& extensions =
      extensionList.split(whitespace, QString::SkipEmptyParts);

    foreach (auto const& ext, extensions)
    {
      result.insert(ext.mid(1).toLower());
    }
  }

  return result;
}

//-----------------------------------------------------------------------------
QSet<QString> supportedVideoExtensions()
{
  QSet<QString> result;

  // For now just add some common extensions we expect to encounter
  result.insert("mpeg");
  result.insert("mpg");
  result.insert("mp4");
  result.insert("avi");
  result.insert("wmw");
  result.insert("mov");
  result.insert("txt"); // image list

  return result;
}

//-----------------------------------------------------------------------------
std::string imageConfigForPath(QString const& path, QString const& type)
{
  static const auto configTemplate = QString{"gui_%1_%2_reader.conf"};

  const auto ext = QFileInfo{path}.suffix();
  const QString mode = (ext.toLower() == "txt" ? "list" : "video");
  return stdString(configTemplate.arg(type, mode));
}

//-----------------------------------------------------------------------------
QString makeFilters(QStringList const& extensions)
{
  auto result = QStringList();
  foreach (auto const& extension, extensions)
  {
    result.append("*." + extension);
  }
  return result.join(" ");
}

//-----------------------------------------------------------------------------
template <typename T>
class StateValue : public qtUiState::AbstractItem
{
public:
  StateValue(T const& defaultValue = T{})
    : data{defaultValue} {}

  operator T() const { return this->data; }

  StateValue& operator=(T const& newValue)
  {
    this->data = newValue;
    return *this;
  }

  QVariant value() const override
  {
    return QVariant::fromValue(this->data);
  }

  void setValue(QVariant const& newValue) override
  {
    this->data = newValue.value<T>();
  }

protected:
  T data;
};

} // namespace <anonymous>

//END miscellaneous helpers

///////////////////////////////////////////////////////////////////////////////

//BEGIN MainWindowPrivate

//-----------------------------------------------------------------------------
class MainWindowPrivate
{
public:
  // Data structures
  struct FrameData
  {
    int id;
    vtkSmartPointer<vtkMaptkCamera> camera;

    QString depthMapPath; // Full path to depth map data
  };

  // Methods
  MainWindowPrivate(MainWindow* mainWindow);

  void addTool(AbstractTool* tool, MainWindow* mainWindow);

  void addCamera(kv::camera_perspective_sptr const& camera);
  void addImage(QString const& imagePath);
  void addVideoSource(kv::config_block_sptr const& config,
                      QString const& videoPath);
  void addMaskSource(kv::config_block_sptr const& config,
                     QString const& maskPath);

  void addFrame(kv::camera_perspective_sptr const& camera, int id);
  void updateFrames(std::shared_ptr<kv::metadata_map::map_metadata_t>);

  kv::camera_map_sptr cameraMap() const;
  void updateCameras(kv::camera_map_sptr const&);
  bool updateCamera(kv::frame_id_t frame,
                    kv::camera_perspective_sptr cam);

  std::shared_ptr<std::map<kwiver::vital::frame_id_t, std::string>>
  depthLookup() const;

  void setActiveCamera(int);
  void updateCameraView();

  std::string getFrameName(kv::frame_id_t frame);

  void loadImage(FrameData frame);
  void loadEmptyImage(vtkMaptkCamera* camera);

  void loadDepthMap(QString const& imagePath);

  void setActiveTool(AbstractTool* tool);
  void updateProgress(QObject* object,
                      const QString& description = QString(""),
                      int value = 0);

  void saveGeoOrigin(QString const& path);
  kv::vector_3d centerLandmarks() const;
  void shiftGeoOrigin(kv::vector_3d const& offset);
  std::string roiToString();
  void loadroi(const std::string& roistr);

  // Member variables
  Ui::MainWindow UI;
  Am::MainWindow AM;
  qtUiState uiState;

  StateValue<QColor>* viewBackgroundColor = nullptr;

  QTimer slideTimer;
  QSignalMapper toolDispatcher;

  QAction* toolSeparator = nullptr;
  QMenu* toolMenu = nullptr;
  AbstractTool* activeTool = nullptr;
  QList<AbstractTool*> tools;
  int toolUpdateActiveFrame = -1;
  kv::camera_map_sptr toolUpdateCameras;
  kv::landmark_map_sptr toolUpdateLandmarks;
  kv::feature_track_set_sptr toolUpdateTracks;
  kv::feature_track_set_changes_sptr toolUpdateTrackChanges;
  vtkSmartPointer<vtkImageData> toolUpdateDepth;
  vtkSmartPointer<vtkStructuredGrid> toolUpdateVolume;
  bool toolSaveDepthFlag = false;

  kv::config_block_sptr freestandingConfig = kv::config_block::empty_config();

  QString videoPath;
  QString maskPath;
  kv::algo::video_input_sptr videoSource;
  kv::algo::video_input_sptr maskSource;
  kv::timestamp currentVideoTimestamp;
  kv::metadata_map_sptr videoMetadataMap =
    std::make_shared<kv::simple_metadata_map>();

  QMap<kv::frame_id_t, FrameData> frames;
  kv::feature_track_set_sptr tracks;
  kv::landmark_map_sptr landmarks;
  vtkSmartPointer<vtkImageData> activeDepth;
  int activeDepthFrame = -1;
  int currentDepthFrame = -1;

  kv::sfm_constraints_sptr sfmConstraints;

  int activeCameraIndex = -1;

  VideoImport videoImporter;

  // Frames without a camera
  QQueue<int> orphanFrames;

  vtkNew<vtkXMLImageDataReader> depthReader;
  vtkNew<vtkMaptkImageUnprojectDepth> depthFilter;
  vtkNew<vtkMaptkImageDataGeometryFilter> depthGeometryFilter;

  vtkNew<vtkBox> roi;

  // Current project
  QScopedPointer<Project> project;

  // Progress tracking
  QHash<QObject*, int> progressIds;

  // Manual landmarks
  GroundControlPointsHelper* groundControlPointsHelper;
  RulerHelper* rulerHelper;
};

QTE_IMPLEMENT_D_FUNC(MainWindow)

//-----------------------------------------------------------------------------
MainWindowPrivate::MainWindowPrivate(MainWindow* mainWindow)
{
  QObject::connect(&videoImporter, &VideoImport::updated,
                   mainWindow, &MainWindow::addFrame);
  QObject::connect(&videoImporter, &VideoImport::progressChanged,
                   mainWindow, &MainWindow::updateVideoImportProgress);
  QObject::connect(&videoImporter, &VideoImport::completed,
                   mainWindow, &MainWindow::updateFrames);

  sfmConstraints = std::make_shared<kv::sfm_constraints>();
}

//-----------------------------------------------------------------------------
void MainWindowPrivate::saveGeoOrigin(QString const& path)
{
  project->config->set_value("geo_origin_file", kvPath(
    project->getContingentRelativePath(path)));
  kv::write_local_geo_cs_to_file(sfmConstraints->get_local_geo_cs(),
                                 stdString(path));
}

//-----------------------------------------------------------------------------
kv::vector_3d MainWindowPrivate::centerLandmarks() const
{
  std::vector<double> x, y, z;
  x.reserve(this->landmarks->size());
  y.reserve(this->landmarks->size());
  z.reserve(this->landmarks->size());
  for (auto lm : this->landmarks->landmarks())
  {
    auto v = lm.second->loc();
    x.push_back(v[0]);
    y.push_back(v[1]);
    z.push_back(v[2]);
  }
  // compute the median in x and y
  size_t mid = x.size() / 2;
  std::nth_element(x.begin(), x.begin() + mid, x.end());
  std::nth_element(y.begin(), y.begin() + mid, y.end());
  // compute 5th percentile for z
  size_t pct5 = static_cast<size_t>(x.size() * 0.05);
  std::nth_element(z.begin(), z.begin() + pct5, z.end());

  return kv::vector_3d(x[mid], y[mid], z[pct5]);
}

//-----------------------------------------------------------------------------
void MainWindowPrivate::shiftGeoOrigin(kv::vector_3d const& offset)
{
  auto lgcs = sfmConstraints->get_local_geo_cs();
  if (lgcs.origin().is_empty())
  {
    return;
  }
  lgcs.set_origin_altitude(lgcs.origin_altitude() + offset[2]);
  lgcs.set_origin(kv::geo_point(lgcs.origin().location()
                                  + kv::vector_2d(offset[0], offset[1]),
                                lgcs.origin().crs()));
  sfmConstraints->set_local_geo_cs(lgcs);

  if (!sfmConstraints->get_local_geo_cs().origin().is_empty() &&
      !project->geoOriginFile.isEmpty())
  {
    saveGeoOrigin(project->geoOriginFile);
  }

  // shift the ROI
  kv::vector_3d min_pt, max_pt;
  this->roi->GetXMin(min_pt.data());
  this->roi->GetXMax(max_pt.data());
  if (((max_pt - min_pt).array() > 0.0).all())
  {
    min_pt -= offset;
    this->roi->SetXMin(min_pt.data());
    max_pt -= offset;
    this->roi->SetXMax(min_pt.data());
    UI.worldView->setROI(roi.GetPointer(), true);
    project->config->set_value("ROI", roiToString());
  }

  // shift the landmarks
  for (auto lm : this->landmarks->landmarks())
  {
    auto lmd = std::dynamic_pointer_cast<kv::landmark_d>(lm.second);
    if (lmd)
    {
      lmd->set_loc(lm.second->loc() - offset);
    }
  }
  this->UI.worldView->setLandmarks(*landmarks);
  this->UI.cameraView->setLandmarksData(*landmarks);

  // shift the cameras
  auto cameras = this->cameraMap();
  for (auto cam : cameras->cameras())
  {
    auto cam_ptr =
      std::dynamic_pointer_cast<kv::simple_camera_perspective>(cam.second);
    if (cam_ptr)
    {
      cam_ptr->set_center(cam_ptr->center() - offset);
    }
  }
  this->updateCameras(cameras);

  // shift the GCPs
  for (auto gcp : this->groundControlPointsHelper->groundControlPoints())
  {
    gcp.second->set_loc(gcp.second->loc() - offset);
  }
  this->groundControlPointsHelper->pointsReloaded();
}

//-----------------------------------------------------------------------------
void MainWindowPrivate::addTool(AbstractTool* tool, MainWindow* mainWindow)
{
  this->toolMenu->insertAction(this->toolSeparator, tool);

  this->toolDispatcher.setMapping(tool, tool);

  QObject::connect(tool, &AbstractTool::triggered, &this->toolDispatcher,
                   QOverload<>::of(&QSignalMapper::map));
  QObject::connect(tool, &AbstractTool::updated,
                   mainWindow, &MainWindow::acceptToolInterimResults);
  QObject::connect(tool, &AbstractTool::completed,
                   mainWindow, &MainWindow::acceptToolFinalResults);
  QObject::connect(tool, &AbstractTool::failed,
                   mainWindow, &MainWindow::reportToolError);

  tool->setEnabled(false);

  this->tools.append(tool);
}

//-----------------------------------------------------------------------------
void MainWindowPrivate::addCamera(kv::camera_perspective_sptr const& camera)
{
  if (!this->orphanFrames.isEmpty())
  {
    auto orphanIndex = this->orphanFrames.dequeue();

    if (auto* const fd = qtGet(this->frames, orphanIndex))
    {
      fd->camera = vtkSmartPointer<vtkMaptkCamera>::New();
      fd->camera->SetCamera(camera);
      fd->camera->Update();

      this->UI.worldView->addCamera(fd->id, fd->camera);
      if (fd->id == this->activeCameraIndex)
      {
        this->UI.worldView->setActiveCamera(fd->id);
        this->updateCameraView();
      }

      return;
    }
  }

  // Add the camera to the end
  unsigned int lastFrameId =
    this->frames.isEmpty() ? 0 : this->frames.lastKey();
  this->addFrame(camera, lastFrameId + 1);
}

//-----------------------------------------------------------------------------
void MainWindowPrivate::addImage(QString const& imagePath)
{
  // TODO: Create/manage image list video source
}

//-----------------------------------------------------------------------------
void MainWindowPrivate::addVideoSource(
  kv::config_block_sptr const& config,
  QString const& videoPath)
{
  // Save the configuration so independent video sources can be created for
  // tools
  if (this->project)
  {
    this->project->config->merge_config(config);
  }
  this->videoPath = videoPath;
  this->freestandingConfig->merge_config(config);
  // Set video path and config for volume mesh coloring
  this->UI.worldView->setVideoConfig(videoPath, config);

  // Close the existing video source if it exists
  if (this->videoSource)
  {
    this->videoSource->close();
  }

  kv::algo::video_input::set_nested_algo_configuration(
    "video_reader", config, this->videoSource);

  auto lgcs = sfmConstraints->get_local_geo_cs();
  videoImporter.setData(config, stdString(videoPath), lgcs);

  try
  {
    if (this->videoSource)
    {
      this->videoSource->open(stdString(videoPath));
    }

    foreach (auto const& tool, this->tools)
    {
      tool->setEnabled(false);
    }

    videoImporter.start();
  }
  catch (kv::file_not_found_exception const& e)
  {
    qWarning() << e.what();
    this->videoSource->close();
    this->videoSource.reset();
  }
}

//-----------------------------------------------------------------------------
void MainWindowPrivate::addMaskSource(
  kv::config_block_sptr const& config, QString const& maskPath)
{
  // Save the configuration so independent video sources can be created for
  // tools
  if (this->project)
  {
    this->project->config->merge_config(config);
  }
  this->maskPath = maskPath;
  this->freestandingConfig->merge_config(config);
}

//-----------------------------------------------------------------------------
void MainWindowPrivate::addFrame(
  kv::camera_perspective_sptr const& camera, int id)
{
  if (this->frames.find(id) != this->frames.end())
  {
    qWarning() << "Frame " << id << " already exists.";
    return;
  }

  FrameData cd;

  cd.id = id;

  if (camera)
  {
    this->orphanFrames.clear();

    cd.camera = vtkSmartPointer<vtkMaptkCamera>::New();
    cd.camera->SetCamera(camera);
    cd.camera->Update();

    this->UI.worldView->addCamera(cd.id, cd.camera);
    this->UI.actionExportCameras->setEnabled(true);
  }
  else
  {
    this->orphanFrames.enqueue(id);
  }

  this->frames.insert(id, cd);

  // When the first camera is added, show it immediately and reset the camera
  // view, enable slideshow controls, and set the frame number to one.
  if (this->frames.count() == 1)
  {
    this->UI.actionSlideshowPlay->setEnabled(true);
    this->UI.camera->setEnabled(true);
    this->UI.cameraSpin->setEnabled(true);

    this->setActiveCamera(1);
    this->UI.cameraView->resetView();
  }

  unsigned int lastFrameId =
    this->frames.isEmpty() ? 1 : this->frames.lastKey();
  this->UI.camera->setRange(1, lastFrameId);
  this->UI.cameraSpin->setRange(1, lastFrameId);
}

//-----------------------------------------------------------------------------
void MainWindowPrivate::updateFrames(
  std::shared_ptr<kv::metadata_map::map_metadata_t> mdMap)
{
  this->videoMetadataMap = std::make_shared<kv::simple_metadata_map>(*mdMap);

  sfmConstraints->set_metadata(videoMetadataMap);



  this->UI.metadata->updateMetadata(mdMap);

  int num_cams_loaded_from_krtd = 0;

  if (this->project &&
      this->project->config->has_value("output_krtd_dir"))
  {
    qWarning() << "Loading project cameras with frames.count = "
               << this->frames.count();
    for (auto const& frame : this->frames)
    {
      auto frameName = qtString(this->getFrameName(frame.id)) + ".krtd";

      try
      {
        auto const& camera = kv::read_krtd_file(
          kvPath(frameName), kvPath(this->project->cameraPath));

        // Add camera to scene
        if (this->updateCamera(frame.id, camera))
        {
          ++num_cams_loaded_from_krtd;
        }
      }
      catch (...)
      {
        qWarning() << "failed to read camera file " << frameName
                   << " from " << this->project->cameraPath;
      }
    }
    this->UI.worldView->setCameras(this->cameraMap());
  }

  if(num_cams_loaded_from_krtd == 0)
  {
#define GET_K_CONFIG(type, name) \
  this->freestandingConfig->get_value<type>(bc + #name, K_def.name())

    kv::simple_camera_intrinsics K_def;
    const std::string bc = "video_reader:base_camera:";
    auto K = std::make_shared<kv::simple_camera_intrinsics>(
      GET_K_CONFIG(double, focal_length),
      GET_K_CONFIG(kv::vector_2d, principal_point),
      GET_K_CONFIG(double, aspect_ratio),
      GET_K_CONFIG(double, skew));

    auto baseCamera = kv::simple_camera_perspective();
    baseCamera.set_intrinsics(K);

    auto md = videoMetadataMap->metadata();
    kv::camera_map::map_camera_t camMap;
    if (!md.empty())
    {
      std::map<kv::frame_id_t, kv::metadata_sptr> mdMap;

      for (auto const& mdIter : md)
      {
        // TODO: just using first element of metadata vector for now
        mdMap[mdIter.first] = mdIter.second[0];
      }

      bool init_cams_with_metadata =
        this->freestandingConfig->get_value<bool>(
          "initialize_cameras_with_metadata", true);

      if (init_cams_with_metadata)
      {
        auto im = this->videoSource->frame_image();

        bool init_intrinsics_with_metadata =
          this->freestandingConfig->get_value<bool>(
            "initialize_intrinsics_with_metadata", true);
        if (init_intrinsics_with_metadata)
        {
          kv::set_intrinsics_from_metadata(baseCamera, mdMap, im);
        }

        kv::local_geo_cs lgcs = sfmConstraints->get_local_geo_cs();
        camMap = kv::initialize_cameras_with_metadata(
          mdMap, baseCamera, lgcs);

        sfmConstraints->set_local_geo_cs(lgcs);

        if (this->project &&
            !sfmConstraints->get_local_geo_cs().origin().is_empty() &&
            !project->geoOriginFile.isEmpty())
        {
          saveGeoOrigin(project->geoOriginFile);
        }

      }
    }

    this->updateCameras(std::make_shared<kv::simple_camera_map>(camMap));
  }

  //find depth map paths
  if (this->project &&
      this->project->config->has_value("output_depth_dir"))
  {
    foreach (auto& frame, this->frames)
    {
      auto depthName = qtString(this->getFrameName(frame.id)) + ".vti";
      auto depthMapPath = QDir{this->project->depthPath}.filePath(depthName);
      QFileInfo check_file(depthMapPath);
      if (check_file.exists() && check_file.isFile())
      {
        frame.depthMapPath = depthMapPath;
      }
    }
  }

  this->UI.worldView->queueResetView();

  this->UI.worldView->initFrameSampling(this->frames.size());

  if (this->project)
  {
    for (auto const& tool : this->tools)
    {
      tool->setEnabled(true);
    }
  }
}

//-----------------------------------------------------------------------------
kv::camera_map_sptr MainWindowPrivate::cameraMap() const
{
  kv::camera_map::map_camera_t map;

  for (auto const& cd : this->frames)
  {
    if (cd.camera)
    {
      map.emplace(static_cast<kv::frame_id_t>(cd.id), cd.camera->GetCamera());
    }
  }

  return std::make_shared<kv::simple_camera_map>(map);
}

//-----------------------------------------------------------------------------
std::shared_ptr<std::map<kwiver::vital::frame_id_t, std::string>>
MainWindowPrivate::depthLookup() const
{
  auto lookup =
    std::make_shared<std::map<kwiver::vital::frame_id_t, std::string>>();

  for (auto cd : this->frames)
  {
    if (!cd.depthMapPath.isEmpty())
    {
      lookup->emplace(static_cast<kwiver::vital::frame_id_t>(cd.id),
                      qPrintable(cd.depthMapPath));
    }
  }

  return lookup;
}

//-----------------------------------------------------------------------------
void MainWindowPrivate::updateCameras(
  kv::camera_map_sptr const& cameras)
{
  auto allowExport = false;

  std::set<kv::frame_id_t> updated_frame_ids;
  foreach (auto const& iter, cameras->cameras())
  {
    auto cam_ptr =
      std::dynamic_pointer_cast<kv::camera_perspective>(iter.second);
    if (updateCamera(iter.first, cam_ptr))
    {
      updated_frame_ids.insert(iter.first);
      allowExport = allowExport || iter.second;
    }
  }

  for (auto& f : this->frames)
  {
    auto fid = f.id;
    if (updated_frame_ids.find(fid) != updated_frame_ids.end())
    {
      continue;
    }
    if (f.camera)
    {
      f.camera = NULL;
      this->UI.worldView->removeCamera(fid);
    }
  }
  this->UI.worldView->setCameras(cameras);

  this->UI.actionExportCameras->setEnabled(allowExport);
}

//-----------------------------------------------------------------------------
bool MainWindowPrivate::updateCamera(kv::frame_id_t frame,
                                     kv::camera_perspective_sptr cam)
{
  if (!cam)
  {
    return false;
  }

  auto* const fr = qtGet(this->frames, frame);
  if (!fr)
  {
    return false;
  }

  if (!fr->camera)
  {
    fr->camera = vtkSmartPointer<vtkMaptkCamera>::New();
    this->UI.worldView->addCamera(fr->id, fr->camera);
  }
  fr->camera->SetCamera(cam);
  fr->camera->Update();

  // Remove from orphanFrames if needed.
  auto orphanIndex = orphanFrames.indexOf(frame);
  if (orphanIndex >= 0)
  {
    orphanFrames.removeAt(orphanIndex);
  }

  if (fr->id == this->activeCameraIndex)
  {
    this->UI.worldView->setActiveCamera(fr->id);
    this->updateCameraView();
  }

  return true;
}

//-----------------------------------------------------------------------------
void MainWindowPrivate::setActiveCamera(int id)
{
  //if only keyframes are to be displayed in the camera view
  bool only_keyframes = this->UI.actionKeyframesOnly->isChecked();
  bool next_frame_found = false;

  if (id >= this->activeCameraIndex)
  { //positive movement in sequence
    //find the next keyframe in the sequence
    int lastFrameId =
      this->frames.isEmpty() ? 1 : this->frames.lastKey();
    while (id <= lastFrameId)
    {
      if (only_keyframes)
      {
        auto fd = std::dynamic_pointer_cast<kv::feature_track_set_frame_data>(
          tracks->frame_data(id));

        if (fd && fd->is_keyframe)
        {
          next_frame_found = true;
          break;
        }
      }
      else
      {
        if (this->frames.find(id) != this->frames.end())
        {
          next_frame_found = true;
          break;
        }
      }
      ++id;
    }
  }
  else
  { //going backward in sequence
    //find the previous keyframe in the sequence
    while (id >= 1)
    {
      if (only_keyframes)
      {
        auto fd = std::dynamic_pointer_cast<kv::feature_track_set_frame_data>(
          tracks->frame_data(id));

        if (fd && fd->is_keyframe)
        {
          next_frame_found = true;
          break;
        }
      }
      else
      {
        if (this->frames.find(id) != this->frames.end())
        {
          next_frame_found = true;
          break;
        }
      }
      --id;
    }
  }
  if (!next_frame_found)
  {
    // There was not a keyframe to move to in the direction we're going.
    // So set the active camera back to what it was.
    this->UI.camera->setValue(this->activeCameraIndex);
    this->UI.cameraSpin->setValue(this->activeCameraIndex);
    return;
  }

  auto oldSignalState = this->UI.camera->blockSignals(true);
  this->UI.camera->setValue(id);
  this->UI.camera->blockSignals(oldSignalState);
  this->UI.cameraSpin->setValue(id);

  this->activeCameraIndex = id;
  this->UI.worldView->setActiveCamera(id);

  this->updateCameraView();

  //load from memory if cached
  if (id >= 0 && id == this->activeDepthFrame)
  {
    this->depthReader->SetFileName("");
    this->depthFilter->RemoveAllInputConnections(0);
    this->depthFilter->SetInputData(this->activeDepth);

    this->UI.depthMapView->setValidDepthInput(true);
    this->UI.worldView->setValidDepthInput(true);

    if (auto* const fr = qtGet(qAsConst(this->frames), id))
    {
      this->depthFilter->SetCamera(fr->camera);
    }
    this->UI.worldView->updateDepthMap();
    this->UI.depthMapView->updateView(true);
    this->UI.actionExportDepthPoints->setEnabled(true);

    this->currentDepthFrame = id;
  }
  else // load from file
  {
    if (auto* const fr = qtGet(qAsConst(this->frames), id))
    {
      if (!fr->depthMapPath.isEmpty())
      {
        this->loadDepthMap(fr->depthMapPath);
        this->currentDepthFrame = id;
      }
    }
  }

  UI.worldView->setVolumeCurrentFrame(id);
}

//-----------------------------------------------------------------------------
void MainWindowPrivate::updateCameraView()
{
  if (this->activeCameraIndex < 1)
  {
    this->loadEmptyImage(0);
    this->UI.cameraView->setActiveFrame(static_cast<unsigned>(-1));
    this->UI.cameraView->clearLandmarks();
    this->UI.cameraView->clearGroundControlPoints();
    return;
  }

  this->UI.cameraView->setActiveFrame(
    static_cast<unsigned>(this->activeCameraIndex));

  auto* const activeFrame =
    qtGet(qAsConst(this->frames), this->activeCameraIndex);

  if (!activeFrame)
  {
    this->loadEmptyImage(0);
    this->UI.cameraView->clearLandmarks();
    return;
  }

  // Show camera image
  this->loadImage(*activeFrame);

  if (!activeFrame->camera)
  {
    // Can't show landmarks or residuals with no camera
    this->UI.cameraView->clearLandmarks();
    this->UI.cameraView->clearResiduals();
    this->UI.cameraView->clearGroundControlPoints();
    return;
  }

  // Show landmarks
  QHash<kv::track_id_t, kv::vector_2d> landmarkPoints;
  this->UI.cameraView->clearLandmarks();
  if (this->landmarks)
  {
    // Map landmarks to camera space
    auto const& landmarks = this->landmarks->landmarks();
    foreach (auto const& lm, landmarks)
    {
      double pp[2];
      if (activeFrame->camera->ProjectPoint(lm.second->loc(), pp))
      {
        // Add projected landmark to camera view
        auto const id = lm.first;
        this->UI.cameraView->addLandmark(id, pp[0], pp[1]);
        landmarkPoints.insert(id, kv::vector_2d(pp[0], pp[1]));
      }
    }
  }

  // Show residuals
  this->UI.cameraView->clearResiduals();
  if (this->tracks)
  {
    auto const& tracks = this->tracks->tracks();
    foreach (auto const& track, tracks)
    {
      auto const& state = track->find(this->activeCameraIndex);
      if (state == track->end())
      {
        continue;
      }
      auto fts = std::dynamic_pointer_cast<kv::feature_track_state>(*state);
      if (fts && fts->feature && fts->inlier)
      {
        auto const id = track->id();
        if (landmarkPoints.contains(id))
        {
          auto const& fp = fts->feature->loc();
          auto const& lp = landmarkPoints[id];
          this->UI.cameraView->addResidual(id, fp[0], fp[1], lp[0], lp[1]);
        }
      }
    }
  }

  this->groundControlPointsHelper->updateCameraViewPoints();
  this->rulerHelper->updateCameraViewRuler();
  this->UI.cameraView->render();
}

//-----------------------------------------------------------------------------
std::string MainWindowPrivate::getFrameName(kv::frame_id_t frameId)
{
  kwiver::vital::metadata_map::map_metadata_t md;
  if (videoMetadataMap)
  {
    md = videoMetadataMap->metadata();
  }
  return frameName(frameId, md);
}

//-----------------------------------------------------------------------------
void MainWindowPrivate::loadEmptyImage(vtkMaptkCamera* camera)
{
  auto imageDimensions = QSize(1, 1);
  if (camera)
  {
    int w, h;
    camera->GetImageDimensions(w, h);
    imageDimensions = QSize(w, h);
  }

  this->UI.cameraView->setImageData(0, imageDimensions);
  this->UI.worldView->setImageData(0, imageDimensions);
}

//-----------------------------------------------------------------------------
void MainWindowPrivate::loadImage(FrameData frame)
{
  // TODO: check if seek vs next_frame is needed
  if (frame.id != this->currentVideoTimestamp.get_frame())
  {
    if (!this->videoSource ||
        !videoSource->seek_frame(this->currentVideoTimestamp, frame.id))
    {
      this->loadEmptyImage(frame.camera);
    }
  }

  // Get frame from video source
  if (this->videoSource)
  {
    // Advance video source if it hasn't been advanced
    if (!videoSource->good())
    {
      videoSource->next_frame(this->currentVideoTimestamp);
    }

    auto frameImg = videoSource->frame_image();
    if (!frameImg)
    {
      qWarning() << "Failed to read image for frame " << frame.id;
      this->loadEmptyImage(frame.camera);
      return;
    }
    auto sourceImg = frameImg->get_image();
    auto imageData = vitalToVtkImage(sourceImg);
    int dimensions[3];
    imageData->GetDimensions(dimensions);

    // Test for errors
    if (dimensions[0] < 2 || dimensions[1] < 2)
    {
      qWarning() << "Failed to read image for frame " << frame.id;
      this->loadEmptyImage(frame.camera);
    }
    else
    {
      // If successful, update camera image dimensions
      if (frame.camera)
      {
        frame.camera->SetImageDimensions(dimensions);
      }

      sfmConstraints->store_image_size(frame.id, dimensions[0], dimensions[1]);

      // Set frame name in camera view
      this->UI.cameraView->setImagePath(
        qtString(this->getFrameName(frame.id)));

      // Set image on views
      auto const size = QSize(dimensions[0], dimensions[1]);
      this->UI.cameraView->setImageData(imageData, size);
      this->UI.worldView->setImageData(imageData, size);

      // Update metadata view
      if (!this->videoMetadataMap)
      {
        this->UI.metadata->updateMetadata(kv::metadata_vector{});
      }
      else
      {
        auto md_map = this->videoMetadataMap->metadata();
        auto mdi = md_map.find(frame.id);
        if (mdi == md_map.end())
        {
          this->UI.metadata->updateMetadata(kwiver::vital::metadata_vector{});
        }
        else
        {
          this->UI.metadata->updateMetadata(mdi->second);
        }
      }
    }
  }
  else
  {
    this->loadEmptyImage(frame.camera);
  }
}

//-----------------------------------------------------------------------------
void MainWindowPrivate::loadDepthMap(QString const& imagePath)
{
  if (!QFileInfo{imagePath}.isFile())
  {
    qWarning() << "File doesn't exist: " << imagePath;
    return;
  }

  if (this->depthReader->GetFileName() &&
      !strcmp(this->depthReader->GetFileName(), qPrintable(imagePath)))
  {
    // No change to reader input... return without any update
    return;
  }

  this->depthFilter->RemoveAllInputs();
  this->depthFilter->SetInputConnection(this->depthReader->GetOutputPort());

  this->depthReader->SetFileName(qPrintable(imagePath));

  this->UI.depthMapView->setValidDepthInput(true);
  this->UI.worldView->setValidDepthInput(true);

  auto const ci = this->activeCameraIndex;
  if (auto* const activeFrame = qtGet(qAsConst(this->frames), ci))
  {
    this->depthFilter->SetCamera(activeFrame->camera);
  }
  this->UI.worldView->updateDepthMap();
  this->UI.depthMapView->updateView(true);
  this->UI.actionExportDepthPoints->setEnabled(true);
}

//-----------------------------------------------------------------------------
void MainWindowPrivate::setActiveTool(AbstractTool* tool)
{
  // Disconnect cancel action
  QObject::disconnect(this->UI.actionCancelComputation, nullptr,
                      this->activeTool, nullptr);

  // Update current tool
  this->activeTool = tool;

  // Connect actions
  if (tool)
  {
    QObject::connect(this->UI.actionCancelComputation, &QAction::triggered,
                     tool, &AbstractTool::cancel);
    QObject::connect(this->UI.actionCancelComputation, &QAction::triggered,
                     project.data(), &Project::write);
    QObject::connect(this->UI.actionQuit, &QAction::triggered,
                     tool, &AbstractTool::cancel);
    QObject::connect(tool, &AbstractTool::completed,
                     project.data(), &Project::write);
  }

  auto const enableTools = !tool;
  auto const enableCancel = tool && tool->isCancelable();
  foreach (auto const& tool, this->tools)
  {
    tool->setEnabled(enableTools);
  }
  this->UI.actionCancelComputation->setEnabled(enableCancel);
  this->UI.actionOpenProject->setEnabled(enableTools);
  // FIXME disable import actions
}

//-----------------------------------------------------------------------------
void MainWindowPrivate::updateProgress(QObject* object,
                                       const QString& description,
                                       int value)
{
  QString desc = description;
  desc.replace('&', "");
  int taskId = -1;
  if (!this->progressIds.contains(object))
  {
    if (value < 100)
    {
      taskId = this->UI.progressWidget->addTask(desc, 0, 0, 0);
      this->progressIds.insert(object, taskId);
    }
    return;
  }
  else
  {
    taskId = this->progressIds.value(object);
  }

  this->UI.progressWidget->setTaskText(taskId, desc);
  this->UI.progressWidget->setProgressValue(taskId, value);
  switch (value)
  {
    case 0:
    {
      this->UI.progressWidget->setProgressRange(taskId, 0, 0);
      break;
    }
    case 100:
    {
      this->UI.progressWidget->removeTask(taskId);
      this->progressIds.remove(object);
      break;
    }
    default:
    {
      this->UI.progressWidget->setProgressRange(taskId, 0, 100);
      break;
    }
  }
}

//-----------------------------------------------------------------------------
std::string MainWindowPrivate::roiToString()
{
  double minpt[3], maxpt[3];
  this->roi->GetXMin(minpt);
  this->roi->GetXMax(maxpt);
  std::ostringstream stream;
  stream << minpt[0] << " " << minpt[1] << " " << minpt[2] << " "
         << maxpt[0] << " " << maxpt[1] << " " << maxpt[2];
  return stream.str();
}

//-----------------------------------------------------------------------------
void MainWindowPrivate::loadroi(const std::string& roistr)
{
  double minpt[3], maxpt[3];
  std::istringstream stream(roistr);
  stream >> minpt[0] >> minpt[1] >> minpt[2]
         >> maxpt[0] >> maxpt[1] >> maxpt[2];
  this->roi->SetXMin(minpt);
  this->roi->SetXMax(maxpt);
  UI.worldView->setROI(roi.GetPointer(), true);
}

//END MainWindowPrivate

///////////////////////////////////////////////////////////////////////////////

//BEGIN MainWindow

//-----------------------------------------------------------------------------
MainWindow::MainWindow(QWidget* parent, Qt::WindowFlags flags)
  : QMainWindow(parent, flags), d_ptr(new MainWindowPrivate(this))
{
  QTE_D();

  // Set up UI
  d->UI.setupUi(this);
  d->AM.setupActions(d->UI, this);

  d->toolMenu = d->UI.menuCompute;
  d->toolSeparator =
    d->UI.menuCompute->insertSeparator(d->UI.actionCancelComputation);

  d->addTool(new TrackFeaturesTool(this), this);
  d->addTool(new InitCamerasLandmarksTool(this), this);
  d->addTool(new SaveFrameTool(this), this);
  d->addTool(new ComputeAllDepthTool(this), this);
  d->addTool(new FuseDepthTool(this), this);

  d->toolMenu = d->UI.menuAdvanced;
  d->toolSeparator =
    d->UI.menuAdvanced->addSeparator();
  d->addTool(new TrackFilterTool(this), this);
  d->addTool(new TriangulateTool(this), this);
  d->addTool(new BundleAdjustTool(this), this);
  d->addTool(new NeckerReversalTool(this), this);
  d->addTool(new CanonicalTransformTool(this), this);
  d->addTool(new SaveKeyFrameTool(this), this);
  d->addTool(new ComputeDepthTool(this), this);

  d->UI.menuView->addSeparator();
  d->UI.menuView->addAction(d->UI.cameraViewDock->toggleViewAction());
  d->UI.menuView->addAction(d->UI.cameraSelectorDock->toggleViewAction());
  d->UI.menuView->addAction(d->UI.metadataDock->toggleViewAction());
  d->UI.menuView->addAction(d->UI.groundControlPointsDock->toggleViewAction());
  d->UI.menuView->addAction(d->UI.depthMapViewDock->toggleViewAction());

  d->UI.playSlideshowButton->setDefaultAction(d->UI.actionSlideshowPlay);
  d->UI.loopSlideshowButton->setDefaultAction(d->UI.actionSlideshowLoop);

  connect(d->UI.actionQuit, &QAction::triggered,
          qApp, &QCoreApplication::quit);

  connect(d->UI.actionNewProject, &QAction::triggered,
          this, &MainWindow::newProject);
  connect(d->UI.actionOpenProject, &QAction::triggered,
          this, &MainWindow::openProject);
  connect(d->UI.actionImportImagery, &QAction::triggered,
          this, &MainWindow::openImagery);
  connect(d->UI.actionImportMasks, &QAction::triggered,
          this, &MainWindow::openMaskImagery);
  connect(d->UI.actionImportCameras, &QAction::triggered,
          this, &MainWindow::openCameras);
  connect(d->UI.actionImportTracks, &QAction::triggered,
          this, &MainWindow::openTracks);
  connect(d->UI.actionImportLandmarks, &QAction::triggered,
          this, &MainWindow::openLandmarks);
  connect(d->UI.actionImportGroundControlPoints, &QAction::triggered,
          this, &MainWindow::openGroundControlPoints);

  connect(d->UI.actionShowWorldAxes, &QAction::toggled,
          d->UI.worldView, &WorldView::setAxesVisible);

  connect(d->UI.actionExportCameras, &QAction::triggered,
          this, QOverload<>::of(&MainWindow::saveCameras));
  connect(d->UI.actionExportLandmarks, &QAction::triggered,
          this, QOverload<>::of(&MainWindow::saveLandmarks));
  connect(d->UI.actionExportGroundControlPoints, &QAction::triggered,
          this, QOverload<>::of(&MainWindow::saveGroundControlPoints));
  connect(d->UI.actionExportVolume, &QAction::triggered,
          this, &MainWindow::saveVolume);
  connect(d->UI.actionExportFusedMesh, &QAction::triggered,
          this, &MainWindow::saveFusedMesh);
  connect(d->UI.actionExportDepthPoints, &QAction::triggered,
          this, QOverload<>::of(&MainWindow::saveDepthPoints));
  connect(d->UI.actionExportTracks, &QAction::triggered,
          this, QOverload<>::of(&MainWindow::saveTracks));

  connect(d->UI.worldView, &WorldView::depthMapEnabled,
          this, &MainWindow::enableSaveDepthPoints);

  connect(d->UI.actionShowMatchMatrix, &QAction::triggered,
          this, &MainWindow::showMatchMatrix);

  connect(&d->toolDispatcher, QOverload<QObject*>::of(&QSignalMapper::mapped),
          this, &MainWindow::executeTool);

  connect(d->UI.actionSetBackgroundColor, &QAction::triggered,
          this, &MainWindow::setViewBackroundColor);

  connect(d->UI.actionAbout, &QAction::triggered,
          this, &MainWindow::showAboutDialog);
  connect(d->UI.actionShowManual, &QAction::triggered,
          this, &MainWindow::showUserManual);

  connect(&d->slideTimer, &QTimer::timeout, this, &MainWindow::nextSlide);
  connect(d->UI.actionSlideshowPlay, &QAction::toggled,
          this, &MainWindow::setSlideshowPlaying);
  connect(d->UI.slideSpeed, &QAbstractSlider::valueChanged,
          this, &MainWindow::setSlideSpeed);

  connect(d->UI.camera, &QAbstractSlider::valueChanged,
          this, &MainWindow::setActiveCamera);

  connect(d->UI.worldView, &WorldView::fusedMeshEnabled,
          this, &MainWindow::enableSaveFusedMesh);

  connect(d->UI.worldView, &WorldView::depthMapThresholdsChanged,
          d->UI.depthMapView, &DepthMapView::updateThresholds);

  connect(d->UI.depthMapViewDock, &QDockWidget::visibilityChanged,
          d->UI.depthMapView, &DepthMapView::updateView);

  this->setSlideSpeed(d->UI.slideSpeed->value());

#ifdef VTKWEBGLEXPORTER
  d->UI.actionWebGLScene->setVisible(true);
  connect(d->UI.actionWebGLScene, &QAction::triggered,
          this, &MainWindow::saveWebGLScene);
#endif

  // Set up UI persistence and restore previous state
  auto const sdItem = new qtUiState::Item<int, QSlider>(
    d->UI.slideSpeed, &QSlider::value, &QSlider::setValue);
  d->uiState.map("SlideSpeed", sdItem);

  d->viewBackgroundColor = new StateValue<QColor>{Qt::black},
  d->uiState.map("ViewBackground", d->viewBackgroundColor);

  d->uiState.mapChecked("Antialiasing", d->UI.actionAntialiasing);

  d->uiState.mapChecked("WorldView/Axes", d->UI.actionShowWorldAxes);

  d->uiState.mapState("Window/state", this);
  d->uiState.mapGeometry("Window/geometry", this);
  d->uiState.restore();

  d->UI.worldView->setBackgroundColor(*d->viewBackgroundColor);
  d->UI.cameraView->setBackgroundColor(*d->viewBackgroundColor);
  d->UI.depthMapView->setBackgroundColor(*d->viewBackgroundColor);

  // Hookup basic depth pipeline and pass geometry filter to relevant views
  d->depthFilter->SetInputConnection(d->depthReader->GetOutputPort());
  d->depthGeometryFilter->SetInputConnection(d->depthFilter->GetOutputPort());
  d->UI.worldView->setDepthGeometryFilter(d->depthGeometryFilter);
  d->UI.depthMapView->setDepthGeometryFilter(d->depthGeometryFilter);

  d->UI.worldView->resetView();

  // Set up the progress widget
  d->UI.progressWidget->setAutoHide(true);

  // Ground control points
  d->groundControlPointsHelper = new GroundControlPointsHelper(this);
  connect(d->groundControlPointsHelper,
          &GroundControlPointsHelper::pointCountChanged,
          this, [d](size_t count) {
            d->UI.actionExportGroundControlPoints->setEnabled(count > 0);
          });
  connect(d->UI.worldView, &WorldView::pointPlacementEnabled,
          d->groundControlPointsHelper,
          &GroundControlPointsHelper::enableWidgets);
  d->UI.groundControlPoints->setHelper(d->groundControlPointsHelper);

  // Ruler widget
  d->rulerHelper = new RulerHelper(this);
  connect(d->UI.worldView, &WorldView::rulerEnabled,
          d->rulerHelper, &RulerHelper::enableWidgets);
  connect(d->UI.worldView, &WorldView::rulerReset,
          d->rulerHelper, &RulerHelper::resetRuler);

  // Antialiasing
  connect(d->UI.actionAntialiasing, &QAction::toggled,
          this, &MainWindow::enableAntiAliasing);
  this->enableAntiAliasing(d->UI.actionAntialiasing->isChecked());

  // Common ROI
  // Unitil the bounding box is initialized, the bounds are going to be
  // [VTK_DOUBLE_MIN, VTK_DOUBLE_MAX] in all directions.
  d->UI.worldView->setROI(d->roi);
}

//-----------------------------------------------------------------------------
MainWindow::~MainWindow()
{
  QTE_D();
  d->uiState.save();
}

//-----------------------------------------------------------------------------
void MainWindow::openProject()
{
  auto const path = QFileDialog::getOpenFileName(
    this, "Open Project", QString(),
    "Project configuration files (*.conf);;"
    "All Files (*)");

  if (!path.isEmpty())
  {
    this->loadProject(path);
  }
}

//-----------------------------------------------------------------------------
void MainWindow::openImagery()
{
  static auto const imageFilters =
    makeFilters(supportedImageExtensions().toList());
  static auto const videoFilters =
    makeFilters(supportedVideoExtensions().toList());

  // TODO: Add image filters back once that is supported again.
  auto const paths = QFileDialog::getOpenFileNames(
    this, "Open Imagery", QString(),
    "All Supported Files (" + videoFilters + ");;"
                                             "Video files (" +
      videoFilters + ");;"
                     "All Files (*)");

  for (auto const& path : paths)
  {
    this->loadImagery(path);
  }
}

//-----------------------------------------------------------------------------
void MainWindow::openMaskImagery()
{
  static auto const imageFilters =
    makeFilters(supportedImageExtensions().toList());
  static auto const videoFilters =
    makeFilters(supportedVideoExtensions().toList());

  // TODO: Add image filters back once that is supported again.
  auto const paths = QFileDialog::getOpenFileNames(
    this, "Open Mask Imagery", QString(),
    "All Supported Files (" + videoFilters + ");;"
                                             "Video files (" +
      videoFilters + ");;"
                     "All Files (*)");

  for (auto const& path : paths)
  {
    this->loadMaskImagery(path);
  }
}

//-----------------------------------------------------------------------------
void MainWindow::openCameras()
{
  auto const paths = QFileDialog::getOpenFileNames(
    this, "Open Cameras", QString(),
    "Camera files (*.krtd);;"
    "All Files (*)");

  for (auto const& path : paths)
  {
    this->loadCamera(path);
  }
}

//-----------------------------------------------------------------------------
void MainWindow::openTracks()
{
  auto const paths = QFileDialog::getOpenFileNames(
    this, "Open Feature Tracks", QString(),
    "Feature track files (*.txt);;"
    "All Files (*)");

  for (auto const& path : paths)
  {
    this->loadTracks(path);
  }
}

//-----------------------------------------------------------------------------
void MainWindow::openLandmarks()
{
  auto const paths = QFileDialog::getOpenFileNames(
    this, "Open Landmarks", QString(),
    "Landmark files (*.ply);;"
    "All Files (*)");

  for (auto const& path : paths)
  {
    this->loadLandmarks(path);
  }
}

//-----------------------------------------------------------------------------
void MainWindow::openGroundControlPoints()
{
  auto const paths = QFileDialog::getOpenFileNames(
    this, "Open Ground Control Points", QString(),
    "GeoJSON Files (*.json);;"
    "All Files (*)");

  for (auto const& path : paths)
  {
    this->loadGroundControlPoints(path);
  }
}

//-----------------------------------------------------------------------------
void MainWindow::newProject()
{
  QTE_D();

  auto const dirname = QFileDialog::getExistingDirectory(
    this, "Select Project Directory");

  if (!dirname.isEmpty())
  {
    // Set the current working directory to the project directory
    if (!QDir::setCurrent(dirname))
    {
      qWarning() << "Unable to set current working directory to "
                 << "project directory: " << dirname;
    }

    d->project.reset(new Project{dirname});

    if (d->videoSource)
    {
      d->project->config->merge_config(d->freestandingConfig);
      d->project->videoPath = d->videoPath;
      d->project->maskPath = d->maskPath;
    }

    saveCameras(d->project->cameraPath);
    d->project->config->set_value(
      "output_krtd_dir",
      kvPath(d->project->getContingentRelativePath(d->project->cameraPath)));

    if (!d->sfmConstraints->get_local_geo_cs().origin().is_empty() &&
        !d->project->geoOriginFile.isEmpty())
    {
      saveGeoOrigin(d->project->geoOriginFile);
    }

    d->project->write();
  }

  foreach (auto const& tool, d->tools)
  {
    tool->setEnabled(true);
  }
}

//-----------------------------------------------------------------------------
void MainWindow::loadProject(QString const& path)
{
  QTE_D();

  QScopedPointer<Project> project{new Project};
  if (!project->read(path))
  {
    qWarning() << "Failed to load project from" << path; // TODO dialog?
    return;
  }
  d->project.reset(project.take());

  // Set the current working directory to the project directory
  if (!QDir::setCurrent(d->project->workingDir.absolutePath()))
  {
    qWarning() << "Unable to set current working directory "
                  "to project directory"
               << d->project->workingDir.absolutePath();
  }

  // Get the video and mask sources
  if (d->project->config->has_value("video_reader:type"))
  {
    d->addVideoSource(d->project->config, d->project->videoPath);
  }
  if (d->project->config->has_value("mask_reader:type"))
  {
    d->addMaskSource(d->project->config, d->project->maskPath);
  }

  // Load tracks
  if (d->project->config->has_value("input_track_file") ||
      d->project->config->has_value("output_tracks_file"))
  {
    this->loadTracks(d->project->tracksPath);
  }

  // Load landmarks
  if (d->project->config->has_value("output_ply_file"))
  {
    this->loadLandmarks(d->project->landmarksPath);
  }

    // Cameras and depth maps are loaded after video importer is done

#ifdef VTKWEBGLEXPORTER
  d->UI.actionWebGLScene->setEnabled(true);
#endif

  // Load volume
  if (d->project->config->has_value("volume_file"))
  {
    d->UI.worldView->loadVolume(d->project->volumePath);
  }

  if (d->project->config->has_value("geo_origin_file"))
  {
    if (QFileInfo{d->project->geoOriginFile}.isFile())
    {
      kv::local_geo_cs lgcs;
      kv::read_local_geo_cs_from_file(
        lgcs, stdString(d->project->geoOriginFile));

      d->sfmConstraints->set_local_geo_cs(lgcs);
    }
    else
    {
      qWarning() << "Failed to open geo origin file "
                 << d->project->geoOriginFile << ". File does not exist.";
    }
  }

  if (d->project->config->has_value("ROI"))
  {
    d->loadroi(d->project->ROI);
  }

  d->UI.worldView->queueResetView();

  foreach (auto const& tool, d->tools)
  {
    tool->setEnabled(true);
  }

  d->setActiveCamera(d->activeCameraIndex);

  // Load ground control points after cameras are loaded
  if (d->project->config->has_value("ground_control_points_file"))
  {
    this->loadGroundControlPoints(d->project->groundControlPath);
  }

}

//-----------------------------------------------------------------------------
void MainWindow::loadImagery(QString const& path)
{
  static auto const imageExtensions = supportedImageExtensions();
  static auto const videoExtensions = supportedVideoExtensions();

  auto const ext = QFileInfo{path}.suffix().toLower();
  if (imageExtensions.contains(ext))
  {
    this->loadImage(path);
  }
  else if (videoExtensions.contains(ext))
  {
    // TODO: Handle [selection of] multiple videos better
    this->loadVideo(path);
  }
  else
  {
    qWarning() << "Don't know how to read file" << path
               << "(unrecognized extension)";
  }
}

//-----------------------------------------------------------------------------
void MainWindow::loadMaskImagery(QString const& path)
{
  static auto const imageExtensions = supportedImageExtensions();
  static auto const videoExtensions = supportedVideoExtensions();

  auto const ext = QFileInfo{path}.suffix().toLower();
  if (imageExtensions.contains(ext))
  {
    this->loadMaskImage(path);
  }
  else if (videoExtensions.contains(ext))
  {
    // TODO: Handle [selection of] multiple videos better
    this->loadMaskVideo(path);
  }
  else
  {
    qWarning() << "Don't know how to read file" << path
               << "(unrecognized extension)";
  }
}

//-----------------------------------------------------------------------------
void MainWindow::loadImage(QString const& path)
{
  QTE_D();
  d->addImage(path);
}

//-----------------------------------------------------------------------------
void MainWindow::loadVideo(QString const& path)
{
  QTE_D();

  auto config = readConfig(imageConfigForPath(path, "image"));
  if (d->project)
  {
    d->project->config->merge_config(config);
    d->project->videoPath = path;
  }

  try
  {
    d->addVideoSource(config, path);
  }
  catch (std::exception const& e)
  {
    QMessageBox::critical(
      this, "Error loading video\n",
      e.what());
  }

  if (d->project)
  {
    saveCameras(d->project->cameraPath);
    d->project->config->set_value(
      "output_krtd_dir",
      kvPath(d->project->getContingentRelativePath(d->project->cameraPath)));

    if (!d->sfmConstraints->get_local_geo_cs().origin().is_empty() &&
        !d->project->geoOriginFile.isEmpty())
    {
      saveGeoOrigin(d->project->geoOriginFile);
    }

    d->project->write();
  }

  d->UI.worldView->queueResetView();
}

//-----------------------------------------------------------------------------
void MainWindow::loadMaskImage(QString const& path)
{
  // TODO
}

//-----------------------------------------------------------------------------
void MainWindow::loadMaskVideo(QString const& path)
{
  QTE_D();

  auto config = readConfig(imageConfigForPath(path, "mask"));
  if (d->project)
  {
    d->project->config->merge_config(config);
    d->project->maskPath = path;
  }

  try
  {
    d->addMaskSource(config, path);
  }
  catch (std::exception const& e)
  {
    QMessageBox::critical(
      this, "Error loading video\n",
      e.what());
  }

  if (d->project)
  {
    d->project->write();
  }
}

//-----------------------------------------------------------------------------
void MainWindow::loadCamera(QString const& path)
{
  QTE_D();

  try
  {
    auto const& camera = kv::read_krtd_file(kvPath(path));
    d->addCamera(camera);
  }
  catch (...)
  {
    qWarning() << "failed to read camera from" << path;
  }
}

//-----------------------------------------------------------------------------
void MainWindow::loadTracks(QString const& path)
{
  QTE_D();

  namespace kac = kwiver::arrows::core;

  try
  {
    using tsi_uptr = std::unique_ptr<kv::track_set_implementation>;

    auto tracks = kv::read_feature_track_file(kvPath(path));
    if (tracks)
    {
      // check for older zero-based track files
      if (tracks->first_frame() == 0)
      {
        qWarning() << "Loaded tracks have zero-based indexing, "
                      "shifting to one-based indexing";
        // shift tracks to start with frame one
        std::vector<kv::track_sptr> new_tracks;
        for (auto const& track : tracks->tracks())
        {
          auto new_track = kv::track::create(track->data());
          new_track->set_id(track->id());
          for (auto const& ts : *track)
          {
            auto fts = std::dynamic_pointer_cast<kv::feature_track_state>(ts);
            auto new_fts = std::make_shared<kv::feature_track_state>(
              ts->frame() + 1, fts->feature, fts->descriptor);
            new_track->append(new_fts);
          }
          new_tracks.push_back(new_track);
        }

        auto tks_temp =
          std::make_shared<kv::feature_track_set>(
            tsi_uptr{new kac::frame_index_track_set_impl{new_tracks}});
        tks_temp->set_frame_data(tracks->all_frame_data());
        tracks = tks_temp;
      }
      else
      {
        auto tks_temp = std::make_shared<kv::feature_track_set>(
          tsi_uptr{new kac::frame_index_track_set_impl{tracks->tracks()}});
        tks_temp->set_frame_data(tracks->all_frame_data());
        tracks = tks_temp;
      }

      d->tracks = tracks;
      d->updateCameraView();
      for (auto const& track : tracks->tracks())
      {
        d->UI.cameraView->addFeatureTrack(*track);
      }

      d->UI.actionExportTracks->setEnabled(
        d->tracks && d->tracks->size());

      d->UI.actionShowMatchMatrix->setEnabled(!tracks->tracks().empty());
      d->UI.actionKeyframesOnly->setEnabled(!tracks->tracks().empty());
    }
  }
  catch (std::exception const& e)
  {
    qWarning() << "failed to read tracks from" << path
               << " with error: " << e.what();
  }
}

//-----------------------------------------------------------------------------
void MainWindow::loadLandmarks(QString const& path)
{
  QTE_D();

  try
  {
    auto const& landmarks = kv::read_ply_file(kvPath(path));
    if (landmarks)
    {
      d->landmarks = landmarks;
      d->UI.worldView->setLandmarks(*landmarks);
      d->UI.cameraView->setLandmarksData(*landmarks);

      d->UI.actionExportLandmarks->setEnabled(
        d->landmarks && d->landmarks->size());

      d->updateCameraView();
    }
  }
  catch (...)
  {
    qWarning() << "failed to read landmarks from" << path;
  }
}

//-----------------------------------------------------------------------------
void MainWindow::loadGroundControlPoints(QString const& path)
{
  QTE_D();

  if (d->groundControlPointsHelper->readGroundControlPoints(path))
  {
    d->UI.actionExportGroundControlPoints->setEnabled(
      d->groundControlPointsHelper->groundControlPoints().size());
  }
}

//-----------------------------------------------------------------------------
void MainWindow::saveLandmarks()
{
  QTE_D();

  auto const name = d->project->workingDir.dirName();
  auto const path = QFileDialog::getSaveFileName(
    this, "Export Landmarks", name + QString("_landmarks.ply"),
    "Landmark file (*.ply);;"
    "LAS file (*.las);;"
    "All Files (*)");

  if (!path.isEmpty())
  {
    this->saveLandmarks(path, false);
  }
}

//-----------------------------------------------------------------------------
void MainWindow::saveLandmarks(QString const& path, bool writeToProject)
{
  QTE_D();

  try
  {
    if (QFileInfo(path).suffix() == "las")
    {
      auto lgcs = d->sfmConstraints->get_local_geo_cs();
      kwiver::maptk::write_pdal(stdString(path), lgcs, d->landmarks);
    }
    else
    {
      kv::write_ply_file(d->landmarks, kvPath(path));

      if (writeToProject && d->project)
      {
        d->project->config->set_value(
          "output_ply_file",
          kvPath(d->project->getContingentRelativePath(path)));
      }
    }
  }
  catch (...)
  {
    auto const msg =
      QString("An error occurred while exporting landmarks to \"%1\". "
              "The output file may not have been written correctly.");
    QMessageBox::critical(
      this, "Export error", msg.arg(d->project->landmarksPath));
  }
}

//-----------------------------------------------------------------------------
void MainWindow::saveGroundControlPoints()
{
  QTE_D();

  auto const name = d->project->workingDir.dirName();
  auto const path = QFileDialog::getSaveFileName(
    this, "Export Ground Control Points", name + QString("_gcps.json"),
    "GeoJSON file (*.json);;"
    "All Files (*)");

  if (!path.isEmpty())
  {
    this->saveGroundControlPoints(path, true);
  }
}

//-----------------------------------------------------------------------------
void MainWindow::saveGroundControlPoints(
  QString const& path, bool writeToProject)
{
  QTE_D();

  if (d->groundControlPointsHelper->writeGroundControlPoints(path, this))
  {
    try
    {
      if (writeToProject && d->project)
      {
        d->project->groundControlPath =
          d->project->getContingentRelativePath(path);
        d->project->config->set_value(
          "ground_control_points_file",
          kvPath(d->project->groundControlPath));
        d->project->write();
      }
    }
    catch (...)
    {
      auto const msg =
        QStringLiteral("An error occurred while exporting "
                       "ground control points to \"%1\". "
                       "The output file may not have been written correctly.");
      QMessageBox::critical(this, QStringLiteral("Export error"),
                            msg.arg(d->project->groundControlPath));
    }
  }
}

//-----------------------------------------------------------------------------
void MainWindow::saveTracks()
{
  QTE_D();

  auto const name = d->project->workingDir.dirName();
  auto const path = QFileDialog::getSaveFileName(
    this, "Export Tracks", name + QString("_tracks.txt"),
    "Track file (*.txt);;"
    "All Files (*)");

  if (!path.isEmpty())
  {
    this->saveTracks(path, false);
  }
}

//-----------------------------------------------------------------------------
void MainWindow::saveTracks(QString const& path, bool writeToProject)
{
  QTE_D();

  try
  {
    kv::write_feature_track_file(d->tracks, kvPath(path));

    if (writeToProject && d->project)
    {
      d->project->config->set_value(
        "output_tracks_file",
        kvPath(d->project->getContingentRelativePath(path)));
    }
  }
  catch (...)
  {
    auto const msg =
      QString("An error occurred while exporting tracks to \"%1\". "
              "The output file may not have been written correctly.");
    QMessageBox::critical(this, "Export error", msg.arg(path));
  }
}

//-----------------------------------------------------------------------------
void MainWindow::saveCameras()
{
  auto const path = QFileDialog::getExistingDirectory(this, "Export Cameras");

  if (!path.isEmpty())
  {
    this->saveCameras(path, false);
  }
}

//-----------------------------------------------------------------------------
void MainWindow::saveCameras(QString const& path, bool writeToProject)
{
  QTE_D();

  auto out = QHash<QString, kv::camera_perspective_sptr>();
  auto willOverwrite = QStringList();

  auto qdir = QDir(path);
  auto entry_info_list = qdir.entryInfoList();
  const QString cam_extension = "krtd";

  for (auto &ent : entry_info_list)
  {
    if (ent.isFile() && ent.suffix() == cam_extension)
    {
      auto del_file_str = ent.absoluteFilePath();
      QFile f(del_file_str);
      f.remove();
    }
  }

  for (auto const& cd : d->frames)
  {
    if (cd.camera)
    {
      auto const camera = cd.camera->GetCamera();
      if (camera)
      {
        auto cameraName = qtString(d->getFrameName(cd.id) + "."
                                   + stdString(cam_extension));
        auto const filepath = QDir{path}.filePath(cameraName);
        out.insert(filepath, camera);

        if (QFileInfo::exists(filepath))
        {
          willOverwrite.append(filepath);
        }
      }
    }
  }

  // warn about overwriting files only if not auto-saving to the project
  if (!writeToProject && !willOverwrite.isEmpty())
  {
    QMessageBox mb(QMessageBox::Warning, "Confirm overwrite",
                   "One or more files will be overwritten by this operation. "
                   "Do you wish to continue?",
                   QMessageBox::Cancel, this);

    auto* const myOverwrite =
      mb.addButton("&Overwrite", QMessageBox::AcceptRole);
    mb.setDetailedText("The following file(s) will be overwritten:\n  " +
                       willOverwrite.join("\n  "));

    mb.exec();
    if (mb.clickedButton() != myOverwrite)
    {
      // User canceled operation
      return;
    }
  }

  auto errors = QStringList();
  foreach (auto const& iter, qtEnumerate(out))
  {
    try
    {
      auto cam_ptr =
        std::dynamic_pointer_cast<kv::camera_perspective>(iter.value());
      kv::write_krtd_file(*cam_ptr, kvPath(iter.key()));
    }
    catch (...)
    {
      errors.append(iter.key());
    }
  }

  if (writeToProject && d->project)
  {
    d->project->config->set_value(
      "output_krtd_dir",
      kvPath(d->project->getContingentRelativePath(path)));
  }

  if (!errors.isEmpty())
  {
    auto const msg =
      QString("Error(s) occurred while exporting cameras to \"%1\". "
              "One or more output files may not have been written correctly.");

    QMessageBox mb(QMessageBox::Critical, "Export error",
                   msg.arg(d->project->cameraPath), QMessageBox::Ok, this);

    mb.setDetailedText("Error writing the following file(s):\n  " +
                       errors.join("  \n"));

    mb.exec();
  }
}

//-----------------------------------------------------------------------------
void MainWindow::saveDepthImage(QString const& path)
{
  QTE_D();

  if (!d->activeDepth || d->activeDepthFrame < 1)
  {
    return;
  }

  auto filename = qtString(d->getFrameName(d->activeDepthFrame)) + ".vti";

  if (!QDir(path).exists())
  {
    QDir().mkdir(path);
  }

  d->project->config->set_value("output_depth_dir", kvPath(
    d->project->getContingentRelativePath(d->project->depthPath)));

  d->project->config->set_value("ROI", d->roiToString());
  vtkNew<vtkXMLImageDataWriter> writerI;
  auto const filepath = QDir{path}.filePath(filename);
  writerI->SetFileName(qPrintable(filepath));
  writerI->AddInputDataObject(d->activeDepth.Get());
  writerI->SetDataModeToBinary();
  writerI->Write();

  if (auto* const activeFrame = qtGet(d->frames, d->activeDepthFrame))
  {
    activeFrame->depthMapPath = filepath;
  }
}

//-----------------------------------------------------------------------------
void MainWindow::enableSaveDepthPoints(bool state)
{
  QTE_D();

  if (state && d->depthGeometryFilter->GetOutput()->GetNumberOfVerts() <= 0)
  {
    state = false;
  }
  d->UI.actionExportDepthPoints->setEnabled(state);
}

//-----------------------------------------------------------------------------
void MainWindow::saveDepthPoints()
{
  QTE_D();

  QString name;
  if (d->currentDepthFrame > 0)
  {
    name = qtString(d->getFrameName(d->currentDepthFrame) + "_depth.ply");
  }
  auto const path = QFileDialog::getSaveFileName(
    this, "Export Depth Point Cloud", name,
    "PLY file (*.ply);;"
    "LAS file (*.las);;"
    "All Files (*)");

  if (!path.isEmpty())
  {
    this->saveDepthPoints(path);
  }
}

//-----------------------------------------------------------------------------
void MainWindow::saveDepthPoints(QString const& path)
{
  QTE_D();

  try
  {
    auto lgcs = d->sfmConstraints->get_local_geo_cs();
    d->UI.worldView->saveDepthPoints(path, lgcs);
    d->project->config->set_value(
      "depthmaps_images_file",
      kvPath(d->project->getContingentRelativePath(path)));
    d->project->write();
  }
  catch (...)
  {
    auto const msg =
      QString("An error occurred while exporting depth points to \"%1\". "
              "The output file may not have been written correctly.");
    QMessageBox::critical(this, "Export error", msg.arg(path));
  }
}

//-----------------------------------------------------------------------------
void MainWindow::saveGeoOrigin(QString const& path)
{
  QTE_D();

  d->saveGeoOrigin(path);
}

//-----------------------------------------------------------------------------
void MainWindow::saveWebGLScene()
{
#ifdef VTKWEBGLEXPORTER
  QTE_D();

  auto const path = QFileDialog::getSaveFileName(
    this, "Export Scene to WebGL", QString(),
    "WebGL scene file (*.html);;"
    "All Files (*)");

  if (!path.isEmpty())
  {
    d->UI.worldView->exportWebGLScene(path);
  }
#endif
}

//-----------------------------------------------------------------------------
void MainWindow::enableSaveFusedMesh(bool state)
{
  QTE_D();

  d->UI.actionExportVolume->setEnabled(state);
<<<<<<< HEAD
  d->UI.actionExportFusedMesh->setEnabled(state);
=======
  d->UI.actionExportMesh->setEnabled(state);
}

//-----------------------------------------------------------------------------
void MainWindow::enableSaveColoredMesh(bool state)
{
  QTE_D();

  d->UI.actionExportColoredMesh->setEnabled(state);
}

//-----------------------------------------------------------------------------
void MainWindow::saveMesh()
{
  QTE_D();

  auto const name = d->project->workingDir.dirName();
  auto const path = QFileDialog::getSaveFileName(
    this, "Export Mesh", name + QString("_mesh.vtp"),
    "Mesh file (*.vtp);;"
    "All Files (*)");

  if (!path.isEmpty())
  {
    d->UI.worldView->saveMesh(path);
  }
>>>>>>> 772fbf87
}

//-----------------------------------------------------------------------------
void MainWindow::saveVolume()
{
  QTE_D();

  auto const name = d->project->workingDir.dirName();
  auto const path = QFileDialog::getSaveFileName(
    this, "Export Volume", name + QString("_volume.vts"),
    "Mesh file (*.vts);;"
    "All Files (*)");

  if (!path.isEmpty())
  {
    d->UI.worldView->saveVolume(path);
    d->project->volumePath = d->project->getContingentRelativePath(path);
    d->project->config->set_value("volume_file",
                                  kvPath(d->project->volumePath));
    d->project->write();
  }

  d->project->config->set_value("ROI", d->roiToString());
}

//-----------------------------------------------------------------------------
void MainWindow::saveFusedMesh()
{
  QTE_D();

  auto const name = d->project->workingDir.dirName();
  auto const path = QFileDialog::getSaveFileName(
<<<<<<< HEAD
    this, "Export Fused Mesh", QString("mesh.vtp"),
=======
    this, "Export Colored Mesh", name + QString("_fused_mesh.ply"),
    "PLY File (*.ply);;"
>>>>>>> 772fbf87
    "LAS File (*.las);;"
    "VTK Polydata (*.vtp);;"
    "All Files (*)");

  try
  {
    if (!path.isEmpty())
    {
      auto lgcs = d->sfmConstraints->get_local_geo_cs();
      d->UI.worldView->saveFusedMesh(path, lgcs);
    }
  }
  catch (...)
  {
    auto const msg =
      QString("An error occurred while exporting the mesh to \"%1\". "
        "The output file may not have been written correctly.");
    QMessageBox::critical(this, "Export error", msg.arg(path));
  }
}

//-----------------------------------------------------------------------------
void MainWindow::setSlideSpeed(int speed)
{
  QTE_D();

  static auto const ttFormat =
    QString("%1 (%2)").arg(d->UI.slideSpeed->toolTip());

  auto dt = QString("Unconstrained");
  auto delay = 0.0;
  if (speed < 60)
  {
    auto const de = static_cast<double>(speed) * 0.1;
    auto const fps = qPow(2.0, de);
    delay = 1e3 / fps;
    dt = QString("%1 / sec").arg(fps, 0, 'g', 2);
  }
  d->slideTimer.setInterval(delay);
  d->UI.slideSpeed->setToolTip(ttFormat.arg(dt));
}

//-----------------------------------------------------------------------------
void MainWindow::setSlideshowPlaying(bool playing)
{
  QTE_D();
  if (playing)
  {
    if (d->UI.camera->value() == d->UI.camera->maximum())
    {
      d->UI.camera->triggerAction(QAbstractSlider::SliderToMinimum);
    }
    d->slideTimer.start();
  }
  else
  {
    d->slideTimer.stop();
  }

  d->UI.camera->setEnabled(!playing);
}

//-----------------------------------------------------------------------------
void MainWindow::nextSlide()
{
  QTE_D();

  if (d->UI.camera->value() == d->UI.camera->maximum())
  {
    if (d->UI.actionSlideshowLoop->isChecked())
    {
      d->UI.camera->triggerAction(QAbstractSlider::SliderToMinimum);
    }
    else
    {
      d->UI.actionSlideshowPlay->setChecked(false);
    }
  }
  else
  {
    d->UI.camera->triggerAction(QAbstractSlider::SliderSingleStepAdd);
  }
}

//-----------------------------------------------------------------------------
void MainWindow::setActiveCamera(int id)
{
  QTE_D();

  int lastFrameId = d->frames.isEmpty() ? 1 : d->frames.lastKey();
  if (id < 1 || id > lastFrameId)
  {
    qDebug() << "MainWindow::setActiveCamera:"
             << " requested ID" << id << "is invalid";
    return;
  }

  d->setActiveCamera(id);
}

//-----------------------------------------------------------------------------
void MainWindow::executeTool(QObject* object)
{
  QTE_D();

  auto const tool = qobject_cast<AbstractTool*>(object);
  if (tool && !d->activeTool)
  {
    // try to reset the ROI if invalid
    kv::vector_3d min_pt, max_pt;
    d->roi->GetXMin(min_pt.data());
    d->roi->GetXMax(max_pt.data());
    if (((max_pt - min_pt).array() <= 0.0).any())
    {
      d->UI.worldView->resetROI();
      d->project->config->set_value("ROI", d->roiToString());
    }

    d->setActiveTool(tool);
    tool->setActiveFrame(d->activeCameraIndex);
    tool->setTracks(d->tracks);
    tool->setCameras(d->cameraMap());
    tool->setLandmarks(d->landmarks);
    tool->setSfmConstraints(d->sfmConstraints);
    tool->setVideoPath(stdString(d->videoPath));
    tool->setMaskPath(stdString(d->maskPath));
    tool->setConfig(d->project->config);
    tool->setROI(d->roi.Get());
    tool->setDepthLookup(d->depthLookup());
    if (!d->frames.empty())
    {
      tool->setLastFrame(static_cast<int>(d->frames.lastKey()));
    }

    if (!tool->execute())
    {
      d->setActiveTool(0);
    }
    else
    {
      // Initialize the progress bar
      d->updateProgress(tool, tool->description(), 0);
    }
  }
}

//-----------------------------------------------------------------------------
void MainWindow::reportToolError(QString const& msg)
{
    QMessageBox::critical(this, "Error in Tool",
                          "Tool execution failed: " + msg);
}

//-----------------------------------------------------------------------------
void MainWindow::acceptToolInterimResults(std::shared_ptr<ToolData> data)
{
  this->acceptToolResults(data, false);
}

//-----------------------------------------------------------------------------
void MainWindow::acceptToolFinalResults()
{
  QTE_D();

  if (d->activeTool)
  {
    this->acceptToolResults(d->activeTool->data(), true);
    this->saveToolResults();
    // Signal tool execution as complete to the progress widget
    d->updateProgress(d->activeTool,
                      d->activeTool->description(),
                      100);
  }
  d->setActiveTool(0);
}

//-----------------------------------------------------------------------------
void MainWindow::acceptToolResults(
  std::shared_ptr<ToolData> data, bool isFinal)
{
  QTE_D();
  // if all the update variables are Null then trigger a GUI update after
  // extracting the data otherwise we've already triggered an update that
  // hasn't happened yet, so don't trigger another
  bool updateNeeded = !d->toolUpdateCameras &&
                      !d->toolUpdateLandmarks &&
                      !d->toolUpdateTracks &&
                      !d->toolUpdateTrackChanges &&
                      !d->toolUpdateDepth &&
                      !d->toolUpdateVolume &&
                      d->toolUpdateActiveFrame < 0;

  if (d->activeTool)
  {
    auto const outputs = d->activeTool->outputs();

    d->toolUpdateCameras = NULL;
    d->toolUpdateLandmarks = NULL;
    d->toolUpdateTracks = NULL;
    d->toolUpdateTrackChanges = NULL;
    d->toolUpdateActiveFrame = -1;
    d->toolUpdateDepth = NULL;
    d->toolUpdateVolume = NULL;
    if (outputs.testFlag(AbstractTool::Cameras))
    {
      d->toolUpdateCameras = data->cameras;
    }
    if (outputs.testFlag(AbstractTool::Landmarks))
    {
      d->toolUpdateLandmarks = data->landmarks;
    }
    if (outputs.testFlag(AbstractTool::Tracks))
    {
      d->toolUpdateTracks = data->tracks;
    }
    if (outputs.testFlag(AbstractTool::TrackChanges))
    {
      d->toolUpdateTrackChanges = data->track_changes;
    }
    if (outputs.testFlag(AbstractTool::Depth))
    {
      d->toolUpdateDepth = data->active_depth;
    }
    if (outputs.testFlag(AbstractTool::ActiveFrame))
    {
      d->toolUpdateActiveFrame = static_cast<int>(data->activeFrame);
    }
    if (outputs.testFlag(AbstractTool::BatchDepth))
    {
      d->toolSaveDepthFlag = true;
    }
    if (outputs.testFlag(AbstractTool::Fusion))
    {
      d->toolUpdateVolume = data->volume;
    }
    // Update tool progress
    d->updateProgress(d->activeTool,
                      d->activeTool->description(),
                      d->activeTool->progress());
  }

  if (isFinal)
  {
    // Force immediate update on tool finish so we ensure update before saving
    updateToolResults();
  }
  else if (updateNeeded)
  {
    QTimer::singleShot(1000, this, &MainWindow::updateToolResults);
  }
}

//-----------------------------------------------------------------------------
void MainWindow::saveToolResults()
{
  QTE_D();

  if (d->activeTool)
  {
    auto const outputs = d->activeTool->outputs();

    if (outputs.testFlag(AbstractTool::Cameras))
    {
      saveCameras(d->project->cameraPath);
    }
    if (outputs.testFlag(AbstractTool::Landmarks))
    {
      saveLandmarks(d->project->landmarksPath);
    }
    if (outputs.testFlag(AbstractTool::Tracks))
    {
      saveTracks(d->project->tracksPath);
    }

    if (!d->sfmConstraints->get_local_geo_cs().origin().is_empty() &&
        !d->project->geoOriginFile.isEmpty())
    {
      saveGeoOrigin(d->project->geoOriginFile);
    }

    if (!outputs.testFlag(AbstractTool::BatchDepth) &&
        outputs.testFlag(AbstractTool::Depth))
    {
      saveDepthImage(d->project->depthPath);
    }

    d->project->write();
  }
}

//-----------------------------------------------------------------------------
void MainWindow::updateToolResults()
{
  QTE_D();
  bool updated_landmarks = false;

  if (d->toolUpdateCameras)
  {
    d->updateCameras(d->toolUpdateCameras);
    d->toolUpdateCameras = NULL;
  }
  if (d->toolUpdateLandmarks)
  {
    d->landmarks = d->toolUpdateLandmarks;
    d->UI.worldView->setLandmarks(*d->landmarks);

    d->UI.actionExportLandmarks->setEnabled(
      d->landmarks && d->landmarks->size());
    d->toolUpdateLandmarks = NULL;
    updated_landmarks = true;
  }
  if (d->toolUpdateTracks)
  {
    d->tracks = d->toolUpdateTracks;
    d->UI.cameraView->clearFeatureTracks();
    foreach (auto const& track, d->tracks->tracks())
    {
      d->UI.cameraView->addFeatureTrack(*track);
    }
    d->UI.actionExportTracks->setEnabled(
      d->tracks && d->tracks->size());

    d->UI.actionShowMatchMatrix->setEnabled(!d->tracks->tracks().empty());
    d->UI.actionKeyframesOnly->setEnabled(!d->tracks->tracks().empty());
    d->toolUpdateTracks = NULL;
  }
  if (d->toolUpdateTrackChanges)
  {
    //SET THE TRACK FLAGS HERE
    if (d->tracks)
    {
      for (auto const& change: d->toolUpdateTrackChanges->m_changes)
      {
        auto tk = d->tracks->get_track(change.track_id_);
        if (tk)
        {
          auto tsi = tk->find(change.frame_id_);
          if (tsi != tk->end())
          {
            auto fts = std::dynamic_pointer_cast<kwiver::vital::feature_track_state>(*tsi);
            if (fts)
            {
              fts->inlier = change.inlier_;
            }
          }
        }
      }
    }
    d->toolUpdateTrackChanges = NULL;
  }

  if (d->toolUpdateDepth)
  {
    d->activeDepth = d->toolUpdateDepth;
    d->activeDepthFrame = d->toolUpdateActiveFrame;
    d->currentDepthFrame = d->toolUpdateActiveFrame;

    // In batch depth, each update is a full depth map from a different ref
    // frame that must be saved
    if (d->toolSaveDepthFlag)
    {
      saveDepthImage(d->project->depthPath);
      d->toolSaveDepthFlag = false;
    }

    d->toolUpdateDepth = NULL;
  }
  if (d->toolUpdateVolume)
  {
    d->UI.worldView->setVolume(d->toolUpdateVolume);
    d->toolUpdateVolume = NULL;
  }
  if (d->toolUpdateActiveFrame >= 0)
  {
    d->UI.camera->setValue(d->toolUpdateActiveFrame);
    this->setActiveCamera(d->toolUpdateActiveFrame);
    d->toolUpdateActiveFrame = -1;
  }

  if (updated_landmarks)
  {
    // if a local geo coordinate system exists,
    // recompute the origin to center the points
    if (!d->sfmConstraints->get_local_geo_cs().origin().is_empty())
    {
      auto offset = d->centerLandmarks();
      d->shiftGeoOrigin(offset);
    }
  }

  if (!d->frames.isEmpty())
  {
    d->setActiveCamera(d->activeCameraIndex);
  }
}

//-----------------------------------------------------------------------------
void MainWindow::addFrame(int frame)
{
  QTE_D();

  d->addFrame(nullptr, frame);
}

//-----------------------------------------------------------------------------
void MainWindow::updateFrames(
  std::shared_ptr<kv::metadata_map::map_metadata_t> mdMap)
{
  QTE_D();

  d->updateFrames(mdMap);
}

//-----------------------------------------------------------------------------
void MainWindow::showMatchMatrix()
{
  QTE_D();

  if (d->tracks)
  {
    // Get matrix
    auto frames = std::vector<kv::frame_id_t>();
    auto const mm = kwiver::arrows::match_matrix(d->tracks, frames);

    // Show window
    auto window = new MatchMatrixWindow();
    window->setMatrix(mm, frames);
    window->show();
  }
}

//-----------------------------------------------------------------------------
void MainWindow::setViewBackroundColor()
{
  QTE_D();

  QColorDialog dlg;
  dlg.setCurrentColor(*d->viewBackgroundColor);
  if (dlg.exec() == QDialog::Accepted)
  {
    *d->viewBackgroundColor = dlg.currentColor();
    d->UI.worldView->setBackgroundColor(*d->viewBackgroundColor);
    d->UI.cameraView->setBackgroundColor(*d->viewBackgroundColor);
    d->UI.depthMapView->setBackgroundColor(*d->viewBackgroundColor);
  }
}

//-----------------------------------------------------------------------------
void MainWindow::showAboutDialog()
{
  AboutDialog dlg(this);
  dlg.exec();
}

//-----------------------------------------------------------------------------
void MainWindow::showUserManual()
{
  auto const path = findUserManual();
  if (!path.isEmpty())
  {
    auto const& uri = QUrl::fromLocalFile(path);
    QDesktopServices::openUrl(uri);
  }
  else
  {
    QMessageBox::information(
      this, "Not found",
      "The user manual could not be located. Please check your installation.");
  }
}

//-----------------------------------------------------------------------------
void MainWindow::updateVideoImportProgress(QString const& desc, int progress)
{
  QTE_D();

  d->updateProgress(this->sender(), desc, progress);
}

//-----------------------------------------------------------------------------
WorldView* MainWindow::worldView()
{
  QTE_D();

  return d->UI.worldView;
}

//-----------------------------------------------------------------------------
CameraView* MainWindow::cameraView()
{
  QTE_D();

  return d->UI.cameraView;
}

//-----------------------------------------------------------------------------
kwiver::vital::local_geo_cs MainWindow::localGeoCoordinateSystem() const
{
  QTE_D();

  return d->sfmConstraints->get_local_geo_cs();
}

//-----------------------------------------------------------------------------
vtkMaptkCamera* MainWindow::activeCamera()
{
  QTE_D();

  if (d->activeCameraIndex < 1 || d->frames.empty())
  {
    return nullptr;
  }

  auto* const activeFrame = qtGet(d->frames, d->activeCameraIndex);
  return (activeFrame ? activeFrame->camera : nullptr);
}

//-----------------------------------------------------------------------------
void MainWindow::enableAntiAliasing(bool enable)
{
  QTE_D();

  d->UI.worldView->enableAntiAliasing(enable);
  d->UI.cameraView->enableAntiAliasing(enable);
  d->UI.depthMapView->enableAntiAliasing(enable);
}

//END MainWindow<|MERGE_RESOLUTION|>--- conflicted
+++ resolved
@@ -2445,36 +2445,7 @@
   QTE_D();
 
   d->UI.actionExportVolume->setEnabled(state);
-<<<<<<< HEAD
   d->UI.actionExportFusedMesh->setEnabled(state);
-=======
-  d->UI.actionExportMesh->setEnabled(state);
-}
-
-//-----------------------------------------------------------------------------
-void MainWindow::enableSaveColoredMesh(bool state)
-{
-  QTE_D();
-
-  d->UI.actionExportColoredMesh->setEnabled(state);
-}
-
-//-----------------------------------------------------------------------------
-void MainWindow::saveMesh()
-{
-  QTE_D();
-
-  auto const name = d->project->workingDir.dirName();
-  auto const path = QFileDialog::getSaveFileName(
-    this, "Export Mesh", name + QString("_mesh.vtp"),
-    "Mesh file (*.vtp);;"
-    "All Files (*)");
-
-  if (!path.isEmpty())
-  {
-    d->UI.worldView->saveMesh(path);
-  }
->>>>>>> 772fbf87
 }
 
 //-----------------------------------------------------------------------------
@@ -2507,12 +2478,8 @@
 
   auto const name = d->project->workingDir.dirName();
   auto const path = QFileDialog::getSaveFileName(
-<<<<<<< HEAD
-    this, "Export Fused Mesh", QString("mesh.vtp"),
-=======
-    this, "Export Colored Mesh", name + QString("_fused_mesh.ply"),
+    this, "Export Fused Mesh", name + QString("_fused_mesh.ply"),
     "PLY File (*.ply);;"
->>>>>>> 772fbf87
     "LAS File (*.las);;"
     "VTK Polydata (*.vtp);;"
     "All Files (*)");
