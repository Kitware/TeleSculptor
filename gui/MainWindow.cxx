--- conflicted
+++ resolved
@@ -105,10 +105,6 @@
   return stdString(s);
 }
 
-<<<<<<< HEAD
-=======
-
->>>>>>> b05fa839
 //-----------------------------------------------------------------------------
 QString findUserManual()
 {
@@ -1152,15 +1148,7 @@
   {
     foreach (auto const& frame, d->frames)
     {
-<<<<<<< HEAD
-      auto frameName = QString::fromStdString(d->getFrameName(frame.id));
-      if (frameName == "")
-      {
-        frameName = kwiver::maptk::frameName(frame.id, "krtd");
-      }
-=======
       auto frameName = QString::fromStdString(d->getFrameName(frame.id) + ".krtd");
->>>>>>> b05fa839
 
       try
       {
@@ -1473,13 +1461,8 @@
       auto const camera = cd.camera->GetCamera();
       if (camera)
       {
-<<<<<<< HEAD
-        auto const filepath = QDir(d->currProject->cameraPath).
-          filePath(kwiver::maptk::frameName(i, "krtd"));
-=======
         auto cameraName = QString::fromStdString(d->getFrameName(cd.id) + ".krtd");
         auto const filepath = d->currProject->cameraPath + "/" + cameraName;
->>>>>>> b05fa839
         out.insert(filepath, camera);
 
         if (QFileInfo(filepath).exists())
