/*ckwg +29
 * Copyright 2016-2018 by Kitware, Inc.
 * All rights reserved.
 *
 * Redistribution and use in source and binary forms, with or without
 * modification, are permitted provided that the following conditions are met:
 *
 *  * Redistributions of source code must retain the above copyright notice,
 *    this list of conditions and the following disclaimer.
 *
 *  * Redistributions in binary form must reproduce the above copyright notice,
 *    this list of conditions and the following disclaimer in the documentation
 *    and/or other materials provided with the distribution.
 *
 *  * Neither the name Kitware, Inc. nor the names of any contributors may be
 *    used to endorse or promote products derived from this software without
 *    specific prior written permission.
 *
 * THIS SOFTWARE IS PROVIDED BY THE COPYRIGHT HOLDERS AND CONTRIBUTORS ``AS IS''
 * AND ANY EXPRESS OR IMPLIED WARRANTIES, INCLUDING, BUT NOT LIMITED TO, THE
 * IMPLIED WARRANTIES OF MERCHANTABILITY AND FITNESS FOR A PARTICULAR PURPOSE
 * ARE DISCLAIMED. IN NO EVENT SHALL THE AUTHORS OR CONTRIBUTORS BE LIABLE FOR
 * ANY DIRECT, INDIRECT, INCIDENTAL, SPECIAL, EXEMPLARY, OR CONSEQUENTIAL
 * DAMAGES (INCLUDING, BUT NOT LIMITED TO, PROCUREMENT OF SUBSTITUTE GOODS OR
 * SERVICES; LOSS OF USE, DATA, OR PROFITS; OR BUSINESS INTERRUPTION) HOWEVER
 * CAUSED AND ON ANY THEORY OF LIABILITY, WHETHER IN CONTRACT, STRICT LIABILITY,
 * OR TORT (INCLUDING NEGLIGENCE OR OTHERWISE) ARISING IN ANY WAY OUT OF THE USE
 * OF THIS SOFTWARE, EVEN IF ADVISED OF THE POSSIBILITY OF SUCH DAMAGE.
 */

#include "MainWindow.h"
#include "GuiCommon.h"

#include "ui_MainWindow.h"
#include "am_MainWindow.h"

#include "tools/BundleAdjustTool.h"
#include "tools/CanonicalTransformTool.h"
#include "tools/ComputeDepthTool.h"
#include "tools/InitCamerasLandmarksTool.h"
#include "tools/NeckerReversalTool.h"
#include "tools/SaveFrameTool.h"
#include "tools/SaveKeyFrameTool.h"
#include "tools/TrackFeaturesTool.h"
#include "tools/TrackFilterTool.h"
#include "tools/TriangulateTool.h"

#include "AboutDialog.h"
#include "MatchMatrixWindow.h"
#include "Project.h"
#include "vtkMaptkImageDataGeometryFilter.h"
#include "vtkMaptkImageUnprojectDepth.h"
#include "vtkMaptkCamera.h"

#include <maptk/version.h>
#include <maptk/local_geo_cs.h>

#include <vital/algo/video_input.h>
#include <vital/io/camera_io.h>
#include <vital/io/landmark_map_io.h>
#include <vital/io/track_set_io.h>
#include <vital/types/metadata_map.h>
#include <arrows/core/match_matrix.h>

#include <kwiversys/SystemTools.hxx>

#include <vtkXMLImageDataWriter.h>
#include <vtkImageData.h>
#include <vtkImageFlip.h>
#include <vtkImageImport.h>
#include <vtkImageReader2.h>
#include <vtkImageReader2Collection.h>
#include <vtkImageReader2Factory.h>
#include <vtkNew.h>
#include <vtkPolyData.h>
#include <vtkSmartPointer.h>
#include <vtkXMLImageDataReader.h>

#include <qtEnumerate.h>
#include <qtIndexRange.h>
#include <qtMath.h>
#include <qtStlUtil.h>
#include <qtUiState.h>
#include <qtUiStateItem.h>

#include <QtGui/QApplication>
#include <QtGui/QColorDialog>
#include <QtGui/QDesktopServices>
#include <QtGui/QFileDialog>
#include <QtGui/QMessageBox>

#include <QtCore/QDebug>
#include <QtCore/QQueue>
#include <QtCore/QSignalMapper>
#include <QtCore/QTimer>
#include <QtCore/QUrl>

///////////////////////////////////////////////////////////////////////////////

//BEGIN miscellaneous helpers

namespace // anonymous
{

//-----------------------------------------------------------------------------
kwiver::vital::path_t kvPath(QString const& s)
{
  return stdString(s);
}

//-----------------------------------------------------------------------------
<<<<<<< HEAD
QString cameraName(QString const& imagePath, int cameraIndex)
{
  static auto const defaultName = QString("camera%1.krtd");

  if (imagePath.isEmpty())
  {
    return defaultName.arg(cameraIndex, 4, 10, QChar('0'));
  }

  auto const fi = QFileInfo(imagePath);
  return fi.completeBaseName() + ".krtd";
}

//-----------------------------------------------------------------------------
QString depthName(QString const& imagePath, int depthIndex)
{
  static auto const defaultName = QString("depth%1.vti");

  if (imagePath.isEmpty())
  {
    return defaultName.arg(depthIndex, 4, 10, QChar('0'));
  }

  auto const fi = QFileInfo(imagePath);
  return fi.completeBaseName() + ".vti";
}

//-----------------------------------------------------------------------------
=======
>>>>>>> aaef29f2
QString findUserManual()
{
  static auto const name = "telesculptor.html";
  static auto const product = "maptk";
  static auto const version = MAPTK_VERSION;

  auto const& prefix =
    QFileInfo(QApplication::applicationFilePath()).dir().absoluteFilePath("..");

  auto locations = QStringList();

  // Install location
  locations.append(QString("%1/share/doc/%2-%3").arg(prefix, product, version));

  // Build location
  locations.append(QString("%1/doc").arg(prefix));

  foreach (auto const& path, locations)
  {
    auto const fi = QFileInfo(QString("%1/user/%2").arg(path, name));
    if (fi.exists())
    {
      // Found manual
      return fi.canonicalFilePath();
    }
  }

  // Manual not found
  return QString();
}

//-----------------------------------------------------------------------------
QSet<QString> supportedImageExtensions()
{
  QSet<QString> result;

  auto const whitespace = QRegExp("\\s");

  // Get registered readers
  vtkNew<vtkImageReader2Collection> readers;
  vtkImageReader2Factory::GetRegisteredReaders(readers.GetPointer());

  // Extract extensions for each reader
  readers->InitTraversal();
  while (auto const reader = readers->GetNextItem())
  {
    auto const extensionList =
      QString::fromLocal8Bit(reader->GetFileExtensions());
    auto const& extensions =
      extensionList.split(whitespace, QString::SkipEmptyParts);

    foreach (auto const& ext, extensions)
    {
      result.insert(ext.mid(1).toLower());
    }
  }

  return result;
}

QSet<QString> supportedVideoExtensions()
{
  QSet<QString> result;

  // For now just add some common extensions we expect to encounter
  result.insert("mpeg");
  result.insert("mpg");
  result.insert("mp4");
  result.insert("avi");
  result.insert("wmw");
  result.insert("mov");

  return result;
}

//-----------------------------------------------------------------------------
QString makeFilters(QStringList extensions)
{
  auto result = QStringList();
  foreach (auto const& extension, extensions)
  {
    result.append("*." + extension);
  }
  return result.join(" ");
}

//-----------------------------------------------------------------------------
template <typename T>
class StateValue : public qtUiState::AbstractItem
{
public:
  StateValue(T const& defaultValue = T{}) : data{defaultValue} {}

  operator T() const { return this->data; }

  StateValue& operator=(T const& newValue)
  {
    this->data = newValue;
    return *this;
  }

  virtual QVariant value() const QTE_OVERRIDE
  {
    return QVariant::fromValue(this->data);
  }

  virtual void setValue(QVariant const& newValue) QTE_OVERRIDE
  {
    this->data = newValue.value<T>();
  }

protected:
  T data;
};

} // namespace <anonymous>

//END miscellaneous helpers

///////////////////////////////////////////////////////////////////////////////

//BEGIN MainWindowPrivate

//-----------------------------------------------------------------------------
class MainWindowPrivate
{
public:
  // Data structures
  struct FrameData
  {
    int id;
    vtkSmartPointer<vtkMaptkCamera> camera;

    QString depthMapPath; // Full path to depth map data
  };

  // Methods
  MainWindowPrivate()
    : activeTool(0)
    , toolUpdateActiveFrame(-1)
    , activeCameraIndex(-1)
    , activeDepthFrame(-1) {}

  void addTool(AbstractTool* tool, MainWindow* mainWindow);

  void addCamera(kwiver::vital::camera_sptr const& camera);
  void addImage(QString const& imagePath);
  void addVideoSource(kwiver::vital::config_block_sptr const& config,
                      QString const& videoPath);

  void addFrame(kwiver::vital::camera_sptr const& camera, int id);

  kwiver::vital::camera_map_sptr cameraMap() const;
  void updateCameras(kwiver::vital::camera_map_sptr const&);
  bool updateCamera(kwiver::vital::frame_id_t frame,
                    kwiver::vital::camera_sptr cam);

  void setActiveCamera(int);
  void updateCameraView();

  vtkSmartPointer<vtkImageData> vitalToVtkImage(kwiver::vital::image& img);

  std::string getFrameName(kwiver::vital::frame_id_t frame);

  void loadImage(FrameData frame);
  void loadEmptyImage(vtkMaptkCamera* camera);

  void loadDepthMap(QString const& imagePath);

  void setActiveTool(AbstractTool* tool);

  // Member variables
  Ui::MainWindow UI;
  Am::MainWindow AM;
  qtUiState uiState;

  StateValue<QColor>* viewBackgroundColor;

  QTimer slideTimer;
  QSignalMapper toolDispatcher;

  QAction* toolSeparator;
  AbstractTool* activeTool;
  QList<AbstractTool*> tools;
  int toolUpdateActiveFrame;
  kwiver::vital::camera_map_sptr toolUpdateCameras;
  kwiver::vital::landmark_map_sptr toolUpdateLandmarks;
  kwiver::vital::feature_track_set_sptr toolUpdateTracks;
  vtkSmartPointer<vtkImageData> toolUpdateDepth;

  QString videoPath;
  kwiver::vital::algo::video_input_sptr videoSource;
  kwiver::vital::timestamp currentVideoTimestamp;
  kwiver::vital::metadata_map::map_metadata_t videoMetadataMap;

  QList<FrameData> frames;
  kwiver::vital::feature_track_set_sptr tracks;
  kwiver::vital::landmark_map_sptr landmarks;
  vtkSmartPointer<vtkImageData> activeDepth;
  int activeDepthFrame;

  kwiver::maptk::local_geo_cs localGeoCs;

  int activeCameraIndex;

  // Frames without a camera
  QQueue<int> orphanFrames;

  vtkNew<vtkXMLImageDataReader> depthReader;
  vtkNew<vtkMaptkImageUnprojectDepth> depthFilter;
  vtkNew<vtkMaptkImageDataGeometryFilter> depthGeometryFilter;

  // Current project
  std::shared_ptr<Project> currProject;
};

QTE_IMPLEMENT_D_FUNC(MainWindow)

//-----------------------------------------------------------------------------
void MainWindowPrivate::addTool(AbstractTool* tool, MainWindow* mainWindow)
{
  this->UI.menuCompute->insertAction(this->toolSeparator, tool);

  this->toolDispatcher.setMapping(tool, tool);

  QObject::connect(tool, SIGNAL(triggered()),
                   &this->toolDispatcher, SLOT(map()));
  QObject::connect(tool, SIGNAL(updated(std::shared_ptr<ToolData>)),
                   mainWindow, SLOT(acceptToolResults(std::shared_ptr<ToolData>)));
  QObject::connect(tool, SIGNAL(completed()),
                   mainWindow, SLOT(acceptToolFinalResults()));

  tool->setEnabled(false);

  this->tools.append(tool);
}

//-----------------------------------------------------------------------------
void MainWindowPrivate::addCamera(kwiver::vital::camera_sptr const& camera)
{
  if (this->orphanFrames.isEmpty())
  {
    this->addFrame(camera, this->frames.count() + 1);
    return;
  }

  auto& fd = this->frames[this->orphanFrames.dequeue()];

  fd.camera = vtkSmartPointer<vtkMaptkCamera>::New();
  fd.camera->SetCamera(camera);
  fd.camera->Update();

  this->UI.worldView->addCamera(fd.id, fd.camera);
  if (fd.id == this->activeCameraIndex)
  {
    this->UI.worldView->setActiveCamera(fd.id);
    this->updateCameraView();
  }
}

//-----------------------------------------------------------------------------
void MainWindowPrivate::addImage(QString const& imagePath)
{
  // TODO: Create/manage image list video source
}

//-----------------------------------------------------------------------------
void MainWindowPrivate::addVideoSource(kwiver::vital::config_block_sptr const& config,
                                       QString const& videoPath)
{
  // Save the configuration so independent video sources can be created for tools
  if (this->currProject)
  {
    this->currProject->projectConfig = config;
  }
  this->videoPath = videoPath;

  // Close the existing video source if it exists
  if(this->videoSource)
  {
    this->videoSource->close();
  }

  kwiver::vital::algo::video_input::set_nested_algo_configuration(
                                                            "video_reader",
                                                            config,
                                                            this->videoSource);

  try
  {
    if (this->videoSource)
    {
      this->videoSource->open(videoPath.toStdString());
    }

    // Get the video metadata
    if (this->videoSource)
    {
      videoMetadataMap = this->videoSource->metadata_map()->metadata();
    }

    // If we have metadata try and initialize cameras
    std::map<kwiver::vital::frame_id_t, kwiver::vital::camera_sptr> camMap;
    if (videoMetadataMap.size() > 0)
    {
      std::map<kwiver::vital::frame_id_t, kwiver::vital::metadata_sptr> mdMap;
      for (auto const& mdIter: this->videoMetadataMap)
      {
        // TODO: just using first element of metadata vector for now
        mdMap[mdIter.first] = mdIter.second[0];
      }

      auto baseCamera = kwiver::vital::simple_camera();
      camMap = kwiver::maptk::initialize_cameras_with_metadata(
          mdMap, baseCamera, this->localGeoCs);
    }

    // Add frames for video if needed
    auto numFrames = this->videoSource->num_frames();
    for (int i = this->frames.count(); i < numFrames; ++i)
    {
      // frames start at 1, list index starts at 0
      auto frameIdx = i + 1;
      if (camMap.find(frameIdx) != camMap.end())
      {
        this->addFrame(camMap[frameIdx], frameIdx);
      }
      else
      {
        this->orphanFrames.enqueue(i);
        this->addFrame(kwiver::vital::camera_sptr(), frameIdx);
      }
    }
  }
  catch (kwiver::vital::file_not_found_exception const& e)
  {
    qWarning() << e.what();
    this->videoSource->close();
    this->videoSource.reset();
  }
}

//-----------------------------------------------------------------------------
void MainWindowPrivate::addFrame(
  kwiver::vital::camera_sptr const& camera, int id)
{
  FrameData cd;

  cd.id = id;

  if (camera)
  {
    this->orphanFrames.clear();

    cd.camera = vtkSmartPointer<vtkMaptkCamera>::New();
    cd.camera->SetCamera(camera);
    cd.camera->Update();

    this->UI.worldView->addCamera(cd.id, cd.camera);
    this->UI.actionExportCameras->setEnabled(true);
  }

  this->frames.append(cd);

  this->UI.camera->setRange(1, this->frames.count());
  this->UI.cameraSpin->setRange(1, this->frames.count());

  // When the first camera is added, show it immediately and reset the camera
  // view, and enable slideshow controls
  if (this->frames.count() == 1)
  {
    this->UI.actionSlideshowPlay->setEnabled(true);
    this->UI.camera->setEnabled(true);
    this->UI.cameraSpin->setEnabled(true);

    this->setActiveCamera(1);
    this->UI.cameraView->resetView();
  }
}

//-----------------------------------------------------------------------------
kwiver::vital::camera_map_sptr MainWindowPrivate::cameraMap() const
{
  kwiver::vital::camera_map::map_camera_t map;

  foreach (auto i, qtIndexRange(this->frames.count()))
  {
    auto const& cd = this->frames[i];
    if (cd.camera)
    {
      map.insert(std::make_pair(static_cast<kwiver::vital::frame_id_t>(i),
                                cd.camera->GetCamera()));
    }
  }

  return std::make_shared<kwiver::vital::simple_camera_map>(map);
}

//-----------------------------------------------------------------------------
void MainWindowPrivate::updateCameras(
  kwiver::vital::camera_map_sptr const& cameras)
{
  auto const cameraCount = this->frames.count();
  auto allowExport = false;

  foreach (auto const& iter, cameras->cameras())
  {
    auto const index = static_cast<int>(iter.first);
    if (updateCamera(iter.first, iter.second))
    {
      allowExport = allowExport || iter.second;
    }
  }

  this->UI.actionExportCameras->setEnabled(allowExport);
}

//-----------------------------------------------------------------------------
bool MainWindowPrivate::updateCamera(kwiver::vital::frame_id_t frame,
                                     kwiver::vital::camera_sptr cam)
{
  if (frame > 0 && frame <= this->frames.count() && cam)
  {
    auto& cd = this->frames[frame - 1];
    if (!cd.camera)
    {
      cd.camera = vtkSmartPointer<vtkMaptkCamera>::New();
      this->UI.worldView->addCamera(cd.id, cd.camera);
    }
    cd.camera->SetCamera(cam);
    cd.camera->Update();

    if (cd.id == this->activeCameraIndex)
    {
      this->UI.worldView->setActiveCamera(cd.id);
      this->updateCameraView();
    }

    return true;
  }
  return false;
}

//-----------------------------------------------------------------------------
void MainWindowPrivate::setActiveCamera(int id)
{
  this->activeCameraIndex = id;
  this->UI.worldView->setActiveCamera(id);
  this->updateCameraView();

  auto& cd = this->frames[id-1];
  if (!cd.depthMapPath.isEmpty())
  {
    this->loadDepthMap(cd.depthMapPath);
  }

  // TODO: Uncomment once MeshColoration is working directly off video frames
  // UI.worldView->setVolumeCurrentFramePath(cd.imagePath);
}

//-----------------------------------------------------------------------------
void MainWindowPrivate::updateCameraView()
{
  if (this->activeCameraIndex < 1)
  {
    this->loadEmptyImage(0);
    this->UI.cameraView->setActiveFrame(static_cast<unsigned>(-1));
    this->UI.cameraView->clearLandmarks();
    return;
  }

  this->UI.cameraView->setActiveFrame(
    static_cast<unsigned>(this->activeCameraIndex));

  QHash<kwiver::vital::track_id_t, kwiver::vital::vector_2d> landmarkPoints;

  auto const& frame = this->frames[this->activeCameraIndex-1];

  // Show camera image
  this->loadImage(frame);

  if (!frame.camera)
  {
    // Can't show landmarks or residuals with no camera
    this->UI.cameraView->clearLandmarks();
    this->UI.cameraView->clearResiduals();
    return;
  }

  // Show landmarks
  this->UI.cameraView->clearLandmarks();
  if (this->landmarks)
  {
    // Map landmarks to camera space
    auto const& landmarks = this->landmarks->landmarks();
    foreach (auto const& lm, landmarks)
    {
      double pp[2];
      if (frame.camera->ProjectPoint(lm.second->loc(), pp))
      {
        // Add projected landmark to camera view
        auto const id = lm.first;
        this->UI.cameraView->addLandmark(id, pp[0], pp[1]);
        landmarkPoints.insert(id, kwiver::vital::vector_2d(pp[0], pp[1]));
      }
    }
  }

  // Show residuals
  this->UI.cameraView->clearResiduals();
  if (this->tracks)
  {
    auto const& tracks = this->tracks->tracks();
    foreach (auto const& track, tracks)
    {
      auto const& state = track->find(this->activeCameraIndex);
      if ( state == track->end() )
      {
        continue;
      }
      auto fts = std::dynamic_pointer_cast<kwiver::vital::feature_track_state>(*state);
      if ( fts && fts->feature)
      {
        auto const id = track->id();
        if (landmarkPoints.contains(id))
        {
          auto const& fp = fts->feature->loc();
          auto const& lp = landmarkPoints[id];
          this->UI.cameraView->addResidual(id, fp[0], fp[1], lp[0], lp[1]);
        }
      }
    }
  }
}

//-----------------------------------------------------------------------------
// TODO: move this method to a new implementation of image_container in a new
//       vtk arrow
vtkSmartPointer<vtkImageData>
MainWindowPrivate::vitalToVtkImage(kwiver::vital::image& img)
{
  auto imgTraits = img.pixel_traits();

  // Get the image type
  int imageType = VTK_VOID;
  switch (imgTraits.type)
  {
    case kwiver::vital::image_pixel_traits::UNSIGNED:
      imageType = VTK_UNSIGNED_CHAR;
      break;
    case kwiver::vital::image_pixel_traits::SIGNED:
      imageType = VTK_SIGNED_CHAR;
      break;
    case kwiver::vital::image_pixel_traits::FLOAT:
      imageType = VTK_FLOAT;
      break;
    default:
      imageType = VTK_VOID;
      break;
    // TODO: exception or error/warning message?
  }

  // convert to vtkFrameData
  vtkSmartPointer<vtkImageImport> imageImport =
    vtkSmartPointer<vtkImageImport>::New();
  imageImport->SetDataScalarType(imageType);
  imageImport->SetNumberOfScalarComponents(img.depth());
  imageImport->SetWholeExtent(0, img.width()-1, 0, img.height()-1, 0, 0);
  imageImport->SetDataExtentToWholeExtent();
  imageImport->SetImportVoidPointer(img.first_pixel());
  imageImport->Update();

  // Flip image so it has the correct axis for VTK
  vtkSmartPointer<vtkImageFlip> flipFilter =
    vtkSmartPointer<vtkImageFlip>::New();
  flipFilter->SetFilteredAxis(1); // flip x axis
  flipFilter->SetInputConnection(imageImport->GetOutputPort());
  flipFilter->Update();

  return flipFilter->GetOutput();
}

std::string MainWindowPrivate::getFrameName(kwiver::vital::frame_id_t frameId)
{
  return frameName(frameId, this->videoMetadataMap);
}

void MainWindowPrivate::loadEmptyImage(vtkMaptkCamera* camera)
{
  auto imageDimensions = QSize(1, 1);
  if (camera)
  {
    int w, h;
    camera->GetImageDimensions(w, h);
    imageDimensions = QSize(w, h);
  }

  this->UI.cameraView->setImageData(0, imageDimensions);
  this->UI.worldView->setImageData(0, imageDimensions);
}

//-----------------------------------------------------------------------------
void MainWindowPrivate::loadImage(FrameData frame)
{
  // TODO: check if seek vs next_frame is needed
  if (frame.id != this->currentVideoTimestamp.get_frame())
  {
    if (!this->videoSource ||
        !videoSource->seek_frame(this->currentVideoTimestamp, frame.id))
    {
      this->loadEmptyImage(frame.camera);
    }
  }

  // Get frame from video source
  if (this->videoSource)
  {
    // Advance video source if it hasn't been advanced
    if (!videoSource->good())
    {
      videoSource->next_frame(this->currentVideoTimestamp);
    }

    kwiver::vital::image frameImg;
    auto sourceImg = videoSource->frame_image()->get_image();

    // If image is interlaced it is already compatible with VTK
    if (sourceImg.d_step() == 1)
    {
      frameImg = sourceImg;
    }
    // Otherwise we need a deep copy to get it to be interlaced
    else
    {
      frameImg = kwiver::vital::image(sourceImg.width(),
                                      sourceImg.height(),
                                      sourceImg.depth(),
                                      true);
      frameImg.copy_from(sourceImg);
    }

    auto imageData = this->vitalToVtkImage(frameImg);
    int dimensions[3];
    imageData->GetDimensions(dimensions);

    // Test for errors
    if (dimensions[0] < 2 || dimensions[1] < 2)
    {
      qWarning() << "Failed to read image for frame " << frame.id;
      this->loadEmptyImage(frame.camera);
    }
    else
    {
      // If successful, update camera image dimensions
      if (frame.camera)
      {
        frame.camera->SetImageDimensions(dimensions);
      }

      // Set frame name in camera view
      std::string frameName = this->getFrameName(frame.id);
      this->UI.cameraView->setImagePath(QString::fromStdString(frameName));

      // Set image on views
      auto const size = QSize(dimensions[0], dimensions[1]);
      this->UI.cameraView->setImageData(imageData, size);
      this->UI.worldView->setImageData(imageData, size);
    }
  }
  else
  {
    this->loadEmptyImage(frame.camera);
  }
}

//-----------------------------------------------------------------------------
void MainWindowPrivate::loadDepthMap(QString const& imagePath)
{
  if (!kwiversys::SystemTools::FileExists(qPrintable(imagePath), true))
  {
    qWarning() << "File doesn't exist: " << imagePath;
    return;
  }

  if (this->depthReader->GetFileName() &&
    !strcmp(this->depthReader->GetFileName(), qPrintable(imagePath)))
  {
    // No change to reader input... return without any update
    return;
  }

  this->depthReader->SetFileName(qPrintable(imagePath));

  this->UI.depthMapView->setValidDepthInput(true);
  this->UI.worldView->setValidDepthInput(true);

  this->depthFilter->SetCamera(this->frames[this->activeCameraIndex].camera);
  this->UI.worldView->updateDepthMap();
  this->UI.depthMapView->updateView(true);
  this->UI.actionExportDepthPoints->setEnabled(true);
}

//-----------------------------------------------------------------------------
void MainWindowPrivate::setActiveTool(AbstractTool* tool)
{
  // Disconnect cancel action
  QObject::disconnect(this->UI.actionCancelComputation, 0, this->activeTool, 0);

  // Update current tool
  this->activeTool = tool;

  // Connect cancel action
  if (tool)
  {
    QObject::connect(this->UI.actionCancelComputation, SIGNAL(triggered()),
                     tool, SLOT(cancel()));
    QObject::connect(this->UI.actionCancelComputation, SIGNAL(triggered()),
                     currProject.get(), SLOT(write()));
    QObject::connect(tool, SIGNAL(completed()),
                     currProject.get(), SLOT(write()));
  }

  auto const enableTools = !tool;
  auto const enableCancel = tool && tool->isCancelable();
  foreach (auto const& tool, this->tools)
  {
    tool->setEnabled(enableTools);
  }
  this->UI.actionCancelComputation->setEnabled(enableCancel);
  this->UI.actionOpen->setEnabled(enableTools);
}

//END MainWindowPrivate

///////////////////////////////////////////////////////////////////////////////

//BEGIN MainWindow

//-----------------------------------------------------------------------------
MainWindow::MainWindow(QWidget* parent, Qt::WindowFlags flags)
  : QMainWindow(parent, flags), d_ptr(new MainWindowPrivate)
{
  QTE_D();

  // Set up UI
  d->UI.setupUi(this);
  d->AM.setupActions(d->UI, this);

  d->toolSeparator =
    d->UI.menuCompute->insertSeparator(d->UI.actionCancelComputation);

  d->addTool(new TrackFeaturesTool(this), this);
  d->addTool(new TriangulateTool(this), this);
  d->addTool(new InitCamerasLandmarksTool(this), this);
  d->addTool(new BundleAdjustTool(this), this);
  d->addTool(new CanonicalTransformTool(this), this);
  d->addTool(new NeckerReversalTool(this), this);
  d->addTool(new TrackFilterTool(this), this);
<<<<<<< HEAD
  d->addTool(new ComputeDepthTool(this), this);
=======
  d->addTool(new SaveFrameTool(this), this);
  d->addTool(new SaveKeyFrameTool(this), this);
>>>>>>> aaef29f2

  d->UI.menuView->addSeparator();
  d->UI.menuView->addAction(d->UI.cameraViewDock->toggleViewAction());
  d->UI.menuView->addAction(d->UI.cameraSelectorDock->toggleViewAction());
  d->UI.menuView->addAction(d->UI.depthMapViewDock->toggleViewAction());

  d->UI.playSlideshowButton->setDefaultAction(d->UI.actionSlideshowPlay);
  d->UI.loopSlideshowButton->setDefaultAction(d->UI.actionSlideshowLoop);

  connect(d->UI.actionOpen, SIGNAL(triggered()), this, SLOT(openFile()));
  connect(d->UI.actionQuit, SIGNAL(triggered()), qApp, SLOT(quit()));

  connect(d->UI.actionNewProject, SIGNAL(triggered()), this, SLOT(newProject()));

  connect(d->UI.actionShowWorldAxes, SIGNAL(toggled(bool)),
          d->UI.worldView, SLOT(setAxesVisible(bool)));

  connect(d->UI.actionExportCameras, SIGNAL(triggered()),
          this, SLOT(saveCameras()));
  connect(d->UI.actionExportLandmarks, SIGNAL(triggered()),
          this, SLOT(saveLandmarks()));
  connect(d->UI.actionExportVolume, SIGNAL(triggered()),
          this, SLOT(saveVolume()));
  connect(d->UI.actionExportMesh, SIGNAL(triggered()),
          this, SLOT(saveMesh()));
  connect(d->UI.actionExportColoredMesh, SIGNAL(triggered()),
          this, SLOT(saveColoredMesh()));
  connect(d->UI.actionExportDepthPoints, SIGNAL(triggered()),
          this, SLOT(saveDepthPoints()));
  connect(d->UI.actionExportTracks, SIGNAL(triggered()),
          this, SLOT(saveTracks()));

  connect(d->UI.worldView, SIGNAL(depthMapEnabled(bool)),
          this, SLOT(enableSaveDepthPoints(bool)));

  connect(d->UI.actionShowMatchMatrix, SIGNAL(triggered()),
          this, SLOT(showMatchMatrix()));

  connect(&d->toolDispatcher, SIGNAL(mapped(QObject*)),
          this, SLOT(executeTool(QObject*)));

  connect(d->UI.actionSetBackgroundColor, SIGNAL(triggered()),
          this, SLOT(setViewBackroundColor()));

  connect(d->UI.actionAbout, SIGNAL(triggered()),
          this, SLOT(showAboutDialog()));
  connect(d->UI.actionShowManual, SIGNAL(triggered()),
          this, SLOT(showUserManual()));

  connect(&d->slideTimer, SIGNAL(timeout()), this, SLOT(nextSlide()));
  connect(d->UI.actionSlideshowPlay, SIGNAL(toggled(bool)),
          this, SLOT(setSlideshowPlaying(bool)));
  connect(d->UI.slideDelay, SIGNAL(valueChanged(int)),
          this, SLOT(setSlideDelay(int)));

  connect(d->UI.camera, SIGNAL(valueChanged(int)),
          this, SLOT(setActiveCamera(int)));

  connect(d->UI.worldView, SIGNAL(meshEnabled(bool)),
          this, SLOT(enableSaveMesh(bool)));

  connect(d->UI.worldView, SIGNAL(coloredMeshEnabled(bool)),
          this, SLOT(enableSaveColoredMesh(bool)));

  connect(d->UI.worldView, SIGNAL(depthMapThresholdsChanged()),
          d->UI.depthMapView, SLOT(updateThresholds()));

  connect(d->UI.depthMapViewDock, SIGNAL(visibilityChanged(bool)),
          d->UI.depthMapView, SLOT(updateView(bool)));

  this->setSlideDelay(d->UI.slideDelay->value());

#ifdef VTKWEBGLEXPORTER
  d->UI.actionWebGLScene->setVisible(true);
  connect(d->UI.actionWebGLScene, SIGNAL(triggered(bool)),
          this, SLOT(saveWebGLScene()));
#endif

  // Set up UI persistence and restore previous state
  auto const sdItem = new qtUiState::Item<int, QSlider>(
    d->UI.slideDelay, &QSlider::value, &QSlider::setValue);
  d->uiState.map("SlideDelay", sdItem);

  d->viewBackgroundColor = new StateValue<QColor>{Qt::black},
  d->uiState.map("ViewBackground", d->viewBackgroundColor);

  d->uiState.mapChecked("WorldView/Axes", d->UI.actionShowWorldAxes);

  d->uiState.mapState("Window/state", this);
  d->uiState.mapGeometry("Window/geometry", this);
  d->uiState.restore();

  d->UI.worldView->setBackgroundColor(*d->viewBackgroundColor);
  d->UI.cameraView->setBackgroundColor(*d->viewBackgroundColor);
  d->UI.depthMapView->setBackgroundColor(*d->viewBackgroundColor);

  // Hookup basic depth pipeline and pass geometry filter to relevant views
  d->depthFilter->SetInputConnection(d->depthReader->GetOutputPort());
  d->depthGeometryFilter->SetInputConnection(d->depthFilter->GetOutputPort());
  d->UI.worldView->setDepthGeometryFilter(d->depthGeometryFilter.GetPointer());
  d->UI.depthMapView->setDepthGeometryFilter(d->depthGeometryFilter.GetPointer());

  d->UI.worldView->resetView();
}

//-----------------------------------------------------------------------------
MainWindow::~MainWindow()
{
  QTE_D();
  d->uiState.save();
}

//-----------------------------------------------------------------------------
void MainWindow::openFile()
{
  static auto const imageFilters =
    makeFilters(supportedImageExtensions().toList());

  static auto const videoFilters =
    makeFilters(supportedVideoExtensions().toList());

  // TODO: Add image filters back once that is supported again.
  auto const paths = QFileDialog::getOpenFileNames(
    this, "Open File", QString(),
    "All Supported Files (*.conf *.txt *.ply *.krtd " + videoFilters + ");;"
    "Project configuration file (*.conf);;"
    "Video file (" + videoFilters + ");;"
    "Track file (*.txt);;"
    "Landmark file (*.ply);;"
    "Camera file (*.krtd);;"
    "All Files (*)");

  if (!paths.isEmpty())
  {
    this->openFiles(paths);
  }
}

//-----------------------------------------------------------------------------
void MainWindow::openFile(QString const& path)
{
  static auto const imageExtensions = supportedImageExtensions();
  static auto const videoExtensions = supportedVideoExtensions();

  auto const fi = QFileInfo(path);
  if (fi.suffix().toLower() == "conf")
  {
    this->loadProject(path);
  }
  else if (fi.suffix().toLower() == "txt")
  {
    this->loadTracks(path);
  }
  else if (fi.suffix().toLower() == "ply")
  {
    this->loadLandmarks(path);
  }
  else if (fi.suffix().toLower() == "krtd")
  {
    this->loadCamera(path);
  }
  else if (imageExtensions.contains(fi.suffix().toLower()))
  {
    this->loadImage(path);
  }
  else if (videoExtensions.contains(fi.suffix().toLower()))
  {
    this->loadVideo(path);
  }
  else
  {
    qWarning() << "Don't know how to read file" << path
               << "(unrecognized extension)";
  }
}

//-----------------------------------------------------------------------------
void MainWindow::openFiles(QStringList const& paths)
{
  foreach (auto const& path, paths)
  {
    this->openFile(path);
  }
}

//-----------------------------------------------------------------------------
void MainWindow::newProject()
{
  QTE_D();

  auto const dirname = QFileDialog::getExistingDirectory(
    this, "Select Project Directory");

  if (!dirname.isEmpty())
  {
    // Set the current working directory to the project directory
    if (!QDir::setCurrent(dirname))
    {
      qWarning() << "Unable to set current working directory to "
                 << "project directory: " << dirname;
    }

    d->currProject.reset();
    d->currProject = std::shared_ptr<Project>(new Project(dirname));

    if (d->videoSource)
    {
      d->currProject->videoPath = d->videoPath;
      auto config = readConfig("gui_video_reader.conf");
      d->currProject->projectConfig->merge_config(config);
    }

    saveCameras(d->currProject->cameraPath);
    d->currProject->projectConfig->set_value("output_krtd_dir", kvPath(
      d->currProject->getContingentRelativePath(d->currProject->cameraPath)));

    if (!d->localGeoCs.origin().is_empty() &&
        !d->currProject->geoOriginFile.isEmpty())
    {
      saveGeoOrigin(d->currProject->geoOriginFile);
    }

    d->currProject->write();
  }

  foreach (auto const& tool, d->tools)
  {
    tool->setEnabled(true);
  }
}

//-----------------------------------------------------------------------------
void MainWindow::loadProject(QString const& path)
{
  QTE_D();

  d->currProject = std::make_shared<Project>();
  if (!d->currProject->read(path))
  {
    qWarning() << "Failed to load project from" << path; // TODO dialog?
    d->currProject.reset();
    return;
  }

  // Set the current working directory to the project directory
  if (!QDir::setCurrent(d->currProject->workingDir.absolutePath()))
  {
    qWarning() << "Unable to set current working directory to "
      << "project directory: " << d->currProject->workingDir.absolutePath();
  }

  // Get the video source
  if (d->currProject->projectConfig->has_value("video_reader:type"))
  {
    d->addVideoSource(d->currProject->projectConfig, d->currProject->videoPath);
  }

  // Load tracks
  if (d->currProject->projectConfig->has_value("input_track_file") ||
      d->currProject->projectConfig->has_value("output_tracks_file"))
  {
    this->loadTracks(d->currProject->tracksPath);
  }

  // Load landmarks
  if (d->currProject->projectConfig->has_value("output_ply_file"))
  {
    this->loadLandmarks(d->currProject->landmarksPath);
  }

  // Load cameras
  if (d->currProject->projectConfig->has_value("output_krtd_dir"))
  {
    foreach (auto const& frame, d->frames)
    {
      auto frameName = QString::fromStdString(d->getFrameName(frame.id) + ".krtd");

      try
      {
        auto const& camera = kwiver::vital::read_krtd_file(
          kvPath(frameName), kvPath(d->currProject->cameraPath));

        // Add camera to scene
        d->updateCamera(frame.id, camera);
      }
      catch (...)
      {
        qWarning() << "failed to read camera file " << frameName
                   << " from " << d->currProject->cameraPath;
      }
    }
  }

  // Associate depth maps with cameras
  foreach (auto dm, qtEnumerate(d->currProject->depthMaps))
  {
    auto const i = dm.key();
    if (i >= 0 && i < d->frames.count())
    {
      d->frames[i].depthMapPath = dm.value();
    }

    if (i == d->activeCameraIndex)
    {
      d->loadDepthMap(dm.value());
    }
  }

#ifdef VTKWEBGLEXPORTER
  d->UI.actionWebGLScene->setEnabled(true);
#endif

  // Load volume
  if (d->currProject->projectConfig->has_value("volume_file"))
  {
    d->UI.worldView->loadVolume(d->currProject->volumePath, d->frames.size(),
                                d->currProject->cameraPath, d->currProject->videoPath);
  }

  if (d->currProject->projectConfig->has_value("geo_origin_file"))
  {
    if (kwiversys::SystemTools::FileExists(
        d->currProject->geoOriginFile.toStdString(), true))
    {
      kwiver::maptk::read_local_geo_cs_from_file(
        d->localGeoCs, d->currProject->geoOriginFile.toStdString());
    }
    else
    {
      qWarning() << "Failed to open geo origin file "
        << d->currProject->geoOriginFile << ". File does not exist.";
    }
  }

  d->UI.worldView->queueResetView();

  foreach (auto const& tool, d->tools)
  {
    tool->setEnabled(true);
  }
}

//-----------------------------------------------------------------------------
void MainWindow::loadImage(QString const& path)
{
  QTE_D();
  d->addImage(path);
}

void MainWindow::loadVideo(QString const& path)
{
  QTE_D();

  auto config = readConfig("gui_video_reader.conf");
  if (d->currProject)
  {
    d->currProject->projectConfig->merge_config(config);
    d->currProject->videoPath = path;
  }

  try
  {
    d->addVideoSource(config, path);
  }
  catch (std::exception const& e)
  {
    QMessageBox::critical(
      this, "Error loading video\n",
      e.what());
  }

  if (d->currProject)
  {
    saveCameras(d->currProject->cameraPath);
    d->currProject->projectConfig->set_value("output_krtd_dir", kvPath(
      d->currProject->getContingentRelativePath(d->currProject->cameraPath)));

    if (!d->localGeoCs.origin().is_empty() &&
        !d->currProject->geoOriginFile.isEmpty())
    {
      saveGeoOrigin(d->currProject->geoOriginFile);
    }

    d->currProject->write();
  }

  d->UI.worldView->queueResetView();
}

//-----------------------------------------------------------------------------
void MainWindow::loadCamera(QString const& path)
{
  QTE_D();

  try
  {
    auto const& camera = kwiver::vital::read_krtd_file(kvPath(path));
    d->addCamera(camera);
  }
  catch (...)
  {
    qWarning() << "failed to read camera from" << path;
  }
}

//-----------------------------------------------------------------------------
void MainWindow::loadTracks(QString const& path)
{
  QTE_D();

  try
  {
    using namespace kwiver::vital;
    auto tracks = read_feature_track_file(kvPath(path));
    if (tracks)
    {
      // check for older zero-based track files
      if (tracks->first_frame() == 0)
      {
        qWarning() << "Loaded tracks have zero-based indexing, "
                      "shifting to one-based indexing";
        // shift tracks to start with frame one
        std::vector<track_sptr> new_tracks;
        for (auto track : tracks->tracks())
        {
          auto new_track = track::create(track->data());
          new_track->set_id(track->id());
          for (auto ts : *track)
          {
            auto fts = std::dynamic_pointer_cast<feature_track_state>(ts);
            auto new_fts = std::make_shared<feature_track_state>(ts->frame()+1,
                                                fts->feature, fts->descriptor);
            new_track->append(new_fts);
          }
          new_tracks.push_back(new_track);
        }
        tracks = std::make_shared<feature_track_set>(new_tracks);
      }

      d->tracks = tracks;
      d->updateCameraView();

      for (auto const& track : tracks->tracks())
      {
        d->UI.cameraView->addFeatureTrack(*track);
      }

      d->UI.actionExportTracks->setEnabled(
          d->tracks && d->tracks->size());

      d->UI.actionShowMatchMatrix->setEnabled(!tracks->tracks().empty());
    }
  }
  catch (std::exception const& e)
  {
    qWarning() << "failed to read tracks from" << path << " with error: " << e.what();
  }
}

//-----------------------------------------------------------------------------
void MainWindow::loadLandmarks(QString const& path)
{
  QTE_D();

  try
  {
    auto const& landmarks = kwiver::vital::read_ply_file(kvPath(path));
    if (landmarks)
    {
      d->landmarks = landmarks;
      d->UI.worldView->setLandmarks(*landmarks);
      d->UI.cameraView->setLandmarksData(*landmarks);

      d->UI.actionExportLandmarks->setEnabled(
        d->landmarks && d->landmarks->size());

      d->updateCameraView();
    }
  }
  catch (...)
  {
    qWarning() << "failed to read landmarks from" << path;
  }
}

//-----------------------------------------------------------------------------
void MainWindow::saveLandmarks()
{
  auto const path = QFileDialog::getSaveFileName(
    this, "Export Landmarks", QString(),
    "Landmark file (*.ply);;"
    "All Files (*)");

  if (!path.isEmpty())
  {
    this->saveLandmarks(path, false);
  }
}

//-----------------------------------------------------------------------------
void MainWindow::saveLandmarks(QString const& path, bool writeToProject)
{
  QTE_D();

  try
  {
    kwiver::vital::write_ply_file(d->landmarks, kvPath(path));

    if (writeToProject && d->currProject)
    {
      d->currProject->projectConfig->set_value("output_ply_file", kvPath(
        d->currProject->getContingentRelativePath(path)));
    }
  }
  catch (...)
  {
    auto const msg =
      QString("An error occurred while exporting landmarks to \"%1\". "
              "The output file may not have been written correctly.");
    QMessageBox::critical(this, "Export error", msg.arg(d->currProject->landmarksPath));
  }
}

//-----------------------------------------------------------------------------
void MainWindow::saveTracks()
{
  auto const path = QFileDialog::getSaveFileName(
    this, "Export Tracks", QString(),
    "Track file (*.txt);;"
    "All Files (*)");

  if (!path.isEmpty())
  {
    this->saveTracks(path, false);
  }
}

//-----------------------------------------------------------------------------
void MainWindow::saveTracks(QString const& path, bool writeToProject)
{
  QTE_D();

  try
  {
    kwiver::vital::write_feature_track_file(d->tracks, kvPath(path));

    if (writeToProject && d->currProject)
    {
      d->currProject->projectConfig->set_value("output_tracks_file", kvPath(
        d->currProject->getContingentRelativePath(path)));
    }
  }
  catch (...)
  {
    auto const msg =
      QString("An error occurred while exporting tracks to \"%1\". "
              "The output file may not have been written correctly.");
    QMessageBox::critical(this, "Export error", msg.arg(path));
  }
}

//-----------------------------------------------------------------------------
void MainWindow::saveCameras()
{
  auto const path = QFileDialog::getExistingDirectory(this, "Export Cameras");

  if (!path.isEmpty())
  {
    this->saveCameras(path, false);
  }
}

//-----------------------------------------------------------------------------
void MainWindow::saveCameras(QString const& path, bool writeToProject)
{
  QTE_D();

  auto out = QHash<QString, kwiver::vital::camera_sptr>();
  auto willOverwrite = QStringList();

  foreach (auto i, qtIndexRange(d->frames.count()))
  {
    auto const& cd = d->frames[i];
    if (cd.camera)
    {
      auto const camera = cd.camera->GetCamera();
      if (camera)
      {
        auto cameraName = QString::fromStdString(d->getFrameName(cd.id) + ".krtd");
        auto const filepath = d->currProject->cameraPath + "/" + cameraName;
        out.insert(filepath, camera);

        if (QFileInfo(filepath).exists())
        {
          willOverwrite.append(filepath);
        }
      }
    }
  }

  // warn about overwriting files only if not auto-saving to the project
  if (!writeToProject && !willOverwrite.isEmpty())
  {
    QMessageBox mb(QMessageBox::Warning, "Confirm overwrite",
                   "One or more files will be overwritten by this operation. "
                   "Do you wish to continue?", QMessageBox::Cancel, this);

    mb.addButton("&Overwrite", QMessageBox::AcceptRole);
    mb.setDetailedText("The following file(s) will be overwritten:\n  " +
                       willOverwrite.join("  \n"));

    if (mb.exec() != QDialog::Accepted)
    {
      // User canceled operation
      return;
    }
  }

  auto errors = QStringList();
  foreach (auto const& iter, qtEnumerate(out))
  {
    try
    {
      kwiver::vital::write_krtd_file(*iter.value(), kvPath(iter.key()));
    }
    catch (...)
    {
      errors.append(iter.key());
    }
  }

  if (writeToProject && d->currProject)
  {
    d->currProject->projectConfig->set_value("output_krtd_dir", kvPath(
      d->currProject->getContingentRelativePath(path)));
  }

  if (!errors.isEmpty())
  {
    auto const msg =
      QString("Error(s) occurred while exporting cameras to \"%1\". "
              "One or more output files may not have been written correctly.");

    QMessageBox mb(QMessageBox::Critical, "Export error",
                   msg.arg(d->currProject->cameraPath), QMessageBox::Ok, this);

    mb.setDetailedText("Error writing the following file(s):\n  " +
                       errors.join("  \n"));

    mb.exec();
  }
}

//-----------------------------------------------------------------------------
void MainWindow::saveDepthImage(QString const& path)
{
  QTE_D();

  if (!d->activeDepth || d->activeDepthFrame < 1)
  {
    return;
  }

  QString filename = depthName("", d->activeDepthFrame);

  if (!QDir(path).exists())
  {
    QDir().mkdir(path);
  }


  vtkNew<vtkXMLImageDataWriter> writerI;
  auto const filepath = path + "/" + filename;
  writerI->SetFileName(stdString(filepath).c_str());
  writerI->AddInputDataObject(d->activeDepth.Get());
  writerI->SetDataModeToBinary();
  writerI->Write();

  d->frames[d->activeDepthFrame].depthMapPath = filepath;
}

//-----------------------------------------------------------------------------
void MainWindow::enableSaveDepthPoints(bool state)
{
  QTE_D();

  if (state && d->depthGeometryFilter->GetOutput()->GetNumberOfVerts() <= 0)
  {
    state = false;
  }
  d->UI.actionExportDepthPoints->setEnabled(state);
}

//-----------------------------------------------------------------------------
void MainWindow::saveDepthPoints()
{
  auto const path = QFileDialog::getSaveFileName(
    this, "Export Depth Point Cloud", QString(),
    "PLY file (*.ply);;"
    "All Files (*)");

  if (!path.isEmpty())
  {
    this->saveDepthPoints(path);
  }
}

//-----------------------------------------------------------------------------
void MainWindow::saveDepthPoints(QString const& path)
{
  QTE_D();

  try
  {
    d->UI.worldView->saveDepthPoints(path);
    d->currProject->projectConfig->set_value("depthmaps_images_file",
      kvPath(d->currProject->getContingentRelativePath(path)));
    d->currProject->write();
  }
  catch (...)
  {
    auto const msg =
      QString("An error occurred while exporting depth points to \"%1\". "
              "The output file may not have been written correctly.");
    QMessageBox::critical(this, "Export error", msg.arg(path));
  }
}

void MainWindow::saveGeoOrigin(QString const& path)
{
  QTE_D();

  d->currProject->projectConfig->set_value("geo_origin_file", kvPath(
    d->currProject->getContingentRelativePath(path)));
  kwiver::maptk::write_local_geo_cs_to_file(d->localGeoCs, path.toStdString());
}

//-----------------------------------------------------------------------------
void MainWindow::saveWebGLScene()
{
#ifdef VTKWEBGLEXPORTER
  QTE_D();

  auto const path = QFileDialog::getSaveFileName(
    this, "Export Scene to WebGL", QString(),
    "WebGL scene file (*.html);;"
    "All Files (*)");

  if (!path.isEmpty())
  {
    d->UI.worldView->exportWebGLScene(path);
  }
#endif
}

//-----------------------------------------------------------------------------
void MainWindow::enableSaveMesh(bool state)
{
  QTE_D();

  d->UI.actionExportVolume->setEnabled(state);
  d->UI.actionExportMesh->setEnabled(state);
}

//-----------------------------------------------------------------------------
void MainWindow::enableSaveColoredMesh(bool state)
{
  QTE_D();

  d->UI.actionExportColoredMesh->setEnabled(state);
}

//-----------------------------------------------------------------------------
void MainWindow::saveMesh()
{
  QTE_D();

  auto const path = QFileDialog::getSaveFileName(
    this, "Export Mesh", QString("mesh.vtp"),
    "Mesh file (*.vtp);;"
    "All Files (*)");

  if (!path.isEmpty())
  {
    d->UI.worldView->saveMesh(path);
  }
}

//-----------------------------------------------------------------------------
void MainWindow::saveVolume()
{
  QTE_D();

  auto const path = QFileDialog::getSaveFileName(
    this, "Export Volume", QString("volume.vts"),
    "Mesh file (*.vts);;"
    "All Files (*)");

  if (!path.isEmpty())
  {
    d->UI.worldView->saveVolume(path);
    d->currProject->volumePath = d->currProject->getContingentRelativePath(path);
    d->currProject->projectConfig->set_value("volume_file",
      kvPath(d->currProject->volumePath));
    d->currProject->write();
  }
}

//-----------------------------------------------------------------------------
void MainWindow::saveColoredMesh()
{
  QTE_D();

  auto const path = QFileDialog::getSaveFileName(
    this, "Export Colored Mesh", QString("colored_mesh.vtp"),
    "VTK Polydata (*.vtp);;"
    "PLY File (*.ply);;"
    "All Files (*)");

  if (!path.isEmpty())
  {
    d->UI.worldView->saveColoredMesh(path);
  }
}

//-----------------------------------------------------------------------------
void MainWindow::setSlideDelay(int delayExp)
{
  QTE_D();

  static auto const ttFormat =
    QString("%1 (%2)").arg(d->UI.slideDelay->toolTip());

  auto const de = static_cast<double>(delayExp) * 0.1;
  auto const delay = qRound(qPow(10.0, de));
  d->slideTimer.setInterval(delay);

  if (delay < 1000)
  {
    auto const fps = 1e3 / delay;
    auto const dt = QString("%1 / sec").arg(fps, 0, 'f', 1);
    d->UI.slideDelay->setToolTip(ttFormat.arg(dt));
  }
  else
  {
    auto const dt = QString("%1 sec").arg(delay / 1e3, 0, 'f', 1);
    d->UI.slideDelay->setToolTip(ttFormat.arg(dt));
  }
}

//-----------------------------------------------------------------------------
void MainWindow::setSlideshowPlaying(bool playing)
{
  QTE_D();
  if (playing)
  {
    if (d->UI.camera->value() == d->UI.camera->maximum())
    {
      d->UI.camera->triggerAction(QAbstractSlider::SliderToMinimum);
    }
    d->slideTimer.start();
  }
  else
  {
    d->slideTimer.stop();
  }

  d->UI.camera->setEnabled(!playing);
}

//-----------------------------------------------------------------------------
void MainWindow::nextSlide()
{
  QTE_D();

  if (d->UI.camera->value() == d->UI.camera->maximum())
  {
    if (d->UI.actionSlideshowLoop->isChecked())
    {
      d->UI.camera->triggerAction(QAbstractSlider::SliderToMinimum);
    }
    else
    {
      d->UI.actionSlideshowPlay->setChecked(false);
    }
  }
  else
  {
    d->UI.camera->triggerAction(QAbstractSlider::SliderSingleStepAdd);
  }
}

//-----------------------------------------------------------------------------
void MainWindow::setActiveCamera(int id)
{
  QTE_D();

  if (id < 1 || id > d->frames.count())
  {
    qDebug() << "MainWindow::setActiveCamera:"
             << " requested ID" << id << "is invalid";
    return;
  }

  d->setActiveCamera(id);
}

//-----------------------------------------------------------------------------
void MainWindow::executeTool(QObject* object)
{
  QTE_D();

  try
  {
    auto const tool = qobject_cast<AbstractTool*>(object);
    if (tool && !d->activeTool)
    {
      d->setActiveTool(tool);
      tool->setActiveFrame(d->activeCameraIndex);
      tool->setTracks(d->tracks);
      tool->setCameras(d->cameraMap());
      tool->setLandmarks(d->landmarks);
      tool->setVideoPath(d->videoPath.toStdString());
      tool->setConfig(d->currProject->projectConfig);

      if (!tool->execute())
      {
        d->setActiveTool(0);
      }
    }
  }
  catch (std::exception const& e)
  {
    QString message("The tool failed with the following error:\n");
    message += e.what();
    QMessageBox::critical(
      this, "Error in Tool",
      message);
  }
}

//-----------------------------------------------------------------------------
void MainWindow::acceptToolFinalResults()
{
  QTE_D();
  if (d->activeTool)
  {
    acceptToolResults(d->activeTool->data(), true);
    saveToolResults();
  }
  d->setActiveTool(0);
}

//-----------------------------------------------------------------------------
void MainWindow::acceptToolResults(std::shared_ptr<ToolData> data, bool isFinal)
{
  QTE_D();
  // if all the update variables are Null then trigger a GUI update after
  // extracting the data otherwise we've already triggered an update that
  // hasn't happened yet, so don't trigger another
  bool updateNeeded = !d->toolUpdateCameras &&
                      !d->toolUpdateLandmarks &&
                      !d->toolUpdateTracks &&
                      !d->toolUpdateDepth &&
                      d->toolUpdateActiveFrame < 0;

  if (d->activeTool)
  {
    auto const outputs = d->activeTool->outputs();

    d->toolUpdateCameras = NULL;
    d->toolUpdateLandmarks = NULL;
    d->toolUpdateTracks = NULL;
    d->toolUpdateActiveFrame = -1;
    d->toolUpdateDepth = NULL;
    if (outputs.testFlag(AbstractTool::Cameras))
    {
      d->toolUpdateCameras = data->cameras;
    }
    if (outputs.testFlag(AbstractTool::Landmarks))
    {
      d->toolUpdateLandmarks = data->landmarks;
    }
    if (outputs.testFlag(AbstractTool::Tracks))
    {
      d->toolUpdateTracks = data->tracks;
    }
    if (outputs.testFlag(AbstractTool::Depth))
    {
      d->toolUpdateDepth = data->active_depth;
    }
    if (outputs.testFlag(AbstractTool::ActiveFrame))
    {
      d->toolUpdateActiveFrame = static_cast<int>(data->activeFrame);
    }
  }

  if (isFinal)
  {
    updateToolResults();  //force immediate update on tool finish so we ensure update before saving
  }
  else if(updateNeeded)
  {
    QTimer::singleShot(1000, this, SLOT(updateToolResults()));
  }
}


//-----------------------------------------------------------------------------
void MainWindow::saveToolResults()
{
  QTE_D();

  if (d->activeTool)
  {
    auto const outputs = d->activeTool->outputs();

    if (outputs.testFlag(AbstractTool::Cameras))
    {
      saveCameras(d->currProject->cameraPath);
    }
    if (outputs.testFlag(AbstractTool::Landmarks))
    {
      saveLandmarks(d->currProject->landmarksPath);
    }
    if (outputs.testFlag(AbstractTool::Tracks))
    {
      saveTracks(d->currProject->tracksPath);
    }

    if (!d->localGeoCs.origin().is_empty() &&
        !d->currProject->geoOriginFile.isEmpty())
    {
      saveGeoOrigin(d->currProject->geoOriginFile);
    }
    if (outputs.testFlag(AbstractTool::Depth))
    {
      saveDepthImage(d->currProject->depthPath);
      d->currProject->projectConfig->set_value("output_depth_dir", kvPath(
        d->currProject->getContingentRelativePath(d->currProject->depthPath)));
    }

    d->currProject->write();
  }
}

//-----------------------------------------------------------------------------
void MainWindow::updateToolResults()
{
  QTE_D();

  if (d->toolUpdateCameras)
  {
    d->updateCameras(d->toolUpdateCameras);
    d->toolUpdateCameras = NULL;
  }
  if (d->toolUpdateLandmarks)
  {
    d->landmarks = d->toolUpdateLandmarks;
    d->UI.worldView->setLandmarks(*d->landmarks);

    d->UI.actionExportLandmarks->setEnabled(
      d->landmarks && d->landmarks->size());
    d->toolUpdateLandmarks = NULL;
  }
  if (d->toolUpdateTracks)
  {
    d->tracks = d->toolUpdateTracks;
    d->UI.cameraView->clearFeatureTracks();
    d->updateCameraView();

    foreach (auto const& track, d->tracks->tracks())
    {
      d->UI.cameraView->addFeatureTrack(*track);
    }
    d->UI.actionExportTracks->setEnabled(
        d->tracks && d->tracks->size());

    d->UI.actionShowMatchMatrix->setEnabled(!d->tracks->tracks().empty());
    d->toolUpdateTracks = NULL;
  }
  if (d->toolUpdateDepth)
  {
    d->activeDepth = d->toolUpdateDepth;
    d->activeDepthFrame = d->toolUpdateActiveFrame;

    d->depthFilter->SetInputData(d->activeDepth);

    d->UI.depthMapView->setValidDepthInput(true);
    d->UI.worldView->setValidDepthInput(true);

    d->depthFilter->SetCamera(d->frames[d->toolUpdateActiveFrame - 1].camera);
    d->UI.worldView->updateDepthMap();
    d->UI.depthMapView->updateView(true);
    d->UI.actionExportDepthPoints->setEnabled(true);

    d->toolUpdateDepth = NULL;
  }
  if (d->toolUpdateActiveFrame >= 0)
  {
    d->UI.camera->setValue(d->toolUpdateActiveFrame);
    this->setActiveCamera(d->toolUpdateActiveFrame);
    d->toolUpdateActiveFrame = -1;
  }


  if (!d->frames.isEmpty())
  {
    d->setActiveCamera(d->activeCameraIndex);
  }
}

//-----------------------------------------------------------------------------
void MainWindow::showMatchMatrix()
{
  QTE_D();

  if (d->tracks)
  {
    // Get matrix
    auto frames = std::vector<kwiver::vital::frame_id_t>();
    auto const mm = kwiver::arrows::match_matrix(d->tracks, frames);

    // Show window
    auto window = new MatchMatrixWindow();
    window->setMatrix(mm, frames);
    window->show();
  }
}

//-----------------------------------------------------------------------------
void MainWindow::setViewBackroundColor()
{
  QTE_D();

  QColorDialog dlg;
  dlg.setCurrentColor(*d->viewBackgroundColor);
  if (dlg.exec() == QDialog::Accepted)
  {
    *d->viewBackgroundColor = dlg.currentColor();
    d->UI.worldView->setBackgroundColor(*d->viewBackgroundColor);
    d->UI.cameraView->setBackgroundColor(*d->viewBackgroundColor);
    d->UI.depthMapView->setBackgroundColor(*d->viewBackgroundColor);
  }
}

//-----------------------------------------------------------------------------
void MainWindow::showAboutDialog()
{
  AboutDialog dlg(this);
  dlg.exec();
}

//-----------------------------------------------------------------------------
void MainWindow::showUserManual()
{
  auto const path = findUserManual();
  if (!path.isEmpty())
  {
    auto const& uri = QUrl::fromLocalFile(path);
    QDesktopServices::openUrl(uri);
  }
  else
  {
    QMessageBox::information(
      this, "Not found",
      "The user manual could not be located. Please check your installation.");
  }
}

//END MainWindow<|MERGE_RESOLUTION|>--- conflicted
+++ resolved
@@ -109,21 +109,6 @@
 }
 
 //-----------------------------------------------------------------------------
-<<<<<<< HEAD
-QString cameraName(QString const& imagePath, int cameraIndex)
-{
-  static auto const defaultName = QString("camera%1.krtd");
-
-  if (imagePath.isEmpty())
-  {
-    return defaultName.arg(cameraIndex, 4, 10, QChar('0'));
-  }
-
-  auto const fi = QFileInfo(imagePath);
-  return fi.completeBaseName() + ".krtd";
-}
-
-//-----------------------------------------------------------------------------
 QString depthName(QString const& imagePath, int depthIndex)
 {
   static auto const defaultName = QString("depth%1.vti");
@@ -138,8 +123,6 @@
 }
 
 //-----------------------------------------------------------------------------
-=======
->>>>>>> aaef29f2
 QString findUserManual()
 {
   static auto const name = "telesculptor.html";
@@ -898,12 +881,9 @@
   d->addTool(new CanonicalTransformTool(this), this);
   d->addTool(new NeckerReversalTool(this), this);
   d->addTool(new TrackFilterTool(this), this);
-<<<<<<< HEAD
   d->addTool(new ComputeDepthTool(this), this);
-=======
   d->addTool(new SaveFrameTool(this), this);
   d->addTool(new SaveKeyFrameTool(this), this);
->>>>>>> aaef29f2
 
   d->UI.menuView->addSeparator();
   d->UI.menuView->addAction(d->UI.cameraViewDock->toggleViewAction());
