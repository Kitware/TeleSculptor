/*ckwg +29
 * Copyright 2015 by Kitware, Inc.
 * All rights reserved.
 *
 * Redistribution and use in source and binary forms, with or without
 * modification, are permitted provided that the following conditions are met:
 *
 *  * Redistributions of source code must retain the above copyright notice,
 *    this list of conditions and the following disclaimer.
 *
 *  * Redistributions in binary form must reproduce the above copyright notice,
 *    this list of conditions and the following disclaimer in the documentation
 *    and/or other materials provided with the distribution.
 *
 *  * Neither name of Kitware, Inc. nor the names of any contributors may be used
 *    to endorse or promote products derived from this software without specific
 *    prior written permission.
 *
 * THIS SOFTWARE IS PROVIDED BY THE COPYRIGHT HOLDERS AND CONTRIBUTORS ``AS IS''
 * AND ANY EXPRESS OR IMPLIED WARRANTIES, INCLUDING, BUT NOT LIMITED TO, THE
 * IMPLIED WARRANTIES OF MERCHANTABILITY AND FITNESS FOR A PARTICULAR PURPOSE
 * ARE DISCLAIMED. IN NO EVENT SHALL THE AUTHORS OR CONTRIBUTORS BE LIABLE FOR
 * ANY DIRECT, INDIRECT, INCIDENTAL, SPECIAL, EXEMPLARY, OR CONSEQUENTIAL
 * DAMAGES (INCLUDING, BUT NOT LIMITED TO, PROCUREMENT OF SUBSTITUTE GOODS OR
 * SERVICES; LOSS OF USE, DATA, OR PROFITS; OR BUSINESS INTERRUPTION) HOWEVER
 * CAUSED AND ON ANY THEORY OF LIABILITY, WHETHER IN CONTRACT, STRICT LIABILITY,
 * OR TORT (INCLUDING NEGLIGENCE OR OTHERWISE) ARISING IN ANY WAY OUT OF THE USE
 * OF THIS SOFTWARE, EVEN IF ADVISED OF THE POSSIBILITY OF SUCH DAMAGE.
 */

#include "MainWindow.h"

#include "ui_MainWindow.h"
#include "am_MainWindow.h"

#include "AboutDialog.h"
#include "Project.h"
#include "Version.h"
#include "vtkMaptkCamera.h"

#include <vital/io/camera_io.h>
#include <vital/io/landmark_map_io.h>
#include <vital/io/track_set_io.h>

#include <vtkImageData.h>
#include <vtkImageReader2.h>
#include <vtkImageReader2Factory.h>
#include <vtkSmartPointer.h>

#include <qtMath.h>
#include <qtUiState.h>
#include <qtUiStateItem.h>

#include <QtGui/QApplication>
#include <QtGui/QDesktopServices>
#include <QtGui/QFileDialog>
#include <QtGui/QMessageBox>

#include <QtCore/QDebug>
#include <QtCore/QTimer>
#include <QtCore/QUrl>

namespace // anonymous
{

//-----------------------------------------------------------------------------
struct CameraData
{
  int id;
  vtkSmartPointer<vtkMaptkCamera> camera;

  QString imagePath; // Full path to camera image data
};

//-----------------------------------------------------------------------------
QString findUserManual()
{
  static auto const name = "gui.html";
  static auto const product = "maptk";
  static auto const version = MAPTK_VERSION;

  auto const& prefix =
    QFileInfo(QApplication::applicationFilePath()).dir().absoluteFilePath("..");

  auto locations = QStringList();

  // Install location
  locations.append(QString("%1/share/doc/%2-%3").arg(prefix, product, version));

  // Build location
  locations.append(QString("%1/doc").arg(prefix));

  foreach (auto const& path, locations)
  {
    auto const fi = QFileInfo(QString("%1/user/%2").arg(path, name));
    if (fi.exists())
    {
      // Found manual
      return fi.canonicalFilePath();
    }
  }

  // Manual not found
  return QString();
}

} // namespace <anonymous>

//-----------------------------------------------------------------------------
class MainWindowPrivate
{
public:
  MainWindowPrivate() : activeCameraIndex(-1) {}

  void addCamera(kwiver::vital::camera_sptr const& camera,
                 QString const& imagePath = QString());

  void setActiveCamera(int);
  void updateCameraView();

  void loadImage(QString const& path, vtkMaptkCamera* camera);

  Ui::MainWindow UI;
  Am::MainWindow AM;
  qtUiState uiState;

  QTimer slideTimer;

  QList<CameraData> cameras;
  kwiver::vital::track_set_sptr tracks;
  kwiver::vital::landmark_map_sptr landmarks;

  int activeCameraIndex;
};

QTE_IMPLEMENT_D_FUNC(MainWindow)

//-----------------------------------------------------------------------------
void MainWindowPrivate::addCamera(
  kwiver::vital::camera_sptr const& camera, QString const& imagePath)
{
  CameraData cd;

  cd.id = this->cameras.count();

  cd.imagePath = imagePath;

  cd.camera = vtkSmartPointer<vtkMaptkCamera>::New();
  cd.camera->SetCamera(camera);
  cd.camera->Update();

  this->cameras.append(cd);

  this->UI.worldView->addCamera(cd.id, cd.camera);

  this->UI.actionSlideshowPlay->setEnabled(true);
  this->UI.camera->setEnabled(true);
  this->UI.cameraSpin->setEnabled(true);
  this->UI.camera->setRange(0, this->cameras.count() - 1);
  this->UI.cameraSpin->setRange(0, this->cameras.count() - 1);

  // When the first camera is added, show it immediately and reset the camera
  // view
  if (this->cameras.count() == 1)
  {
    this->setActiveCamera(0);
    this->UI.cameraView->resetView();
  }
}

//-----------------------------------------------------------------------------
void MainWindowPrivate::setActiveCamera(int id)
{
  this->activeCameraIndex = id;
  this->UI.worldView->setActiveCamera(this->cameras[id].camera);
  this->updateCameraView();
}

//-----------------------------------------------------------------------------
void MainWindowPrivate::updateCameraView()
{
  if (this->activeCameraIndex < 0)
  {
    this->loadImage(QString(), 0);
    this->UI.cameraView->setActiveFrame(static_cast<unsigned>(-1));
    this->UI.cameraView->clearLandmarks();
    return;
  }

  this->UI.cameraView->setActiveFrame(static_cast<unsigned>(activeCameraIndex));

  QHash<maptk::track_id_t, maptk::vector_2d> landmarkPoints;

  auto const& cd = this->cameras[this->activeCameraIndex];

  // Show camera image
<<<<<<< HEAD
  this->UI.cameraView->loadImage(cd.imagePath, cd.camera);

  // Show tracks
  QHash<kwiver::vital::track_id_t, kwiver::vital::vector_2d> featurePoints;
  this->UI.cameraView->clearFeaturePoints();
  if (this->tracks)
  {
    auto const& tracks = this->tracks->tracks();
    foreach (auto const& track, tracks)
    {
      auto const& state = track->find(this->activeCameraIndex);
      if (state != track->end() && state->feat)
      {
        auto const id = track->id();
        auto const& loc = state->feat->loc();
        this->UI.cameraView->addFeaturePoint(id, loc[0], loc[1]);
        featurePoints.insert(id, loc);
      }
    }
  }
=======
  this->loadImage(cd.imagePath, cd.camera);
>>>>>>> d09ea3f5

  // Show landmarks
  this->UI.cameraView->clearLandmarks();
  if (this->landmarks)
  {
    // Map landmarks to camera space
    auto const& landmarks = this->landmarks->landmarks();
    foreach_iter (auto, lmi, landmarks)
    {
      double pp[2];
      if (cd.camera->ProjectPoint(lmi->second->loc(), pp))
      {
        // Add projected landmark to camera view
        auto const id = lmi->first;
        this->UI.cameraView->addLandmark(id, pp[0], pp[1]);
        landmarkPoints.insert(id, maptk::vector_2d(pp[0], pp[1]));
      }
    }
  }

  // Show residuals
  this->UI.cameraView->clearResiduals();
  if (this->tracks)
  {
    auto const& tracks = this->tracks->tracks();
    foreach (auto const& track, tracks)
    {
      auto const& state = track->find(this->activeCameraIndex);
      if (state != track->end() && state->feat)
      {
        auto const id = track->id();
        if (landmarkPoints.contains(id))
        {
          auto const& fp = state->feat->loc();
          auto const& lp = landmarkPoints[id];
          this->UI.cameraView->addResidual(id, fp[0], fp[1], lp[0], lp[1]);
        }
      }
    }
  }
}

//-----------------------------------------------------------------------------
void MainWindowPrivate::loadImage(QString const& path, vtkMaptkCamera* camera)
{
  if (path.isEmpty())
  {
    auto imageDimensions = QSize(1, 1);
    if (camera)
    {
      int w, h;
      camera->GetImageDimensions(w, h);
      imageDimensions = QSize(w, h);
    }

    this->UI.cameraView->setImageData(0, imageDimensions);
    this->UI.worldView->setImageData(0, imageDimensions);
  }
  else
  {
    // Create a reader capable of reading the image file
    auto const reader =
      vtkImageReader2Factory::CreateImageReader2(qPrintable(path));
    if (!reader)
    {
      qWarning() << "Failed to create image reader for image" << path;
      this->loadImage(QString(), camera);
      return;
    }

    // Load the image
    reader->SetFileName(qPrintable(path));
    reader->Update();

    // Get dimensions
    auto const data = reader->GetOutput();
    int dimensions[3];
    data->GetDimensions(dimensions);

    // Test for errors
    if (dimensions[0] < 2 || dimensions[1] < 2)
    {
      qWarning() << "Failed to read image" << path;
      this->loadImage(QString(), camera);
    }
    else
    {
      // If successful, update camera image dimensions
      if (camera)
      {
        camera->SetImageDimensions(dimensions);
      }

      // Set image on views
      auto const size = QSize(dimensions[0], dimensions[1]);
      this->UI.cameraView->setImageData(data, size);
      this->UI.worldView->setImageData(data, size);
    }

    // Delete the reader
    reader->Delete();
  }
}

//-----------------------------------------------------------------------------
MainWindow::MainWindow(QWidget* parent, Qt::WindowFlags flags)
  : QMainWindow(parent, flags), d_ptr(new MainWindowPrivate)
{
  QTE_D();

  // Set up UI
  d->UI.setupUi(this);
  d->AM.setupActions(d->UI, this);

  d->UI.menuView->addSeparator();
  d->UI.menuView->addAction(d->UI.cameraViewDock->toggleViewAction());
  d->UI.menuView->addAction(d->UI.cameraSelectorDock->toggleViewAction());

  d->UI.playSlideshowButton->setDefaultAction(d->UI.actionSlideshowPlay);
  d->UI.loopSlideshowButton->setDefaultAction(d->UI.actionSlideshowLoop);

  connect(d->UI.actionOpen, SIGNAL(triggered()), this, SLOT(openFile()));
  connect(d->UI.actionQuit, SIGNAL(triggered()), qApp, SLOT(quit()));

  connect(d->UI.actionAbout, SIGNAL(triggered()),
          this, SLOT(showAboutDialog()));
  connect(d->UI.actionShowManual, SIGNAL(triggered()),
          this, SLOT(showUserManual()));

  connect(&d->slideTimer, SIGNAL(timeout()), this, SLOT(nextSlide()));
  connect(d->UI.actionSlideshowPlay, SIGNAL(toggled(bool)),
          this, SLOT(setSlideshowPlaying(bool)));
  connect(d->UI.slideDelay, SIGNAL(valueChanged(int)),
          this, SLOT(setSlideDelay(int)));

  connect(d->UI.camera, SIGNAL(valueChanged(int)),
          this, SLOT(setActiveCamera(int)));

  this->setSlideDelay(d->UI.slideDelay->value());

  // Set up UI persistence and restore previous state
  auto const sdItem = new qtUiState::Item<int, QSlider>(
    d->UI.slideDelay, &QSlider::value, &QSlider::setValue);
  d->uiState.map("SlideDelay", sdItem);

  d->uiState.mapState("Window/state", this);
  d->uiState.mapGeometry("Window/geometry", this);
  d->uiState.restore();
}

//-----------------------------------------------------------------------------
MainWindow::~MainWindow()
{
  QTE_D();
  d->uiState.save();
}

//-----------------------------------------------------------------------------
void MainWindow::openFile()
{
  auto const paths = QFileDialog::getOpenFileNames(
    this, "Open File", QString(),
    "All Supported Files (*.conf *.txt *.ply *.krtd);;"
    "Project configuration file (*.conf);;"
    "Track file (*.txt);;"
    "Landmark file (*.ply);;"
    "Camera file (*.krtd);;"
    "All Files (*)");

  if (!paths.isEmpty())
  {
    this->openFiles(paths);
  }
}

//-----------------------------------------------------------------------------
void MainWindow::openFile(QString const& path)
{
  auto const fi = QFileInfo(path);
  if (fi.suffix().toLower() == "conf")
  {
    this->loadProject(path);
  }
  else if (fi.suffix().toLower() == "txt")
  {
    this->loadTracks(path);
  }
  else if (fi.suffix().toLower() == "ply")
  {
    this->loadLandmarks(path);
  }
  else if (fi.suffix().toLower() == "krtd")
  {
    this->loadCamera(path);
  }
  else
  {
    qWarning() << "Don't know how to read file" << path
               << "(unrecognized extension)";
  }
}

//-----------------------------------------------------------------------------
void MainWindow::openFiles(QStringList const& paths)
{
  foreach (auto const& path, paths)
  {
    this->openFile(path);
  }
}

//-----------------------------------------------------------------------------
void MainWindow::loadProject(const QString& path)
{
  QTE_D();

  Project project;
  if (!project.read(path))
  {
    qWarning() << "Failed to load project from" << path; // TODO dialog?
    return;
  }

  this->loadTracks(project.tracks);
  this->loadLandmarks(project.landmarks);

  auto const cameraDir = kwiver::vital::path_t(qPrintable(project.cameraPath));
  foreach (auto const& ip, project.images)
  {
    try
    {
      auto const& camera =
        kwiver::vital::read_krtd_file(qPrintable(ip), cameraDir);

      // Add camera to scene
      d->addCamera(camera, ip);
    }
    catch (...)
    {
      qWarning() << "failed to read camera for" << ip
                 << "from" << project.cameraPath;
    }
  }

  d->UI.worldView->resetView();
}

//-----------------------------------------------------------------------------
void MainWindow::loadCamera(const QString& path)
{
  QTE_D();

  try
  {
    auto const& camera = kwiver::vital::read_krtd_file(qPrintable(path));
    d->addCamera(camera);
  }
  catch (...)
  {
    qWarning() << "failed to read camera from" << path;
  }
}

//-----------------------------------------------------------------------------
void MainWindow::loadTracks(QString const& path)
{
  QTE_D();

  try
  {
    auto const& tracks = kwiver::vital::read_track_file(qPrintable(path));
    if (tracks)
    {
      d->tracks = tracks;
      d->updateCameraView();

      foreach (auto const& track, tracks->tracks())
      {
        d->UI.cameraView->addFeatureTrack(*track);
      }
    }
  }
  catch (...)
  {
    qWarning() << "failed to read tracks from" << path;
  }
}

//-----------------------------------------------------------------------------
void MainWindow::loadLandmarks(const QString& path)
{
  QTE_D();

  try
  {
    auto const& landmarks = kwiver::vital::read_ply_file(qPrintable(path));
    if (landmarks)
    {
      d->landmarks = landmarks;
      d->UI.worldView->addLandmarks(*landmarks);
    }
  }
  catch (...)
  {
    qWarning() << "failed to read landmarks from" << path;
  }
}

//-----------------------------------------------------------------------------
void MainWindow::setSlideDelay(int delayExp)
{
  QTE_D();

  static auto const ttFormat =
    QString("%1 (%2)").arg(d->UI.slideDelay->toolTip());

  auto const de = static_cast<double>(delayExp) * 0.1;
  auto const delay = qRound(qPow(10.0, de));
  d->slideTimer.setInterval(delay);

  if (delay < 1000)
  {
    auto const fps = 1e3 / delay;
    auto const dt = QString("%1 / sec").arg(fps, 0, 'f', 1);
    d->UI.slideDelay->setToolTip(ttFormat.arg(dt));
  }
  else
  {
    auto const dt = QString("%1 sec").arg(delay / 1e3, 0, 'f', 1);
    d->UI.slideDelay->setToolTip(ttFormat.arg(dt));
  }
}

//-----------------------------------------------------------------------------
void MainWindow::setSlideshowPlaying(bool playing)
{
  QTE_D();
  if (playing)
  {
    if (d->UI.camera->value() == d->UI.camera->maximum())
    {
      d->UI.camera->triggerAction(QAbstractSlider::SliderToMinimum);
    }
    d->slideTimer.start();
  }
  else
  {
    d->slideTimer.stop();
  }

  d->UI.camera->setEnabled(!playing);
}

//-----------------------------------------------------------------------------
void MainWindow::nextSlide()
{
  QTE_D();

  if (d->UI.camera->value() == d->UI.camera->maximum())
  {
    if (d->UI.actionSlideshowLoop->isChecked())
    {
      d->UI.camera->triggerAction(QAbstractSlider::SliderToMinimum);
    }
    else
    {
      d->UI.actionSlideshowPlay->setChecked(false);
    }
  }
  else
  {
    d->UI.camera->triggerAction(QAbstractSlider::SliderSingleStepAdd);
  }
}

//-----------------------------------------------------------------------------
void MainWindow::setActiveCamera(int id)
{
  QTE_D();

  if (id < 0 || id >= d->cameras.count())
  {
    qDebug() << "MainWindow::setActiveCamera:"
             << " requested ID" << id << "is invalid";
    return;
  }

  d->setActiveCamera(id);
}

//-----------------------------------------------------------------------------
void MainWindow::showAboutDialog()
{
  AboutDialog dlg(this);
  dlg.exec();
}

//-----------------------------------------------------------------------------
void MainWindow::showUserManual()
{
  auto const path = findUserManual();
  if (!path.isEmpty())
  {
    auto const& uri = QUrl::fromLocalFile(path);
    QDesktopServices::openUrl(uri);
  }
  else
  {
    QMessageBox::information(
      this, "Not Found",
      "The user manual could not be located. Please check your installation.");
  }
}<|MERGE_RESOLUTION|>--- conflicted
+++ resolved
@@ -189,35 +189,12 @@
 
   this->UI.cameraView->setActiveFrame(static_cast<unsigned>(activeCameraIndex));
 
-  QHash<maptk::track_id_t, maptk::vector_2d> landmarkPoints;
+  QHash<kwiver::vital::track_id_t, kwiver::vital::vector_2d> landmarkPoints;
 
   auto const& cd = this->cameras[this->activeCameraIndex];
 
   // Show camera image
-<<<<<<< HEAD
-  this->UI.cameraView->loadImage(cd.imagePath, cd.camera);
-
-  // Show tracks
-  QHash<kwiver::vital::track_id_t, kwiver::vital::vector_2d> featurePoints;
-  this->UI.cameraView->clearFeaturePoints();
-  if (this->tracks)
-  {
-    auto const& tracks = this->tracks->tracks();
-    foreach (auto const& track, tracks)
-    {
-      auto const& state = track->find(this->activeCameraIndex);
-      if (state != track->end() && state->feat)
-      {
-        auto const id = track->id();
-        auto const& loc = state->feat->loc();
-        this->UI.cameraView->addFeaturePoint(id, loc[0], loc[1]);
-        featurePoints.insert(id, loc);
-      }
-    }
-  }
-=======
   this->loadImage(cd.imagePath, cd.camera);
->>>>>>> d09ea3f5
 
   // Show landmarks
   this->UI.cameraView->clearLandmarks();
