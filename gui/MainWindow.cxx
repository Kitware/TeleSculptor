/*ckwg +29
 * Copyright 2016-2018 by Kitware, Inc.
 * All rights reserved.
 *
 * Redistribution and use in source and binary forms, with or without
 * modification, are permitted provided that the following conditions are met:
 *
 *  * Redistributions of source code must retain the above copyright notice,
 *    this list of conditions and the following disclaimer.
 *
 *  * Redistributions in binary form must reproduce the above copyright notice,
 *    this list of conditions and the following disclaimer in the documentation
 *    and/or other materials provided with the distribution.
 *
 *  * Neither the name Kitware, Inc. nor the names of any contributors may be
 *    used to endorse or promote products derived from this software without
 *    specific prior written permission.
 *
 * THIS SOFTWARE IS PROVIDED BY THE COPYRIGHT HOLDERS AND CONTRIBUTORS ``AS IS''
 * AND ANY EXPRESS OR IMPLIED WARRANTIES, INCLUDING, BUT NOT LIMITED TO, THE
 * IMPLIED WARRANTIES OF MERCHANTABILITY AND FITNESS FOR A PARTICULAR PURPOSE
 * ARE DISCLAIMED. IN NO EVENT SHALL THE AUTHORS OR CONTRIBUTORS BE LIABLE FOR
 * ANY DIRECT, INDIRECT, INCIDENTAL, SPECIAL, EXEMPLARY, OR CONSEQUENTIAL
 * DAMAGES (INCLUDING, BUT NOT LIMITED TO, PROCUREMENT OF SUBSTITUTE GOODS OR
 * SERVICES; LOSS OF USE, DATA, OR PROFITS; OR BUSINESS INTERRUPTION) HOWEVER
 * CAUSED AND ON ANY THEORY OF LIABILITY, WHETHER IN CONTRACT, STRICT LIABILITY,
 * OR TORT (INCLUDING NEGLIGENCE OR OTHERWISE) ARISING IN ANY WAY OUT OF THE USE
 * OF THIS SOFTWARE, EVEN IF ADVISED OF THE POSSIBILITY OF SUCH DAMAGE.
 */

#include "MainWindow.h"
#include "GuiCommon.h"

#include "ui_MainWindow.h"
#include "am_MainWindow.h"

#include "tools/BundleAdjustTool.h"
#include "tools/CanonicalTransformTool.h"
#include "tools/ComputeDepthTool.h"
#include "tools/InitCamerasLandmarksTool.h"
#include "tools/NeckerReversalTool.h"
#include "tools/SaveFrameTool.h"
#include "tools/SaveKeyFrameTool.h"
#include "tools/TrackFeaturesSprokitTool.h"
#include "tools/TrackFeaturesTool.h"
#include "tools/TrackFilterTool.h"
#include "tools/TriangulateTool.h"

#include "AboutDialog.h"
#include "MatchMatrixWindow.h"
#include "Project.h"
#include "VideoImport.h"
#include "vtkMaptkImageDataGeometryFilter.h"
#include "vtkMaptkImageUnprojectDepth.h"
#include "vtkMaptkCamera.h"

#include <maptk/version.h>
#include <maptk/local_geo_cs.h>

#include <vital/algo/video_input.h>
#include <vital/io/camera_io.h>
#include <vital/io/landmark_map_io.h>
#include <vital/io/track_set_io.h>
#include <vital/types/camera_perspective.h>
#include <vital/types/metadata_map.h>
#include <arrows/core/match_matrix.h>
#include <arrows/core/track_set_impl.h>

#include <vtkBox.h>
#include <vtkImageData.h>
#include <vtkImageFlip.h>
#include <vtkImageImport.h>
#include <vtkImageReader2.h>
#include <vtkImageReader2Collection.h>
#include <vtkImageReader2Factory.h>
#include <vtkNew.h>
#include <vtkPolyData.h>
#include <vtkSmartPointer.h>
#include <vtkXMLImageDataReader.h>
#include <vtkXMLImageDataWriter.h>

#include <qtEnumerate.h>
#include <qtIndexRange.h>
#include <qtMath.h>
#include <qtStlUtil.h>
#include <qtUiState.h>
#include <qtUiStateItem.h>

#include <QApplication>
#include <QColorDialog>
#include <QDebug>
#include <QDesktopServices>
#include <QFileDialog>
#include <QMessageBox>
#include <QPushButton>
#include <QQueue>
#include <QSignalMapper>
#include <QTimer>
#include <QUrl>

///////////////////////////////////////////////////////////////////////////////

//BEGIN miscellaneous helpers

namespace // anonymous
{

//-----------------------------------------------------------------------------
kwiver::vital::path_t kvPath(QString const& s)
{
  return stdString(s);
}

//-----------------------------------------------------------------------------
QString findUserManual()
{
  static auto const name = "telesculptor.html";
  static auto const product = "maptk";
  static auto const version = MAPTK_VERSION;

  auto const& prefix =
    QFileInfo(QApplication::applicationFilePath()).dir().absoluteFilePath("..");

  auto locations = QStringList();

  // Install location
  locations.append(QString("%1/share/doc/%2-%3").arg(prefix, product, version));

  // Build location
  locations.append(QString("%1/doc").arg(prefix));

  foreach (auto const& path, locations)
  {
    auto const fi = QFileInfo(QString("%1/user/%2").arg(path, name));
    if (fi.exists())
    {
      // Found manual
      return fi.canonicalFilePath();
    }
  }

  // Manual not found
  return QString();
}

//-----------------------------------------------------------------------------
QSet<QString> supportedImageExtensions()
{
  QSet<QString> result;

  auto const whitespace = QRegExp("\\s");

  // Get registered readers
  vtkNew<vtkImageReader2Collection> readers;
  vtkImageReader2Factory::GetRegisteredReaders(readers.GetPointer());

  // Extract extensions for each reader
  readers->InitTraversal();
  while (auto const reader = readers->GetNextItem())
  {
    auto const extensionList =
      QString::fromLocal8Bit(reader->GetFileExtensions());
    auto const& extensions =
      extensionList.split(whitespace, QString::SkipEmptyParts);

    foreach (auto const& ext, extensions)
    {
      result.insert(ext.mid(1).toLower());
    }
  }

  return result;
}

//-----------------------------------------------------------------------------
QSet<QString> supportedVideoExtensions()
{
  QSet<QString> result;

  // For now just add some common extensions we expect to encounter
  result.insert("mpeg");
  result.insert("mpg");
  result.insert("mp4");
  result.insert("avi");
  result.insert("wmw");
  result.insert("mov");
  result.insert("txt"); // image list

  return result;
}

//-----------------------------------------------------------------------------
QString makeFilters(QStringList extensions)
{
  auto result = QStringList();
  foreach (auto const& extension, extensions)
  {
    result.append("*." + extension);
  }
  return result.join(" ");
}

//-----------------------------------------------------------------------------
template <typename T>
class StateValue : public qtUiState::AbstractItem
{
public:
  StateValue(T const& defaultValue = T{}) : data{defaultValue} {}

  operator T() const { return this->data; }

  StateValue& operator=(T const& newValue)
  {
    this->data = newValue;
    return *this;
  }

  virtual QVariant value() const QTE_OVERRIDE
  {
    return QVariant::fromValue(this->data);
  }

  virtual void setValue(QVariant const& newValue) QTE_OVERRIDE
  {
    this->data = newValue.value<T>();
  }

protected:
  T data;
};

} // namespace <anonymous>

//END miscellaneous helpers

///////////////////////////////////////////////////////////////////////////////

//BEGIN MainWindowPrivate

//-----------------------------------------------------------------------------
class MainWindowPrivate
{
public:
  // Data structures
  struct FrameData
  {
    int id;
    vtkSmartPointer<vtkMaptkCamera> camera;

    QString depthMapPath; // Full path to depth map data
  };

  // Methods
  MainWindowPrivate(MainWindow* mainWindow);

  void addTool(AbstractTool* tool, MainWindow* mainWindow);

  void addCamera(kwiver::vital::camera_perspective_sptr const& camera);
  void addImage(QString const& imagePath);
  void addVideoSource(kwiver::vital::config_block_sptr const& config,
                      QString const& videoPath);
  void addMaskSource(kwiver::vital::config_block_sptr const& config,
                     QString const& maskPath);

  void addFrame(kwiver::vital::camera_perspective_sptr const& camera, int id);
  void updateFrames(std::shared_ptr<kwiver::vital::metadata_map::map_metadata_t>);

  kwiver::vital::camera_map_sptr cameraMap() const;
  void updateCameras(kwiver::vital::camera_map_sptr const&);
  bool updateCamera(kwiver::vital::frame_id_t frame,
                    kwiver::vital::camera_perspective_sptr cam);

  void setActiveCamera(int);
  void updateCameraView();

  vtkSmartPointer<vtkImageData> vitalToVtkImage(kwiver::vital::image& img);

  std::string getFrameName(kwiver::vital::frame_id_t frame);

  void loadImage(FrameData frame);
  void loadEmptyImage(vtkMaptkCamera* camera);

  void loadDepthMap(QString const& imagePath);

  void setActiveTool(AbstractTool* tool);
  void updateProgress(QObject* object,
                      const QString& description = QString(""),
                      int value = 0);

  // Member variables
  Ui::MainWindow UI;
  Am::MainWindow AM;
  qtUiState uiState;

  StateValue<QColor>* viewBackgroundColor;

  QTimer slideTimer;
  QSignalMapper toolDispatcher;

  QAction* toolSeparator;
  QMenu* toolMenu;
  AbstractTool* activeTool;
  QList<AbstractTool*> tools;
  int toolUpdateActiveFrame;
  kwiver::vital::camera_map_sptr toolUpdateCameras;
  kwiver::vital::landmark_map_sptr toolUpdateLandmarks;
  kwiver::vital::feature_track_set_sptr toolUpdateTracks;
  vtkSmartPointer<vtkImageData> toolUpdateDepth;

  QString videoPath;
  kwiver::vital::config_block_sptr videoConfig;
  kwiver::vital::algo::video_input_sptr videoSource;
  kwiver::vital::timestamp currentVideoTimestamp;
  kwiver::vital::metadata_map::map_metadata_t videoMetadataMap;
  kwiver::vital::frame_id_t advanceInterval;

  QString maskPath;
  kwiver::vital::algo::video_input_sptr maskSource;

  QMap<kwiver::vital::frame_id_t, FrameData> frames;
  kwiver::vital::feature_track_set_sptr tracks;
  kwiver::vital::landmark_map_sptr landmarks;
  vtkSmartPointer<vtkImageData> activeDepth;
  int activeDepthFrame;

  kwiver::maptk::local_geo_cs localGeoCs;

  int activeCameraIndex;

  VideoImport videoImporter;

  // Frames without a camera
  QQueue<int> orphanFrames;

  vtkNew<vtkXMLImageDataReader> depthReader;
  vtkNew<vtkMaptkImageUnprojectDepth> depthFilter;
  vtkNew<vtkMaptkImageDataGeometryFilter> depthGeometryFilter;

  vtkNew<vtkBox> roi;

  // Current project
  QScopedPointer<Project> project;

  // Progress tracking
  QHash<QObject*, int> progressIds;
};

QTE_IMPLEMENT_D_FUNC(MainWindow)

//-----------------------------------------------------------------------------
MainWindowPrivate::MainWindowPrivate(MainWindow* mainWindow)
    : activeTool(0)
    , toolUpdateActiveFrame(-1)
    , advanceInterval(1)
    , activeCameraIndex(-1)
{
  QObject::connect(&videoImporter, SIGNAL(updated(int)),
                   mainWindow, SLOT(addFrame(int)));
  QObject::connect(&videoImporter, SIGNAL(updateProgress(QString, int)),
                   mainWindow, SLOT(updateVideoImportProgress(QString, int)));
  QObject::connect(
    &videoImporter,
    SIGNAL(completed(std::shared_ptr<kwiver::vital::metadata_map::map_metadata_t>)),
    mainWindow,
    SLOT(updateFrames(std::shared_ptr<kwiver::vital::metadata_map::map_metadata_t>)));
}

//-----------------------------------------------------------------------------
void MainWindowPrivate::addTool(AbstractTool* tool, MainWindow* mainWindow)
{
  this->toolMenu->insertAction(this->toolSeparator, tool);

  this->toolDispatcher.setMapping(tool, tool);

  QObject::connect(tool, SIGNAL(triggered()),
                   &this->toolDispatcher, SLOT(map()));
  QObject::connect(tool, SIGNAL(updated(std::shared_ptr<ToolData>)),
                   mainWindow, SLOT(acceptToolResults(std::shared_ptr<ToolData>)));
  QObject::connect(tool, SIGNAL(completed()),
                   mainWindow, SLOT(acceptToolFinalResults()));

  tool->setEnabled(false);

  this->tools.append(tool);
}

//-----------------------------------------------------------------------------
void MainWindowPrivate::addCamera(kwiver::vital::camera_perspective_sptr const& camera)
{
  if (!this->orphanFrames.isEmpty())
  {
    auto orphanIndex = this->orphanFrames.dequeue();

    auto fd = this->frames.find(orphanIndex);
    if (fd != this->frames.end())
    {
      fd->camera = vtkSmartPointer<vtkMaptkCamera>::New();
      fd->camera->SetCamera(camera);
      fd->camera->Update();

      this->UI.worldView->addCamera(fd->id, fd->camera);
      if (fd->id == this->activeCameraIndex)
      {
        this->UI.worldView->setActiveCamera(fd->id);
        this->updateCameraView();
      }

      return;
    }
  }

  // Add the camera to the end
  unsigned int lastFrameId =
    this->frames.isEmpty() ? 0 : this->frames.keys().last();
  this->addFrame(camera, lastFrameId + 1);
}

//-----------------------------------------------------------------------------
void MainWindowPrivate::addImage(QString const& imagePath)
{
  // TODO: Create/manage image list video source
}

//-----------------------------------------------------------------------------
void MainWindowPrivate::addVideoSource(
  kwiver::vital::config_block_sptr const& config,
  QString const& videoPath)
{
  // Save the configuration so independent video sources can be created for tools
  if (this->project)
  {
    this->project->projectConfig = config;
  }
  this->videoPath = videoPath;
  this->videoConfig = config;

  // Close the existing video source if it exists
  if(this->videoSource)
  {
    this->videoSource->close();
  }

  kwiver::vital::algo::video_input::
    set_nested_algo_configuration("video_reader", config, this->videoSource);

  videoImporter.setData(config, stdString(videoPath), this->localGeoCs);

  try
  {
    if (this->videoSource)
    {
      this->videoSource->open(stdString(videoPath));
    }

    // Set the skip value if present
    // TODO: fix kwiver so this is done with an adapter and it not in the video source
    if (this->videoSource)
    {
      if(config->has_value("video_reader:vidl_ffmpeg:output_nth_frame"))
      {
        this->advanceInterval =
          config->get_value<int>("video_reader:vidl_ffmpeg:output_nth_frame");
      }
      else if(config->has_value("video_reader:splice:output_nth_frame"))
      {
        this->advanceInterval =
          config->get_value<int>("video_reader:splice:output_nth_frame");
      }
    }

    foreach (auto const& tool, this->tools)
    {
      tool->setEnabled(false);
    }

    videoImporter.start();
  }
  catch (kwiver::vital::file_not_found_exception const& e)
  {
    qWarning() << e.what();
    this->videoSource->close();
    this->videoSource.reset();
  }
}

//-----------------------------------------------------------------------------
void MainWindowPrivate::addMaskSource(
  kwiver::vital::config_block_sptr const& config, QString const& maskPath)
{
  Q_UNUSED(config);

  this->maskPath = maskPath;
}

//-----------------------------------------------------------------------------
void MainWindowPrivate::addFrame(
  kwiver::vital::camera_perspective_sptr const& camera, int id)
{
  if (this->frames.find(id) != this->frames.end())
  {
    qWarning() << "Frame " << id << " already exists.";
    return;
  }

  FrameData cd;

  cd.id = id;

  if (camera)
  {
    this->orphanFrames.clear();

    cd.camera = vtkSmartPointer<vtkMaptkCamera>::New();
    cd.camera->SetCamera(camera);
    cd.camera->Update();

    this->UI.worldView->addCamera(cd.id, cd.camera);
    this->UI.actionExportCameras->setEnabled(true);
  }
  else
  {
    this->orphanFrames.enqueue(id);
  }

  this->frames.insert(id, cd);

  // When the first camera is added, show it immediately and reset the camera
  // view, enable slideshow controls, and set the frame number to one.
  if (this->frames.count() == 1)
  {
    this->UI.actionSlideshowPlay->setEnabled(true);
    this->UI.camera->setEnabled(true);
    this->UI.cameraSpin->setEnabled(true);

    this->setActiveCamera(1);
    this->UI.cameraView->resetView();
  }

  unsigned int lastFrameId =
    this->frames.isEmpty() ? 1 : this->frames.keys().last();
  this->UI.camera->setRange(1, lastFrameId);
  this->UI.cameraSpin->setRange(1, lastFrameId);
}

//-----------------------------------------------------------------------------
void MainWindowPrivate::updateFrames(
  std::shared_ptr<kwiver::vital::metadata_map::map_metadata_t> mdMap)
{
  this->videoMetadataMap = *mdMap;

  this->UI.metadata->updateMetadata(mdMap);

  if (this->project &&
      this->project->projectConfig->has_value("output_krtd_dir"))
  {
    qWarning() << "Loading project cameras with frames.count = " << this->frames.count();
    for (auto const& frame : this->frames)
    {
      auto frameName = qtString(this->getFrameName(frame.id)) + ".krtd";

      try
      {
        auto const& camera = kwiver::vital::read_krtd_file(
          kvPath(frameName), kvPath(this->project->cameraPath));

        // Add camera to scene
        this->updateCamera(frame.id, camera);
      }
      catch (...)
      {
        qWarning() << "failed to read camera file " << frameName
                   << " from " << this->project->cameraPath;
      }
    }
  }
  else
  {
    using kwiver::vital::vector_2d;

    kwiver::vital::simple_camera_intrinsics K_def;
    const std::string bc = "video_reader:base_camera:";
    auto K = std::make_shared<kwiver::vital::simple_camera_intrinsics>(
      this->videoConfig->get_value<double>(bc + "focal_length",
        K_def.focal_length()),
      this->videoConfig->get_value<vector_2d>(bc + "principal_point",
        K_def.principal_point()),
      this->videoConfig->get_value<double>(bc + "aspect_ratio",
        K_def.aspect_ratio()),
      this->videoConfig->get_value<double>(bc + "skew", K_def.skew()));

    auto baseCamera = kwiver::vital::simple_camera_perspective();
    baseCamera.set_intrinsics(K);

    kwiver::vital::camera_map::map_camera_t camMap;
    if (videoMetadataMap.size() > 0)
    {
      std::map<kwiver::vital::frame_id_t, kwiver::vital::metadata_sptr> mdMap;
      for (auto const& mdIter: this->videoMetadataMap)
      {
        // TODO: just using first element of metadata vector for now
        mdMap[mdIter.first] = mdIter.second[0];
      }

      bool init_cams_with_metadata =
        this->videoConfig->get_value<bool>("initialize_cameras_with_metadata", true);

      if (init_cams_with_metadata)
      {
        auto im = this->videoSource->frame_image();

        bool init_intrinsics_with_metadata =
          this->videoConfig->get_value<bool>("initialize_intrinsics_with_metadata", true);
        if (init_intrinsics_with_metadata)
        {
          kwiver::maptk::set_intrinsics_from_metadata(baseCamera, mdMap, im);
        }

        camMap = kwiver::maptk::initialize_cameras_with_metadata(
          mdMap, baseCamera, this->localGeoCs);
      }
    }

    this->updateCameras(std::make_shared<kwiver::vital::simple_camera_map>(camMap));
  }

  //find depth map paths
  if (this->project &&
      this->project->projectConfig->has_value("output_depth_dir"))
  {
    foreach(auto & frame, this->frames)
    {
      auto depthName = qtString(this->getFrameName(frame.id)) + ".vti";
      auto depthMapPath = QDir{this->project->depthPath}.filePath(depthName);
      QFileInfo check_file(depthMapPath);
      if (check_file.exists() && check_file.isFile())
      {
        frame.depthMapPath = depthMapPath;
      }
    }
  }

  this->UI.worldView->initFrameSampling(this->frames.size());

  if (this->project){
    for (auto const& tool : this->tools)
    {
      tool->setEnabled(true);
    }
  }

}

//-----------------------------------------------------------------------------
kwiver::vital::camera_map_sptr MainWindowPrivate::cameraMap() const
{
  kwiver::vital::camera_map::map_camera_t map;

  for (auto cd : this->frames)
  {
    if (cd.camera)
    {
      map.insert(std::make_pair(static_cast<kwiver::vital::frame_id_t>(cd.id),
                                cd.camera->GetCamera()));
    }
  }

  return std::make_shared<kwiver::vital::simple_camera_map>(map);
}

//-----------------------------------------------------------------------------
void MainWindowPrivate::updateCameras(
  kwiver::vital::camera_map_sptr const& cameras)
{
  auto allowExport = false;

  std::set<kwiver::vital::frame_id_t> updated_frame_ids;
  foreach (auto const& iter, cameras->cameras())
  {
    using kwiver::vital::camera_perspective;
    auto cam_ptr = std::dynamic_pointer_cast<camera_perspective>(iter.second);
    if (updateCamera(iter.first, cam_ptr))
    {
      updated_frame_ids.insert(iter.first);
      allowExport = allowExport || iter.second;
    }
  }

  for (auto &f : this->frames)
  {
    auto fid = f.id;
    if (updated_frame_ids.find(fid) != updated_frame_ids.end())
    {
      continue;
    }
    if (f.camera)
    {
      f.camera = NULL;
      this->UI.worldView->removeCamera(fid);
    }
  }

  this->UI.actionExportCameras->setEnabled(allowExport);
}

//-----------------------------------------------------------------------------
bool MainWindowPrivate::updateCamera(kwiver::vital::frame_id_t frame,
                                     kwiver::vital::camera_perspective_sptr cam)
{
  auto fr = this->frames.find(frame);
  if (fr == this->frames.end() || !cam)
  {
    return false;
  }
  if (!fr->camera)
  {
    fr->camera = vtkSmartPointer<vtkMaptkCamera>::New();
    this->UI.worldView->addCamera(fr->id, fr->camera);
  }
  fr->camera->SetCamera(cam);
  fr->camera->Update();

  // Remove from orphanFrames if needed.
  auto orphanIndex = orphanFrames.indexOf(frame);
  if (orphanIndex >= 0)
  {
    orphanFrames.removeAt(orphanIndex);
  }

  if (fr->id == this->activeCameraIndex)
  {
    this->UI.worldView->setActiveCamera(fr->id);
    this->updateCameraView();
  }

  return true;
}

//-----------------------------------------------------------------------------
void MainWindowPrivate::setActiveCamera(int id)
{
  //if only keyframes are to be displayed in the camera view
  bool only_keyframes = this->UI.actionKeyframesOnly->isChecked();
  bool next_frame_found = false;

  if (id >= this->activeCameraIndex)
  { //positive movement in sequence
    //find the next keyframe in the sequence
    int lastFrameId =
      this->frames.isEmpty() ? 1 : this->frames.keys().last();
    while (id <= lastFrameId)
    {
      if (only_keyframes)
      {
        auto fd = std::dynamic_pointer_cast<kwiver::vital::feature_track_set_frame_data>(
          tracks->frame_data(id));

        if (fd && fd->is_keyframe)
        {
          next_frame_found = true;
          break;
        }
      }
      else
      {
        if (id == 1 || (id - 1)%this->advanceInterval == 0)
        {
          next_frame_found = true;
          break;
        }
      }
      ++id;
    }
  }
  else
  { //going backward in sequence
    //find the previous keyframe in the sequence
    while (id >= 1)
    {
      if (only_keyframes)
      {
        auto fd = std::dynamic_pointer_cast<kwiver::vital::feature_track_set_frame_data>(
          tracks->frame_data(id));

        if (fd && fd->is_keyframe)
        {
          next_frame_found = true;
          break;
        }
      }
      else
      {
        if (id == 1 || (id - 1)%this->advanceInterval ==0)
        {
          next_frame_found = true;
          break;
        }
      }
      --id;
    }
  }
  if (!next_frame_found)
  {
    // There was not a keyframe to move to in the direction we're going.
    // So set the active camera back to what it was.
    this->UI.camera->setValue(this->activeCameraIndex);
    this->UI.cameraSpin->setValue(this->activeCameraIndex);
    return;
  }

  auto oldSignalState = this->UI.camera->blockSignals(true);
  this->UI.camera->setValue(id);
  this->UI.camera->blockSignals(oldSignalState);
  this->UI.cameraSpin->setValue(id);

  this->activeCameraIndex = id;
  this->UI.worldView->setActiveCamera(id);

  this->updateCameraView();

  // Show feature tracks
  this->UI.cameraView->clearFeatureTracks();
  if (this->tracks)
  {
    for(auto const& track: this->tracks->active_tracks(id))
    {
      this->UI.cameraView->addFeatureTrack(*track);
    }
  }

  //load from memory if cached
  if (id == this->activeDepthFrame)
  {
    this->depthReader->SetFileName("");
    this->depthFilter->RemoveAllInputConnections(0);
    this->depthFilter->SetInputData(this->activeDepth);

    this->UI.depthMapView->setValidDepthInput(true);
    this->UI.worldView->setValidDepthInput(true);

    auto fr = this->frames.find(id);
    if (fr != this->frames.end())
    {
      this->depthFilter->SetCamera(fr->camera);
    }
    this->UI.worldView->updateDepthMap();
    this->UI.depthMapView->updateView(true);
    this->UI.actionExportDepthPoints->setEnabled(true);
  }
  else // load from file
  {
    auto fr = this->frames.find(id);
    if (fr != this->frames.end())
    {
      if (!fr->depthMapPath.isEmpty())
      {
        this->loadDepthMap(fr->depthMapPath);
      }
    }
  }

  // TODO: Uncomment once MeshColoration is working directly off video frames
  // UI.worldView->setVolumeCurrentFramePath(cd.imagePath);
}

//-----------------------------------------------------------------------------
void MainWindowPrivate::updateCameraView()
{
  if (this->activeCameraIndex < 1)
  {
    this->loadEmptyImage(0);
    this->UI.cameraView->setActiveFrame(static_cast<unsigned>(-1));
    this->UI.cameraView->clearLandmarks();
    return;
  }

  this->UI.cameraView->setActiveFrame(
    static_cast<unsigned>(this->activeCameraIndex));

  auto activeFrame = this->frames.find(this->activeCameraIndex);

  auto fid = activeFrame.key();

  if (activeFrame == this->frames.end())
  {
    this->loadEmptyImage(0);
    this->UI.cameraView->clearLandmarks();
    return;
  }

  // Show camera image
  this->loadImage(*activeFrame);

  // Show feature tracks
  this->UI.cameraView->clearFeatureTracks();
  if (this->tracks)
  {
    for(auto const& track: this->tracks->active_tracks(fid))
    {
      this->UI.cameraView->addFeatureTrack(*track);
    }
  }

  if (!activeFrame->camera)
  {
    // Can't show landmarks or residuals with no camera
    this->UI.cameraView->clearLandmarks();
    this->UI.cameraView->clearResiduals();
    return;
  }

  // Show landmarks
  QHash<kwiver::vital::track_id_t, kwiver::vital::vector_2d> landmarkPoints;
  this->UI.cameraView->clearLandmarks();
  if (this->landmarks)
  {
    // Map landmarks to camera space
    auto const& landmarks = this->landmarks->landmarks();
    foreach (auto const& lm, landmarks)
    {
      double pp[2];
      if (activeFrame->camera->ProjectPoint(lm.second->loc(), pp))
      {
        // Add projected landmark to camera view
        auto const id = lm.first;
        this->UI.cameraView->addLandmark(id, pp[0], pp[1]);
        landmarkPoints.insert(id, kwiver::vital::vector_2d(pp[0], pp[1]));
      }
    }
  }

  // Show residuals
  this->UI.cameraView->clearResiduals();
  if (this->tracks)
  {
    auto const& tracks = this->tracks->tracks();
    foreach (auto const& track, tracks)
    {
      auto const& state = track->find(this->activeCameraIndex);
      if ( state == track->end() )
      {
        continue;
      }
      auto fts = std::dynamic_pointer_cast<kwiver::vital::feature_track_state>(*state);
      if ( fts && fts->feature)
      {
        auto const id = track->id();
        if (landmarkPoints.contains(id))
        {
          auto const& fp = fts->feature->loc();
          auto const& lp = landmarkPoints[id];
          this->UI.cameraView->addResidual(id, fp[0], fp[1], lp[0], lp[1]);
        }
      }
    }
  }
  this->UI.cameraView->render();
}

//-----------------------------------------------------------------------------
// TODO: move this method to a new implementation of image_container in a new
//       vtk arrow
vtkSmartPointer<vtkImageData>
MainWindowPrivate::vitalToVtkImage(kwiver::vital::image& img)
{
  auto imgTraits = img.pixel_traits();

  // Get the image type
  int imageType = VTK_VOID;
  switch (imgTraits.type)
  {
    case kwiver::vital::image_pixel_traits::UNSIGNED:
      imageType = VTK_UNSIGNED_CHAR;
      break;
    case kwiver::vital::image_pixel_traits::SIGNED:
      imageType = VTK_SIGNED_CHAR;
      break;
    case kwiver::vital::image_pixel_traits::FLOAT:
      imageType = VTK_FLOAT;
      break;
    default:
      imageType = VTK_VOID;
      break;
    // TODO: exception or error/warning message?
  }

  // convert to vtkFrameData
  vtkSmartPointer<vtkImageImport> imageImport =
    vtkSmartPointer<vtkImageImport>::New();
  imageImport->SetDataScalarType(imageType);
  imageImport->SetNumberOfScalarComponents(static_cast<int>(img.depth()));
  imageImport->SetWholeExtent(0, static_cast<int>(img.width())-1,
                              0, static_cast<int>(img.height())-1, 0, 0);
  imageImport->SetDataExtentToWholeExtent();
  imageImport->SetImportVoidPointer(img.first_pixel());
  imageImport->Update();

  // Flip image so it has the correct axis for VTK
  vtkSmartPointer<vtkImageFlip> flipFilter =
    vtkSmartPointer<vtkImageFlip>::New();
  flipFilter->SetFilteredAxis(1); // flip x axis
  flipFilter->SetInputConnection(imageImport->GetOutputPort());
  flipFilter->Update();

  return flipFilter->GetOutput();
}

std::string MainWindowPrivate::getFrameName(kwiver::vital::frame_id_t frameId)
{
  return frameName(frameId, this->videoMetadataMap);
}

void MainWindowPrivate::loadEmptyImage(vtkMaptkCamera* camera)
{
  auto imageDimensions = QSize(1, 1);
  if (camera)
  {
    int w, h;
    camera->GetImageDimensions(w, h);
    imageDimensions = QSize(w, h);
  }

  this->UI.cameraView->setImageData(0, imageDimensions);
  this->UI.worldView->setImageData(0, imageDimensions);
}

//-----------------------------------------------------------------------------
void MainWindowPrivate::loadImage(FrameData frame)
{
  // TODO: check if seek vs next_frame is needed
  if (frame.id != this->currentVideoTimestamp.get_frame())
  {
    if (!this->videoSource ||
        !videoSource->seek_frame(this->currentVideoTimestamp, frame.id))
    {
      this->loadEmptyImage(frame.camera);
    }
  }

  // Get frame from video source
  if (this->videoSource)
  {
    // Advance video source if it hasn't been advanced
    if (!videoSource->good())
    {
      videoSource->next_frame(this->currentVideoTimestamp);
    }

    kwiver::vital::image frameImg;
    auto sourceImg = videoSource->frame_image()->get_image();

    // If image is interlaced it is already compatible with VTK
    if (sourceImg.d_step() == 1)
    {
      frameImg = sourceImg;
    }
    // Otherwise we need a deep copy to get it to be interlaced
    else
    {
      frameImg = kwiver::vital::image(sourceImg.width(),
                                      sourceImg.height(),
                                      sourceImg.depth(),
                                      true);
      frameImg.copy_from(sourceImg);
    }

    auto imageData = this->vitalToVtkImage(frameImg);
    int dimensions[3];
    imageData->GetDimensions(dimensions);

    // Test for errors
    if (dimensions[0] < 2 || dimensions[1] < 2)
    {
      qWarning() << "Failed to read image for frame " << frame.id;
      this->loadEmptyImage(frame.camera);
    }
    else
    {
      // If successful, update camera image dimensions
      if (frame.camera)
      {
        frame.camera->SetImageDimensions(dimensions);
      }

      // Set frame name in camera view
      this->UI.cameraView->setImagePath(
        qtString(this->getFrameName(frame.id)));

      // Set image on views
      auto const size = QSize(dimensions[0], dimensions[1]);
      this->UI.cameraView->setImageData(imageData, size);
      this->UI.worldView->setImageData(imageData, size);

      // Update metadata view
      if (this->videoMetadataMap.empty())
      {
        this->UI.metadata->updateMetadata(kwiver::vital::metadata_vector{});
      }
      else
      {
        auto mdi = --(this->videoMetadataMap.upper_bound(frame.id));
        this->UI.metadata->updateMetadata(mdi->second);
      }
    }
  }
  else
  {
    this->loadEmptyImage(frame.camera);
  }
}

//-----------------------------------------------------------------------------
void MainWindowPrivate::loadDepthMap(QString const& imagePath)
{
  if (!QFileInfo{imagePath}.isFile())
  {
    qWarning() << "File doesn't exist: " << imagePath;
    return;
  }

  if (this->depthReader->GetFileName() &&
    !strcmp(this->depthReader->GetFileName(), qPrintable(imagePath)))
  {
    // No change to reader input... return without any update
    return;
  }

  this->depthFilter->RemoveAllInputs();
  this->depthFilter->SetInputConnection(this->depthReader->GetOutputPort());

  this->depthReader->SetFileName(qPrintable(imagePath));

  this->UI.depthMapView->setValidDepthInput(true);
  this->UI.worldView->setValidDepthInput(true);

  auto activeFrame = this->frames.find(this->activeCameraIndex);
  if (activeFrame != this->frames.end())
  {
    this->depthFilter->SetCamera(activeFrame->camera);
  }
  this->UI.worldView->updateDepthMap();
  this->UI.depthMapView->updateView(true);
  this->UI.actionExportDepthPoints->setEnabled(true);
}

//-----------------------------------------------------------------------------
void MainWindowPrivate::setActiveTool(AbstractTool* tool)
{
  // Disconnect cancel action
  QObject::disconnect(this->UI.actionCancelComputation, 0, this->activeTool, 0);

  // Update current tool
  this->activeTool = tool;

  // Connect actions
  if (tool)
  {
    QObject::connect(this->UI.actionCancelComputation, SIGNAL(triggered()),
                     tool, SLOT(cancel()));
    QObject::connect(this->UI.actionCancelComputation, SIGNAL(triggered()),
                     project.data(), SLOT(write()));
    QObject::connect(this->UI.actionQuit, SIGNAL(triggered()),
                     tool, SLOT(cancel()));
    QObject::connect(tool, SIGNAL(completed()),
                     project.data(), SLOT(write()));
  }

  auto const enableTools = !tool;
  auto const enableCancel = tool && tool->isCancelable();
  foreach (auto const& tool, this->tools)
  {
    tool->setEnabled(enableTools);
  }
  this->UI.actionCancelComputation->setEnabled(enableCancel);
  this->UI.actionOpenProject->setEnabled(enableTools);
  // FIXME disable import actions
}

//-----------------------------------------------------------------------------
void MainWindowPrivate::updateProgress(QObject* object,
                                       const QString& description,
                                       int value)
{
  QString desc = description;
  desc.replace('&', "");
  int taskId = -1;
  if (!this->progressIds.contains(object))
  {
    taskId = this->UI.progressWidget->addTask(desc, 0, 0, 0);
    this->progressIds.insert(object, taskId);
    return;
  }
  else
  {
    taskId = this->progressIds.value(object);
  }

  this->UI.progressWidget->setTaskText(taskId, desc);
  this->UI.progressWidget->setProgressValue(taskId, value);
  switch(value)
  {
    case 0:
    {
      this->UI.progressWidget->setProgressRange(taskId, 0, 0);
      break;
    }
    case 100:
    {
      this->UI.progressWidget->removeTask(taskId);
      break;
    }
    default:
    {
      this->UI.progressWidget->setProgressRange(taskId, 0, 100);
      break;
    }
  }
}

//END MainWindowPrivate

///////////////////////////////////////////////////////////////////////////////

//BEGIN MainWindow

//-----------------------------------------------------------------------------
MainWindow::MainWindow(QWidget* parent, Qt::WindowFlags flags)
  : QMainWindow(parent, flags), d_ptr(new MainWindowPrivate(this))
{
  QTE_D();

  // Set up UI
  d->UI.setupUi(this);
  d->AM.setupActions(d->UI, this);

  d->toolMenu = d->UI.menuCompute;
  d->toolSeparator =
    d->UI.menuCompute->insertSeparator(d->UI.actionCancelComputation);

  d->addTool(new TrackFeaturesTool(this), this);
  d->addTool(new TriangulateTool(this), this);
  d->addTool(new BundleAdjustTool(this), this);
  d->addTool(new SaveFrameTool(this), this);
  d->addTool(new ComputeDepthTool(this), this);

  d->toolMenu = d->UI.menuAdvanced;
  d->toolSeparator =
    d->UI.menuAdvanced->addSeparator();
  d->addTool(new TrackFeaturesSprokitTool(this), this);
  d->addTool(new NeckerReversalTool(this), this);
  d->addTool(new TrackFilterTool(this), this);
  d->addTool(new InitCamerasLandmarksTool(this), this);
  d->addTool(new SaveKeyFrameTool(this), this);
  d->addTool(new CanonicalTransformTool(this), this);

  d->UI.menuView->addSeparator();
  d->UI.menuView->addAction(d->UI.cameraViewDock->toggleViewAction());
  d->UI.menuView->addAction(d->UI.cameraSelectorDock->toggleViewAction());
  d->UI.menuView->addAction(d->UI.metadataDock->toggleViewAction());
  d->UI.menuView->addAction(d->UI.depthMapViewDock->toggleViewAction());

  d->UI.playSlideshowButton->setDefaultAction(d->UI.actionSlideshowPlay);
  d->UI.loopSlideshowButton->setDefaultAction(d->UI.actionSlideshowLoop);

  connect(d->UI.actionQuit, SIGNAL(triggered()), qApp, SLOT(quit()));

  connect(d->UI.actionNewProject, SIGNAL(triggered()),
          this, SLOT(newProject()));
  connect(d->UI.actionOpenProject, SIGNAL(triggered()),
          this, SLOT(openProject()));
  connect(d->UI.actionImportImagery, SIGNAL(triggered()),
          this, SLOT(openImagery()));
  connect(d->UI.actionImportMasks, SIGNAL(triggered()),
          this, SLOT(openMaskImagery()));
  connect(d->UI.actionImportCameras, SIGNAL(triggered()),
          this, SLOT(openCameras()));
  connect(d->UI.actionImportTracks, SIGNAL(triggered()),
          this, SLOT(openTracks()));
  connect(d->UI.actionImportLandmarks, SIGNAL(triggered()),
          this, SLOT(openLandmarks()));

  connect(d->UI.actionShowWorldAxes, SIGNAL(toggled(bool)),
          d->UI.worldView, SLOT(setAxesVisible(bool)));

  connect(d->UI.actionExportCameras, SIGNAL(triggered()),
          this, SLOT(saveCameras()));
  connect(d->UI.actionExportLandmarks, SIGNAL(triggered()),
          this, SLOT(saveLandmarks()));
  connect(d->UI.actionExportVolume, SIGNAL(triggered()),
          this, SLOT(saveVolume()));
  connect(d->UI.actionExportMesh, SIGNAL(triggered()),
          this, SLOT(saveMesh()));
  connect(d->UI.actionExportColoredMesh, SIGNAL(triggered()),
          this, SLOT(saveColoredMesh()));
  connect(d->UI.actionExportDepthPoints, SIGNAL(triggered()),
          this, SLOT(saveDepthPoints()));
  connect(d->UI.actionExportTracks, SIGNAL(triggered()),
          this, SLOT(saveTracks()));

  connect(d->UI.worldView, SIGNAL(depthMapEnabled(bool)),
          this, SLOT(enableSaveDepthPoints(bool)));

  connect(d->UI.actionShowMatchMatrix, SIGNAL(triggered()),
          this, SLOT(showMatchMatrix()));

  connect(&d->toolDispatcher, SIGNAL(mapped(QObject*)),
          this, SLOT(executeTool(QObject*)));

  connect(d->UI.actionSetBackgroundColor, SIGNAL(triggered()),
          this, SLOT(setViewBackroundColor()));

  connect(d->UI.actionAbout, SIGNAL(triggered()),
          this, SLOT(showAboutDialog()));
  connect(d->UI.actionShowManual, SIGNAL(triggered()),
          this, SLOT(showUserManual()));

  connect(&d->slideTimer, SIGNAL(timeout()), this, SLOT(nextSlide()));
  connect(d->UI.actionSlideshowPlay, SIGNAL(toggled(bool)),
          this, SLOT(setSlideshowPlaying(bool)));
  connect(d->UI.slideSpeed, SIGNAL(valueChanged(int)),
          this, SLOT(setSlideSpeed(int)));

  connect(d->UI.camera, SIGNAL(valueChanged(int)),
          this, SLOT(setActiveCamera(int)));

  connect(d->UI.worldView, SIGNAL(meshEnabled(bool)),
          this, SLOT(enableSaveMesh(bool)));

  connect(d->UI.worldView, SIGNAL(coloredMeshEnabled(bool)),
          this, SLOT(enableSaveColoredMesh(bool)));

  connect(d->UI.worldView, SIGNAL(depthMapThresholdsChanged()),
          d->UI.depthMapView, SLOT(updateThresholds()));

  connect(d->UI.depthMapViewDock, SIGNAL(visibilityChanged(bool)),
          d->UI.depthMapView, SLOT(updateView(bool)));

  this->setSlideSpeed(d->UI.slideSpeed->value());

#ifdef VTKWEBGLEXPORTER
  d->UI.actionWebGLScene->setVisible(true);
  connect(d->UI.actionWebGLScene, SIGNAL(triggered(bool)),
          this, SLOT(saveWebGLScene()));
#endif

  // Set up UI persistence and restore previous state
  auto const sdItem = new qtUiState::Item<int, QSlider>(
    d->UI.slideSpeed, &QSlider::value, &QSlider::setValue);
  d->uiState.map("SlideSpeed", sdItem);

  d->viewBackgroundColor = new StateValue<QColor>{Qt::black},
  d->uiState.map("ViewBackground", d->viewBackgroundColor);

  d->uiState.mapChecked("WorldView/Axes", d->UI.actionShowWorldAxes);

  d->uiState.mapState("Window/state", this);
  d->uiState.mapGeometry("Window/geometry", this);
  d->uiState.restore();

  d->UI.worldView->setBackgroundColor(*d->viewBackgroundColor);
  d->UI.cameraView->setBackgroundColor(*d->viewBackgroundColor);
  d->UI.depthMapView->setBackgroundColor(*d->viewBackgroundColor);

  // Hookup basic depth pipeline and pass geometry filter to relevant views
  d->depthFilter->SetInputConnection(d->depthReader->GetOutputPort());
  d->depthGeometryFilter->SetInputConnection(d->depthFilter->GetOutputPort());
  d->UI.worldView->setDepthGeometryFilter(d->depthGeometryFilter.GetPointer());
  d->UI.depthMapView->setDepthGeometryFilter(d->depthGeometryFilter.GetPointer());

  d->UI.worldView->resetView();

  // Set up the progress widget
  d->UI.progressWidget->setAutoHide(true);

<<<<<<< HEAD
  // Antialiasing
  connect(d->UI.actionAntialiasing, SIGNAL(toggled(bool)),
          this, SLOT(enableAntiAliasing(bool)));
=======
  // Common ROI
  // Unitil the bounding box is initialized, the bounds are going to be
  // [VTK_DOUBLE_MIN, VTK_DOUBLE_MAX] in all directions.
  d->UI.worldView->setROI(d->roi.GetPointer());
>>>>>>> 6972d885
}

//-----------------------------------------------------------------------------
MainWindow::~MainWindow()
{
  QTE_D();
  d->uiState.save();
}

//-----------------------------------------------------------------------------
void MainWindow::openProject()
{
  auto const path = QFileDialog::getOpenFileName(
    this, "Open Project", QString(),
    "Project configuration files (*.conf);;"
    "All Files (*)");

  if (!path.isEmpty())
  {
    this->loadProject(path);
  }
}

//-----------------------------------------------------------------------------
void MainWindow::openImagery()
{
  static auto const imageFilters =
    makeFilters(supportedImageExtensions().toList());
  static auto const videoFilters =
    makeFilters(supportedVideoExtensions().toList());

  // TODO: Add image filters back once that is supported again.
  auto const paths = QFileDialog::getOpenFileNames(
    this, "Open Imagery", QString(),
    "All Supported Files (" + videoFilters + ");;"
    "Video files (" + videoFilters + ");;"
    "All Files (*)");

  for (auto const& path : paths)
  {
    this->loadImagery(path);
  }
}

//-----------------------------------------------------------------------------
void MainWindow::openMaskImagery()
{
  static auto const imageFilters =
    makeFilters(supportedImageExtensions().toList());
  static auto const videoFilters =
    makeFilters(supportedVideoExtensions().toList());

  // TODO: Add image filters back once that is supported again.
  auto const paths = QFileDialog::getOpenFileNames(
    this, "Open Mask Imagery", QString(),
    "All Supported Files (" + videoFilters + ");;"
    "Video files (" + videoFilters + ");;"
    "All Files (*)");

  for (auto const& path : paths)
  {
    this->loadMaskImagery(path);
  }
}

//-----------------------------------------------------------------------------
void MainWindow::openCameras()
{
  auto const paths = QFileDialog::getOpenFileNames(
    this, "Open Cameras", QString(),
    "Camera files (*.krtd);;"
    "All Files (*)");

  for (auto const& path : paths)
  {
    this->loadCamera(path);
  }
}

//-----------------------------------------------------------------------------
void MainWindow::openTracks()
{
  auto const paths = QFileDialog::getOpenFileNames(
    this, "Open Feature Tracks", QString(),
    "Feature track files (*.txt);;"
    "All Files (*)");

  for (auto const& path : paths)
  {
    this->loadTracks(path);
  }
}

//-----------------------------------------------------------------------------
void MainWindow::openLandmarks()
{
  auto const paths = QFileDialog::getOpenFileNames(
    this, "Open Landmarks", QString(),
    "Landmark files (*.ply);;"
    "All Files (*)");

  for (auto const& path : paths)
  {
    this->loadLandmarks(path);
  }
}

//-----------------------------------------------------------------------------
void MainWindow::newProject()
{
  QTE_D();

  auto const dirname = QFileDialog::getExistingDirectory(
    this, "Select Project Directory");

  if (!dirname.isEmpty())
  {
    // Set the current working directory to the project directory
    if (!QDir::setCurrent(dirname))
    {
      qWarning() << "Unable to set current working directory to "
                 << "project directory: " << dirname;
    }

    d->project.reset(new Project{dirname});

    if (d->videoSource)
    {
      d->project->videoPath = d->videoPath;
      d->project->maskPath = d->maskPath;
      auto vconfig = readConfig("gui_video_reader.conf");
      auto mconfig = readConfig("gui_mask_reader.conf");
      d->project->projectConfig->merge_config(vconfig);
      d->project->projectConfig->merge_config(mconfig);
    }

    saveCameras(d->project->cameraPath);
    d->project->projectConfig->set_value("output_krtd_dir", kvPath(
      d->project->getContingentRelativePath(d->project->cameraPath)));

    if (!d->localGeoCs.origin().is_empty() &&
        !d->project->geoOriginFile.isEmpty())
    {
      saveGeoOrigin(d->project->geoOriginFile);
    }

    d->project->write();
  }

  foreach (auto const& tool, d->tools)
  {
    tool->setEnabled(true);
  }
}

//-----------------------------------------------------------------------------
void MainWindow::loadProject(QString const& path)
{
  QTE_D();

  QScopedPointer<Project> project{new Project};
  if (!project->read(path))
  {
    qWarning() << "Failed to load project from" << path; // TODO dialog?
    return;
  }
  d->project.reset(project.take());

  // Set the current working directory to the project directory
  if (!QDir::setCurrent(d->project->workingDir.absolutePath()))
  {
    qWarning() << "Unable to set current working directory to "
      << "project directory: " << d->project->workingDir.absolutePath();
  }

  // Get the video and mask sources
  if (d->project->projectConfig->has_value("video_reader:type"))
  {
    d->addVideoSource(d->project->projectConfig, d->project->videoPath);
  }
  if (d->project->projectConfig->has_value("mask_reader:type"))
  {
    d->addMaskSource(d->project->projectConfig, d->project->maskPath);
  }

  // Load tracks
  if (d->project->projectConfig->has_value("input_track_file") ||
      d->project->projectConfig->has_value("output_tracks_file"))
  {
    this->loadTracks(d->project->tracksPath);
  }

  // Load landmarks
  if (d->project->projectConfig->has_value("output_ply_file"))
  {
    this->loadLandmarks(d->project->landmarksPath);
  }

  // Cameras and depth maps are loaded after video importer is done

#ifdef VTKWEBGLEXPORTER
  d->UI.actionWebGLScene->setEnabled(true);
#endif

  // Load volume
  if (d->project->projectConfig->has_value("volume_file"))
  {
    d->UI.worldView->loadVolume(d->project->volumePath,
                                d->project->cameraPath,
                                d->project->videoPath);
  }

  if (d->project->projectConfig->has_value("geo_origin_file"))
  {
    if (QFileInfo{d->project->geoOriginFile}.isFile())
    {
      kwiver::maptk::read_local_geo_cs_from_file(
        d->localGeoCs, stdString(d->project->geoOriginFile));
    }
    else
    {
      qWarning() << "Failed to open geo origin file "
        << d->project->geoOriginFile << ". File does not exist.";
    }
  }

  d->UI.worldView->queueResetView();

  foreach (auto const& tool, d->tools)
  {
    tool->setEnabled(true);
  }

  d->setActiveCamera(d->activeCameraIndex);
}

//-----------------------------------------------------------------------------
void MainWindow::loadImagery(QString const& path)
{
  static auto const imageExtensions = supportedImageExtensions();
  static auto const videoExtensions = supportedVideoExtensions();

  auto const ext = QFileInfo{path}.suffix().toLower();
  if (imageExtensions.contains(ext))
  {
    this->loadImage(path);
  }
  else if (videoExtensions.contains(ext))
  {
    // TODO: Handle [selection of] multiple videos better
    this->loadVideo(path);
  }
  else
  {
    qWarning() << "Don't know how to read file" << path
               << "(unrecognized extension)";
  }
}

//-----------------------------------------------------------------------------
void MainWindow::loadMaskImagery(QString const& path)
{
  static auto const imageExtensions = supportedImageExtensions();
  static auto const videoExtensions = supportedVideoExtensions();

  auto const ext = QFileInfo{path}.suffix().toLower();
  if (imageExtensions.contains(ext))
  {
    this->loadMaskImage(path);
  }
  else if (videoExtensions.contains(ext))
  {
    // TODO: Handle [selection of] multiple videos better
    this->loadMaskVideo(path);
  }
  else
  {
    qWarning() << "Don't know how to read file" << path
               << "(unrecognized extension)";
  }
}

//-----------------------------------------------------------------------------
void MainWindow::loadImage(QString const& path)
{
  QTE_D();
  d->addImage(path);
}

//-----------------------------------------------------------------------------
void MainWindow::loadVideo(QString const& path)
{
  QTE_D();

  auto config = readConfig("gui_video_reader.conf");
  if (d->project)
  {
    d->project->projectConfig->merge_config(config);
    d->project->videoPath = path;
  }

  try
  {
    d->addVideoSource(config, path);
  }
  catch (std::exception const& e)
  {
    QMessageBox::critical(
      this, "Error loading video\n",
      e.what());
  }

  if (d->project)
  {
    saveCameras(d->project->cameraPath);
    d->project->projectConfig->set_value("output_krtd_dir", kvPath(
      d->project->getContingentRelativePath(d->project->cameraPath)));

    if (!d->localGeoCs.origin().is_empty() &&
        !d->project->geoOriginFile.isEmpty())
    {
      saveGeoOrigin(d->project->geoOriginFile);
    }

    d->project->write();
  }

  d->UI.worldView->queueResetView();
}

//-----------------------------------------------------------------------------
void MainWindow::loadMaskImage(QString const& path)
{
  // TODO
}

//-----------------------------------------------------------------------------
void MainWindow::loadMaskVideo(QString const& path)
{
  QTE_D();

  auto config = readConfig("gui_mask_reader.conf");
  if (d->project)
  {
    d->project->projectConfig->merge_config(config);
    d->project->maskPath = path;
  }

  try
  {
    d->addMaskSource(config, path);
  }
  catch (std::exception const& e)
  {
    QMessageBox::critical(
      this, "Error loading video\n",
      e.what());
  }

  if (d->project)
  {
    d->project->write();
  }
}

//-----------------------------------------------------------------------------
void MainWindow::loadCamera(QString const& path)
{
  QTE_D();

  try
  {
    auto const& camera = kwiver::vital::read_krtd_file(kvPath(path));
    d->addCamera(camera);
  }
  catch (...)
  {
    qWarning() << "failed to read camera from" << path;
  }
}

//-----------------------------------------------------------------------------
void MainWindow::loadTracks(QString const& path)
{
  QTE_D();

  try
  {

    typedef std::unique_ptr<kwiver::vital::track_set_implementation> tsi_uptr;

    using namespace kwiver::vital;
    auto tracks = read_feature_track_file(kvPath(path));
    if (tracks)
    {
      // check for older zero-based track files
      if (tracks->first_frame() == 0)
      {
        qWarning() << "Loaded tracks have zero-based indexing, "
                      "shifting to one-based indexing";
        // shift tracks to start with frame one
        std::vector<track_sptr> new_tracks;
        for (auto track : tracks->tracks())
        {
          auto new_track = track::create(track->data());
          new_track->set_id(track->id());
          for (auto ts : *track)
          {
            auto fts = std::dynamic_pointer_cast<feature_track_state>(ts);
            auto new_fts = std::make_shared<feature_track_state>(ts->frame()+1,
                                                fts->feature, fts->descriptor);
            new_track->append(new_fts);
          }
          new_tracks.push_back(new_track);
        }

        auto tks_temp =
          std::make_shared<kwiver::vital::feature_track_set>(
            tsi_uptr(new kwiver::arrows::core::frame_index_track_set_impl(new_tracks)));
        tks_temp->set_frame_data(tracks->all_frame_data());
        tracks = tks_temp;
      }
      else
      {
        auto tks_temp = std::make_shared<kwiver::vital::feature_track_set>(
          tsi_uptr(new kwiver::arrows::core::frame_index_track_set_impl(tracks->tracks())));
        tks_temp->set_frame_data(tracks->all_frame_data());
        tracks = tks_temp;
      }

      d->tracks = tracks;
      d->updateCameraView();

      d->UI.actionExportTracks->setEnabled(
          d->tracks && d->tracks->size());

      d->UI.actionShowMatchMatrix->setEnabled(!tracks->tracks().empty());
      d->UI.actionKeyframesOnly->setEnabled(!tracks->tracks().empty());
    }
  }
  catch (std::exception const& e)
  {
    qWarning() << "failed to read tracks from" << path << " with error: " << e.what();
  }
}

//-----------------------------------------------------------------------------
void MainWindow::loadLandmarks(QString const& path)
{
  QTE_D();

  try
  {
    auto const& landmarks = kwiver::vital::read_ply_file(kvPath(path));
    if (landmarks)
    {
      d->landmarks = landmarks;
      d->UI.worldView->setLandmarks(*landmarks);
      d->UI.cameraView->setLandmarksData(*landmarks);

      d->UI.actionExportLandmarks->setEnabled(
        d->landmarks && d->landmarks->size());

      d->updateCameraView();
    }
  }
  catch (...)
  {
    qWarning() << "failed to read landmarks from" << path;
  }
}

//-----------------------------------------------------------------------------
void MainWindow::saveLandmarks()
{
  auto const path = QFileDialog::getSaveFileName(
    this, "Export Landmarks", QString(),
    "Landmark file (*.ply);;"
    "All Files (*)");

  if (!path.isEmpty())
  {
    this->saveLandmarks(path, false);
  }
}

//-----------------------------------------------------------------------------
void MainWindow::saveLandmarks(QString const& path, bool writeToProject)
{
  QTE_D();

  try
  {
    kwiver::vital::write_ply_file(d->landmarks, kvPath(path));

    if (writeToProject && d->project)
    {
      d->project->projectConfig->set_value("output_ply_file", kvPath(
        d->project->getContingentRelativePath(path)));
    }
  }
  catch (...)
  {
    auto const msg =
      QString("An error occurred while exporting landmarks to \"%1\". "
              "The output file may not have been written correctly.");
    QMessageBox::critical(
      this, "Export error", msg.arg(d->project->landmarksPath));
  }
}

//-----------------------------------------------------------------------------
void MainWindow::saveTracks()
{
  auto const path = QFileDialog::getSaveFileName(
    this, "Export Tracks", QString(),
    "Track file (*.txt);;"
    "All Files (*)");

  if (!path.isEmpty())
  {
    this->saveTracks(path, false);
  }
}

//-----------------------------------------------------------------------------
void MainWindow::saveTracks(QString const& path, bool writeToProject)
{
  QTE_D();

  try
  {
    kwiver::vital::write_feature_track_file(d->tracks, kvPath(path));

    if (writeToProject && d->project)
    {
      d->project->projectConfig->set_value("output_tracks_file", kvPath(
        d->project->getContingentRelativePath(path)));
    }
  }
  catch (...)
  {
    auto const msg =
      QString("An error occurred while exporting tracks to \"%1\". "
              "The output file may not have been written correctly.");
    QMessageBox::critical(this, "Export error", msg.arg(path));
  }
}

//-----------------------------------------------------------------------------
void MainWindow::saveCameras()
{
  auto const path = QFileDialog::getExistingDirectory(this, "Export Cameras");

  if (!path.isEmpty())
  {
    this->saveCameras(path, false);
  }
}

//-----------------------------------------------------------------------------
void MainWindow::saveCameras(QString const& path, bool writeToProject)
{
  QTE_D();

  auto out = QHash<QString, kwiver::vital::camera_perspective_sptr>();
  auto willOverwrite = QStringList();

  for (auto cd : d->frames)
  {
    if (cd.camera)
    {
      auto const camera = cd.camera->GetCamera();
      if (camera)
      {
        auto cameraName = qtString(d->getFrameName(cd.id)) + ".krtd";
        auto const filepath = QDir{path}.filePath(cameraName);
        out.insert(filepath, camera);

        if (QFileInfo(filepath).exists())
        {
          willOverwrite.append(filepath);
        }
      }
    }
  }

  // warn about overwriting files only if not auto-saving to the project
  if (!writeToProject && !willOverwrite.isEmpty())
  {
    QMessageBox mb(QMessageBox::Warning, "Confirm overwrite",
                   "One or more files will be overwritten by this operation. "
                   "Do you wish to continue?", QMessageBox::Cancel, this);

    QAbstractButton* myOverwrite = mb.addButton("&Overwrite", QMessageBox::AcceptRole);
    mb.setDetailedText("The following file(s) will be overwritten:\n  " +
                       willOverwrite.join("  \n"));

    mb.exec();
    if (mb.clickedButton() != myOverwrite)
    {
      // User canceled operation
      return;
    }
  }

  auto errors = QStringList();
  foreach (auto const& iter, qtEnumerate(out))
  {
    try
    {
      auto cam_ptr =
        std::dynamic_pointer_cast<kwiver::vital::camera_perspective>(iter.value());
      kwiver::vital::write_krtd_file(*cam_ptr, kvPath(iter.key()));
    }
    catch (...)
    {
      errors.append(iter.key());
    }
  }

  if (writeToProject && d->project)
  {
    d->project->projectConfig->set_value("output_krtd_dir", kvPath(
      d->project->getContingentRelativePath(path)));
  }

  if (!errors.isEmpty())
  {
    auto const msg =
      QString("Error(s) occurred while exporting cameras to \"%1\". "
              "One or more output files may not have been written correctly.");

    QMessageBox mb(QMessageBox::Critical, "Export error",
                   msg.arg(d->project->cameraPath), QMessageBox::Ok, this);

    mb.setDetailedText("Error writing the following file(s):\n  " +
                       errors.join("  \n"));

    mb.exec();
  }
}

//-----------------------------------------------------------------------------
void MainWindow::saveDepthImage(QString const& path)
{
  QTE_D();

  if (!d->activeDepth || d->activeDepthFrame < 1)
  {
    return;
  }

  auto filename = qtString(d->getFrameName(d->activeDepthFrame)) + ".vti";

  if (!QDir(path).exists())
  {
    QDir().mkdir(path);
  }


  vtkNew<vtkXMLImageDataWriter> writerI;
  auto const filepath = QDir{path}.filePath(filename);
  writerI->SetFileName(qPrintable(filepath));
  writerI->AddInputDataObject(d->activeDepth.Get());
  writerI->SetDataModeToBinary();
  writerI->Write();

  auto activeFrame = d->frames.find(d->activeDepthFrame);
  if (activeFrame != d->frames.end())
  {
    activeFrame->depthMapPath = filepath;
  }
}

//-----------------------------------------------------------------------------
void MainWindow::enableSaveDepthPoints(bool state)
{
  QTE_D();

  if (state && d->depthGeometryFilter->GetOutput()->GetNumberOfVerts() <= 0)
  {
    state = false;
  }
  d->UI.actionExportDepthPoints->setEnabled(state);
}

//-----------------------------------------------------------------------------
void MainWindow::saveDepthPoints()
{
  auto const path = QFileDialog::getSaveFileName(
    this, "Export Depth Point Cloud", QString(),
    "PLY file (*.ply);;"
    "All Files (*)");

  if (!path.isEmpty())
  {
    this->saveDepthPoints(path);
  }
}

//-----------------------------------------------------------------------------
void MainWindow::saveDepthPoints(QString const& path)
{
  QTE_D();

  try
  {
    d->UI.worldView->saveDepthPoints(path);
    d->project->projectConfig->set_value("depthmaps_images_file",
      kvPath(d->project->getContingentRelativePath(path)));
    d->project->write();
  }
  catch (...)
  {
    auto const msg =
      QString("An error occurred while exporting depth points to \"%1\". "
              "The output file may not have been written correctly.");
    QMessageBox::critical(this, "Export error", msg.arg(path));
  }
}

void MainWindow::saveGeoOrigin(QString const& path)
{
  QTE_D();

  d->project->projectConfig->set_value("geo_origin_file", kvPath(
    d->project->getContingentRelativePath(path)));
  kwiver::maptk::write_local_geo_cs_to_file(d->localGeoCs, stdString(path));
}

//-----------------------------------------------------------------------------
void MainWindow::saveWebGLScene()
{
#ifdef VTKWEBGLEXPORTER
  QTE_D();

  auto const path = QFileDialog::getSaveFileName(
    this, "Export Scene to WebGL", QString(),
    "WebGL scene file (*.html);;"
    "All Files (*)");

  if (!path.isEmpty())
  {
    d->UI.worldView->exportWebGLScene(path);
  }
#endif
}

//-----------------------------------------------------------------------------
void MainWindow::enableSaveMesh(bool state)
{
  QTE_D();

  d->UI.actionExportVolume->setEnabled(state);
  d->UI.actionExportMesh->setEnabled(state);
}

//-----------------------------------------------------------------------------
void MainWindow::enableSaveColoredMesh(bool state)
{
  QTE_D();

  d->UI.actionExportColoredMesh->setEnabled(state);
}

//-----------------------------------------------------------------------------
void MainWindow::saveMesh()
{
  QTE_D();

  auto const path = QFileDialog::getSaveFileName(
    this, "Export Mesh", QString("mesh.vtp"),
    "Mesh file (*.vtp);;"
    "All Files (*)");

  if (!path.isEmpty())
  {
    d->UI.worldView->saveMesh(path);
  }
}

//-----------------------------------------------------------------------------
void MainWindow::saveVolume()
{
  QTE_D();

  auto const path = QFileDialog::getSaveFileName(
    this, "Export Volume", QString("volume.vts"),
    "Mesh file (*.vts);;"
    "All Files (*)");

  if (!path.isEmpty())
  {
    d->UI.worldView->saveVolume(path);
    d->project->volumePath = d->project->getContingentRelativePath(path);
    d->project->projectConfig->set_value("volume_file",
      kvPath(d->project->volumePath));
    d->project->write();
  }
}

//-----------------------------------------------------------------------------
void MainWindow::saveColoredMesh()
{
  QTE_D();

  auto const path = QFileDialog::getSaveFileName(
    this, "Export Colored Mesh", QString("colored_mesh.vtp"),
    "VTK Polydata (*.vtp);;"
    "PLY File (*.ply);;"
    "All Files (*)");

  if (!path.isEmpty())
  {
    d->UI.worldView->saveColoredMesh(path);
  }
}

//-----------------------------------------------------------------------------
void MainWindow::setSlideSpeed(int speed)
{
  QTE_D();

  static auto const ttFormat =
    QString("%1 (%2)").arg(d->UI.slideSpeed->toolTip());

  auto dt = QString("Unconstrained");
  auto delay = 0.0;
  if (speed < 60)
  {
    auto const de = static_cast<double> (speed) * 0.1;
    auto const fps = qPow(2.0, de);
    delay = 1e3 / fps;
    dt = QString("%1 / sec").arg(fps, 0, 'g', 2);
  }
  d->slideTimer.setInterval(delay);
  d->UI.slideSpeed->setToolTip(ttFormat.arg(dt));
}

//-----------------------------------------------------------------------------
void MainWindow::setSlideshowPlaying(bool playing)
{
  QTE_D();
  if (playing)
  {
    if (d->UI.camera->value() == d->UI.camera->maximum())
    {
      d->UI.camera->triggerAction(QAbstractSlider::SliderToMinimum);
    }
    d->slideTimer.start();
  }
  else
  {
    d->slideTimer.stop();
  }

  d->UI.camera->setEnabled(!playing);
}

//-----------------------------------------------------------------------------
void MainWindow::nextSlide()
{
  QTE_D();

  if (d->UI.camera->value() == d->UI.camera->maximum())
  {
    if (d->UI.actionSlideshowLoop->isChecked())
    {
      d->UI.camera->triggerAction(QAbstractSlider::SliderToMinimum);
    }
    else
    {
      d->UI.actionSlideshowPlay->setChecked(false);
    }
  }
  else
  {
    d->UI.camera->triggerAction(QAbstractSlider::SliderSingleStepAdd);
  }
}

//-----------------------------------------------------------------------------
void MainWindow::setActiveCamera(int id)
{
  QTE_D();

  int lastFrameId = d->frames.isEmpty() ? 1 : d->frames.keys().last();
  if (id < 1 || id > lastFrameId)
  {
    qDebug() << "MainWindow::setActiveCamera:"
             << " requested ID" << id << "is invalid";
    return;
  }

  d->setActiveCamera(id);
}

//-----------------------------------------------------------------------------
void MainWindow::executeTool(QObject* object)
{
  QTE_D();

  try
  {
    auto const tool = qobject_cast<AbstractTool*>(object);
    if (tool && !d->activeTool)
    {
      d->setActiveTool(tool);
      tool->setActiveFrame(d->activeCameraIndex);
      tool->setTracks(d->tracks);
      tool->setCameras(d->cameraMap());
      tool->setLandmarks(d->landmarks);
      tool->setVideoPath(stdString(d->videoPath));
      tool->setMaskPath(stdString(d->maskPath));
      tool->setConfig(d->project->projectConfig);

      if (!tool->execute())
      {
        d->setActiveTool(0);
      }
      else
      {
        // Initialize the progress bar
        d->updateProgress(tool, tool->description(), 0);
      }
    }
  }
  catch (std::exception const& e)
  {
    QString message("The tool failed with the following error:\n");
    message += e.what();
    QMessageBox::critical(
      this, "Error in Tool",
      message);
  }
}

//-----------------------------------------------------------------------------
void MainWindow::acceptToolFinalResults()
{
  QTE_D();
  if (d->activeTool)
  {
    acceptToolResults(d->activeTool->data(), true);
    saveToolResults();
    // Signal tool execution as complete to the progress widget
    d->updateProgress(d->activeTool,
                      d->activeTool->description(),
                      100);
  }
  d->setActiveTool(0);
}

//-----------------------------------------------------------------------------
void MainWindow::acceptToolResults(std::shared_ptr<ToolData> data, bool isFinal)
{
  QTE_D();
  // if all the update variables are Null then trigger a GUI update after
  // extracting the data otherwise we've already triggered an update that
  // hasn't happened yet, so don't trigger another
  bool updateNeeded = !d->toolUpdateCameras &&
                      !d->toolUpdateLandmarks &&
                      !d->toolUpdateTracks &&
                      !d->toolUpdateDepth &&
                      d->toolUpdateActiveFrame < 0;

  if (d->activeTool)
  {
    auto const outputs = d->activeTool->outputs();

    d->toolUpdateCameras = NULL;
    d->toolUpdateLandmarks = NULL;
    d->toolUpdateTracks = NULL;
    d->toolUpdateActiveFrame = -1;
    d->toolUpdateDepth = NULL;
    if (outputs.testFlag(AbstractTool::Cameras))
    {
      d->toolUpdateCameras = data->cameras;
    }
    if (outputs.testFlag(AbstractTool::Landmarks))
    {
      d->toolUpdateLandmarks = data->landmarks;
    }
    if (outputs.testFlag(AbstractTool::Tracks))
    {
      d->toolUpdateTracks = data->tracks;
    }
    if (outputs.testFlag(AbstractTool::Depth))
    {
      d->toolUpdateDepth = data->active_depth;
    }
    if (outputs.testFlag(AbstractTool::ActiveFrame))
    {
      d->toolUpdateActiveFrame = static_cast<int>(data->activeFrame);
    }
    // Update tool progress
    d->updateProgress(d->activeTool,
                      d->activeTool->description(),
                      d->activeTool->progress());
  }

  if (isFinal)
  {
    updateToolResults();  //force immediate update on tool finish so we ensure update before saving
  }
  else if(updateNeeded)
  {
    QTimer::singleShot(1000, this, SLOT(updateToolResults()));
  }
}

//-----------------------------------------------------------------------------
void MainWindow::saveToolResults()
{
  QTE_D();

  if (d->activeTool)
  {
    auto const outputs = d->activeTool->outputs();

    if (outputs.testFlag(AbstractTool::Cameras))
    {
      saveCameras(d->project->cameraPath);
    }
    if (outputs.testFlag(AbstractTool::Landmarks))
    {
      saveLandmarks(d->project->landmarksPath);
    }
    if (outputs.testFlag(AbstractTool::Tracks))
    {
      saveTracks(d->project->tracksPath);
    }

    if (!d->localGeoCs.origin().is_empty() &&
        !d->project->geoOriginFile.isEmpty())
    {
      saveGeoOrigin(d->project->geoOriginFile);
    }
    if (outputs.testFlag(AbstractTool::Depth))
    {
      saveDepthImage(d->project->depthPath);
      d->project->projectConfig->set_value("output_depth_dir", kvPath(
        d->project->getContingentRelativePath(d->project->depthPath)));
    }

    d->project->write();
  }
}

//-----------------------------------------------------------------------------
void MainWindow::updateToolResults()
{
  QTE_D();

  if (d->toolUpdateCameras)
  {
    d->updateCameras(d->toolUpdateCameras);
    d->toolUpdateCameras = NULL;
  }
  if (d->toolUpdateLandmarks)
  {
    d->landmarks = d->toolUpdateLandmarks;
    d->UI.worldView->setLandmarks(*d->landmarks);

    d->UI.actionExportLandmarks->setEnabled(
      d->landmarks && d->landmarks->size());
    d->toolUpdateLandmarks = NULL;
  }
  if (d->toolUpdateTracks)
  {
    d->tracks = d->toolUpdateTracks;
    d->UI.cameraView->clearFeatureTracks();
    foreach (auto const& track, d->tracks->tracks())
    {
      d->UI.cameraView->addFeatureTrack(*track);
    }
    d->UI.actionExportTracks->setEnabled(
        d->tracks && d->tracks->size());

    d->UI.actionShowMatchMatrix->setEnabled(!d->tracks->tracks().empty());
    d->UI.actionKeyframesOnly->setEnabled(!d->tracks->tracks().empty());
    d->toolUpdateTracks = NULL;
  }
  if (d->toolUpdateDepth)
  {
    d->activeDepth = d->toolUpdateDepth;
    d->activeDepthFrame = d->toolUpdateActiveFrame;

    d->toolUpdateDepth = NULL;
  }
  if (d->toolUpdateActiveFrame >= 0)
  {
    d->UI.camera->setValue(d->toolUpdateActiveFrame);
    this->setActiveCamera(d->toolUpdateActiveFrame);
    d->toolUpdateActiveFrame = -1;
  }


  if (!d->frames.isEmpty())
  {
    d->setActiveCamera(d->activeCameraIndex);
  }
}

//-----------------------------------------------------------------------------
void MainWindow::addFrame(int frame)
{
  QTE_D();

  d->addFrame(nullptr, frame);
}

//-----------------------------------------------------------------------------
void MainWindow::updateFrames(
  std::shared_ptr<kwiver::vital::metadata_map::map_metadata_t> mdMap)
{
  QTE_D();

  d->updateFrames(mdMap);
}

//-----------------------------------------------------------------------------
void MainWindow::showMatchMatrix()
{
  QTE_D();

  if (d->tracks)
  {
    // Get matrix
    auto frames = std::vector<kwiver::vital::frame_id_t>();
    auto const mm = kwiver::arrows::match_matrix(d->tracks, frames);

    // Show window
    auto window = new MatchMatrixWindow();
    window->setMatrix(mm, frames);
    window->show();
  }
}

//-----------------------------------------------------------------------------
void MainWindow::setViewBackroundColor()
{
  QTE_D();

  QColorDialog dlg;
  dlg.setCurrentColor(*d->viewBackgroundColor);
  if (dlg.exec() == QDialog::Accepted)
  {
    *d->viewBackgroundColor = dlg.currentColor();
    d->UI.worldView->setBackgroundColor(*d->viewBackgroundColor);
    d->UI.cameraView->setBackgroundColor(*d->viewBackgroundColor);
    d->UI.depthMapView->setBackgroundColor(*d->viewBackgroundColor);
  }
}

//-----------------------------------------------------------------------------
void MainWindow::showAboutDialog()
{
  AboutDialog dlg(this);
  dlg.exec();
}

//-----------------------------------------------------------------------------
void MainWindow::showUserManual()
{
  auto const path = findUserManual();
  if (!path.isEmpty())
  {
    auto const& uri = QUrl::fromLocalFile(path);
    QDesktopServices::openUrl(uri);
  }
  else
  {
    QMessageBox::information(
      this, "Not found",
      "The user manual could not be located. Please check your installation.");
  }
}

//-----------------------------------------------------------------------------
void MainWindow::updateVideoImportProgress(QString desc, int progress)
{
  QTE_D();

  d->updateProgress(this->sender(), desc, progress);
}

//-----------------------------------------------------------------------------
void MainWindow::enableAntiAliasing(bool enable)
{
  QTE_D();

  d->UI.worldView->enableAntiAliasing(enable);
  d->UI.cameraView->enableAntiAliasing(enable);
  d->UI.depthMapView->enableAntiAliasing(enable);
}

//END MainWindow<|MERGE_RESOLUTION|>--- conflicted
+++ resolved
@@ -1371,16 +1371,14 @@
   // Set up the progress widget
   d->UI.progressWidget->setAutoHide(true);
 
-<<<<<<< HEAD
   // Antialiasing
   connect(d->UI.actionAntialiasing, SIGNAL(toggled(bool)),
           this, SLOT(enableAntiAliasing(bool)));
-=======
+
   // Common ROI
   // Unitil the bounding box is initialized, the bounds are going to be
   // [VTK_DOUBLE_MIN, VTK_DOUBLE_MAX] in all directions.
   d->UI.worldView->setROI(d->roi.GetPointer());
->>>>>>> 6972d885
 }
 
 //-----------------------------------------------------------------------------
