/*ckwg +29
 * Copyright 2015 by Kitware, Inc.
 * All rights reserved.
 *
 * Redistribution and use in source and binary forms, with or without
 * modification, are permitted provided that the following conditions are met:
 *
 *  * Redistributions of source code must retain the above copyright notice,
 *    this list of conditions and the following disclaimer.
 *
 *  * Redistributions in binary form must reproduce the above copyright notice,
 *    this list of conditions and the following disclaimer in the documentation
 *    and/or other materials provided with the distribution.
 *
 *  * Neither name of Kitware, Inc. nor the names of any contributors may be used
 *    to endorse or promote products derived from this software without specific
 *    prior written permission.
 *
 * THIS SOFTWARE IS PROVIDED BY THE COPYRIGHT HOLDERS AND CONTRIBUTORS ``AS IS''
 * AND ANY EXPRESS OR IMPLIED WARRANTIES, INCLUDING, BUT NOT LIMITED TO, THE
 * IMPLIED WARRANTIES OF MERCHANTABILITY AND FITNESS FOR A PARTICULAR PURPOSE
 * ARE DISCLAIMED. IN NO EVENT SHALL THE AUTHORS OR CONTRIBUTORS BE LIABLE FOR
 * ANY DIRECT, INDIRECT, INCIDENTAL, SPECIAL, EXEMPLARY, OR CONSEQUENTIAL
 * DAMAGES (INCLUDING, BUT NOT LIMITED TO, PROCUREMENT OF SUBSTITUTE GOODS OR
 * SERVICES; LOSS OF USE, DATA, OR PROFITS; OR BUSINESS INTERRUPTION) HOWEVER
 * CAUSED AND ON ANY THEORY OF LIABILITY, WHETHER IN CONTRACT, STRICT LIABILITY,
 * OR TORT (INCLUDING NEGLIGENCE OR OTHERWISE) ARISING IN ANY WAY OUT OF THE USE
 * OF THIS SOFTWARE, EVEN IF ADVISED OF THE POSSIBILITY OF SUCH DAMAGE.
 */

#include "NeckerReversalTool.h"

#include <maptk/transform.h>

#include <QtGui/QMessageBox>

//-----------------------------------------------------------------------------
NeckerReversalTool::NeckerReversalTool(QObject* parent)
  : AbstractTool(parent)
{
  this->setText("Reverse (&Necker)");
  this->setToolTip(
<<<<<<< HEAD
    "Attempt to correct a degenerate refinement (which can occur due to the "
    "Necker cube phenomena) by computing a best fit plane to the landmarks, "
    "mirroring the landmarks about said plane, and rotating the cameras "
    "180&deg; about their respective optical axes and 180&deg; about the best "
    "fit plane normal where each camera's optical axis intersects said plane.");
=======
    "<nobr>Attempt to correct a degenerate refinement (which can occur due to "
    "the</nobr> Necker cube phenomena) by rotating the cameras 180&deg; about "
    "the axis formed by the mean landmark position and mean camera center and "
    "180&deg; about their principal axes, and mirroring landmarks about the "
    "plane at the mean landmark position end of the same axis");
>>>>>>> 82c183ff
}

//-----------------------------------------------------------------------------
NeckerReversalTool::~NeckerReversalTool()
{
}

//-----------------------------------------------------------------------------
AbstractTool::Outputs NeckerReversalTool::outputs() const
{
  return Cameras | Landmarks;
}

//-----------------------------------------------------------------------------
bool NeckerReversalTool::execute(QWidget* window)
{
  if (!this->hasLandmarks())
  {
    QMessageBox::information(
      window, "Insufficient data", "This operation requires landmarks.");
    return false;
  }

  return AbstractTool::execute(window);
}

//-----------------------------------------------------------------------------
void NeckerReversalTool::run()
{
  auto cp = this->cameras();
  auto lp = this->landmarks();

  kwiver::maptk::necker_reverse(cp, lp);

  this->updateCameras(cp);
  this->updateLandmarks(lp);
}<|MERGE_RESOLUTION|>--- conflicted
+++ resolved
@@ -40,19 +40,12 @@
 {
   this->setText("Reverse (&Necker)");
   this->setToolTip(
-<<<<<<< HEAD
-    "Attempt to correct a degenerate refinement (which can occur due to the "
-    "Necker cube phenomena) by computing a best fit plane to the landmarks, "
-    "mirroring the landmarks about said plane, and rotating the cameras "
-    "180&deg; about their respective optical axes and 180&deg; about the best "
-    "fit plane normal where each camera's optical axis intersects said plane.");
-=======
-    "<nobr>Attempt to correct a degenerate refinement (which can occur due to "
-    "the</nobr> Necker cube phenomena) by rotating the cameras 180&deg; about "
-    "the axis formed by the mean landmark position and mean camera center and "
-    "180&deg; about their principal axes, and mirroring landmarks about the "
-    "plane at the mean landmark position end of the same axis");
->>>>>>> 82c183ff
+    "<nobr>Attempt to correct a degenerate refinement (which can occur due "
+    "to</nobr> the Necker cube phenomena) by computing a best fit plane to "
+    "the landmarks, mirroring the landmarks about said plane, and rotating "
+    "the cameras 180&deg; about their respective optical axes and 180&deg; "
+    "about the best fit plane normal where each camera's optical axis "
+    "intersects said plane.");
 }
 
 //-----------------------------------------------------------------------------
