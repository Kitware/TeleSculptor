/*ckwg +29
 * Copyright 2018-2019 by Kitware, Inc.
 * All rights reserved.
 *
 * Redistribution and use in source and binary forms, with or without
 * modification, are permitted provided that the following conditions are met:
 *
 *  * Redistributions of source code must retain the above copyright notice,
 *    this list of conditions and the following disclaimer.
 *
 *  * Redistributions in binary form must reproduce the above copyright notice,
 *    this list of conditions and the following disclaimer in the documentation
 *    and/or other materials provided with the distribution.
 *
 *  * Neither the name Kitware, Inc. nor the names of any contributors may be
 *    used to endorse or promote products derived from this software without
 *    specific prior written permission.
 *
 * THIS SOFTWARE IS PROVIDED BY THE COPYRIGHT HOLDERS AND CONTRIBUTORS ``AS IS''
 * AND ANY EXPRESS OR IMPLIED WARRANTIES, INCLUDING, BUT NOT LIMITED TO, THE
 * IMPLIED WARRANTIES OF MERCHANTABILITY AND FITNESS FOR A PARTICULAR PURPOSE
 * ARE DISCLAIMED. IN NO EVENT SHALL THE AUTHORS OR CONTRIBUTORS BE LIABLE FOR
 * ANY DIRECT, INDIRECT, INCIDENTAL, SPECIAL, EXEMPLARY, OR CONSEQUENTIAL
 * DAMAGES (INCLUDING, BUT NOT LIMITED TO, PROCUREMENT OF SUBSTITUTE GOODS OR
 * SERVICES; LOSS OF USE, DATA, OR PROFITS; OR BUSINESS INTERRUPTION) HOWEVER
 * CAUSED AND ON ANY THEORY OF LIABILITY, WHETHER IN CONTRACT, STRICT LIABILITY,
 * OR TORT (INCLUDING NEGLIGENCE OR OTHERWISE) ARISING IN ANY WAY OUT OF THE USE
 * OF THIS SOFTWARE, EVEN IF ADVISED OF THE POSSIBILITY OF SUCH DAMAGE.
 */

#include "ComputeDepthTool.h"
#include "GuiCommon.h"

#include <arrows/core/depth_utils.h>
#include <vital/algo/compute_depth.h>
#include <vital/algo/image_io.h>
#include <vital/algo/video_input.h>
#include <vital/config/config_block_io.h>
#include <vital/exceptions/base.h>
#include <vital/types/metadata.h>

#include <QMessageBox>
#include <qtStlUtil.h>

#include <algorithm>

#include <vtkDoubleArray.h>
#include <vtkImageData.h>
#include <vtkIntArray.h>
#include <vtkNew.h>
#include <vtkPointData.h>
#include <vtkSmartPointer.h>
#include <vtkUnsignedCharArray.h>

using kwiver::vital::algo::compute_depth;
using kwiver::vital::algo::compute_depth_sptr;
using kwiver::vital::algo::image_io;
using kwiver::vital::algo::image_io_sptr;
using kwiver::vital::algo::video_input;
using kwiver::vital::algo::video_input_sptr;

namespace
{
static char const* const BLOCK_VR = "video_reader";
static char const* const BLOCK_CD = "compute_depth";
static char const* const BLOCK_MR = "mask_reader";
} // namespace

//-----------------------------------------------------------------------------
class ComputeDepthToolPrivate
{
public:
  ComputeDepthToolPrivate()
    : crop(0, 0, 0, 0) {}
  video_input_sptr video_reader;
  video_input_sptr mask_reader;
  compute_depth_sptr depth_algo;
  unsigned int max_iterations;
  int num_support;
  kwiver::vital::image_container_sptr ref_img;
  kwiver::vital::frame_id_t ref_frame;
  kwiver::vital::bounding_box<int> crop;
};

QTE_IMPLEMENT_D_FUNC(ComputeDepthTool)

//-----------------------------------------------------------------------------
ComputeDepthTool::ComputeDepthTool(QObject* parent)
  : AbstractTool(parent), d_ptr(new ComputeDepthToolPrivate)
{
  this->data()->logger =
    kwiver::vital::get_logger("telesculptor.tools.compute_depth");

  this->setText("&Compute Single Depth Map");
  this->setToolTip("Computes depth map on current image.");
}

//-----------------------------------------------------------------------------
ComputeDepthTool::~ComputeDepthTool()
{
}

//-----------------------------------------------------------------------------
AbstractTool::Outputs ComputeDepthTool::outputs() const
{
  return Depth | ActiveFrame;
}

//-----------------------------------------------------------------------------
bool ComputeDepthTool::execute(QWidget* window)
{
  QTE_D();
  // Check inputs
  if (!this->hasVideoSource() || !this->hasCameras() || !this->hasLandmarks())
  {
    QMessageBox::information(
      window, "Insufficient data",
      "This operation requires a video source, cameras, and landmarks");
    return false;
  }

  // Load configuration
  auto const config = readConfig("gui_compute_depth.conf");

  // Check configuration
  if (!config)
  {
    QMessageBox::critical(
      window, "Configuration error",
      "No configuration data was found. Please check your installation.");
    return false;
  }

  config->merge_config(this->data()->config);
  if (!video_input::check_nested_algo_configuration(BLOCK_VR, config))
  {
    QMessageBox::critical(
      window, "Configuration error",
      "An error was found in the video_input configuration.");
    return false;
  }

  if (!compute_depth::check_nested_algo_configuration(BLOCK_CD, config))
  {
    QMessageBox::critical(
      window, "Configuration error",
      "An error was found in the compute_depth configuration.");
    return false;
  }

  auto const hasMask = !this->data()->maskPath.empty();
  if (hasMask && !video_input::check_nested_algo_configuration(BLOCK_MR, config))
  {
    QMessageBox::critical(
      window, "Configuration error",
      "An error was found in the mask reader configuration.");
    return false;
  }

  // Create algorithm from configuration
  config->merge_config(this->data()->config);
  video_input::set_nested_algo_configuration(BLOCK_VR, config, d->video_reader);
  compute_depth::set_nested_algo_configuration(BLOCK_CD, config, d->depth_algo);
  video_input::set_nested_algo_configuration(BLOCK_MR, config, d->mask_reader);

  // TODO: find a more general way to get the number of iterations
  std::string iterations_key = ":super3d:iterations";
  d->max_iterations = config->get_value<unsigned int>(BLOCK_CD + iterations_key, 0);
  d->num_support = config->get_value<int>("compute_depth:num_support", 10);

  // Set the callback to receive updates
  using std::placeholders::_1;
  using std::placeholders::_2;
  using std::placeholders::_3;
  typedef compute_depth::callback_t callback_t;
  callback_t cb = std::bind(&ComputeDepthTool::callback_handler, this, _1, _2, _3);
  d->depth_algo->set_callback(cb);

  return AbstractTool::execute(window);
}

//-----------------------------------------------------------------------------
vtkSmartPointer<vtkImageData>
depth_to_vtk(kwiver::vital::image_container_sptr depth_img,
             kwiver::vital::image_container_sptr color_img,
             int i0, int ni, int j0, int nj)
{
  vtkNew<vtkDoubleArray> uniquenessRatios;
  uniquenessRatios->SetName("Uniqueness Ratios");
  uniquenessRatios->SetNumberOfValues(ni * nj);

  vtkNew<vtkDoubleArray> bestCost;
  bestCost->SetName("Best Cost Values");
  bestCost->SetNumberOfValues(ni * nj);

  vtkNew<vtkUnsignedCharArray> color;
  color->SetName("Color");
  color->SetNumberOfComponents(3);
  color->SetNumberOfTuples(ni * nj);

  vtkNew<vtkDoubleArray> depths;
  depths->SetName("Depths");
  depths->SetNumberOfComponents(1);
  depths->SetNumberOfTuples(ni * nj);

  vtkNew<vtkIntArray> crop;
  crop->SetName("Crop");
  crop->SetNumberOfComponents(1);
  crop->SetNumberOfValues(4);
  crop->SetValue(0, i0);
  crop->SetValue(1, ni);
  crop->SetValue(2, j0);
  crop->SetValue(3, nj);

  vtkIdType pt_id = 0;

  auto dep_im = depth_img->get_image();
  auto col_im = color_img->get_image();

  for (int y = nj - 1; y >= 0; y--)
  {
    for (int x = 0; x < ni; x++)
    {
      uniquenessRatios->SetValue(pt_id, 0);
      bestCost->SetValue(pt_id, 0);
      depths->SetValue(pt_id, dep_im.at<double>(x, y));
      color->SetTuple3(pt_id,
                       (int)col_im.at<unsigned char>(x + i0, y + j0, 0),
                       (int)col_im.at<unsigned char>(x + i0, y + j0, 1),
                       (int)col_im.at<unsigned char>(x + i0, y + j0, 2));
      pt_id++;
    }
  }

  vtkSmartPointer<vtkImageData> imageData = vtkSmartPointer<vtkImageData>::New();
  imageData->SetSpacing(1, 1, 1);
  imageData->SetOrigin(0, 0, 0);
  imageData->SetDimensions(ni, nj, 1);
  imageData->GetPointData()->AddArray(depths.Get());
  imageData->GetPointData()->AddArray(color.Get());
  imageData->GetPointData()->AddArray(uniquenessRatios.Get());
  imageData->GetPointData()->AddArray(bestCost.Get());
  imageData->GetFieldData()->AddArray(crop.Get());
  return imageData;
}

//-----------------------------------------------------------------------------
void ComputeDepthTool::run()
{
  QTE_D();
  using kwiver::vital::camera_perspective;

  int frame = this->activeFrame();

  auto const& lm = this->landmarks()->landmarks();
  auto const& cm = this->cameras()->cameras();
  auto const hasMask = !this->data()->maskPath.empty();

  std::vector<kwiver::vital::image_container_sptr> frames_out;
  std::vector<kwiver::vital::camera_perspective_sptr> cameras_out;
  std::vector<kwiver::vital::image_container_sptr> masks_out;
  std::vector<kwiver::vital::landmark_sptr> landmarks_out;
  std::vector<kwiver::vital::frame_id_t> frame_ids;
  const int halfsupport = d->num_support;
  const int total_support = 2 * d->num_support + 1;
  int ref_frame = 0;

  this->setDescription("Collecting Video Frames");
  auto data = std::make_shared<ToolData>();
  data->activeFrame = frame;
  emit updated(data);

  // get a sorted list of all frames which have cameras
  std::vector<kwiver::vital::frame_id_t> frames;
  frames.reserve(cm.size());
  for (auto const p : cm)
  {
    frames.push_back(p.first);
  }
  // find an iterator for the current frame
  auto fitr = std::lower_bound(frames.begin(), frames.end(), frame);
  if (fitr == frames.end() || *fitr != frame)
  {
    const std::string msg = "No camera available on the selected frame";
    LOG_DEBUG(this->data()->logger, msg);
    throw kwiver::vital::invalid_value(msg);
  }

  // Compute an iterator range containing total_support entries and
  // centered at the current frame.  When at the boundary the window
  // shifts to be not centered, but retains the same size.
  auto fitr_begin = (fitr - frames.begin() > halfsupport) ?
                    fitr - halfsupport : frames.begin();
  auto fitr_end = frames.end();
  if (fitr_end - fitr_begin > total_support)
  {
    fitr_end = fitr_begin + total_support;
  }
  else
  {
    // if cut off at the end, back up the beginning
    fitr_begin = (fitr_end - frames.begin() > total_support) ?
                 fitr_end - total_support : frames.begin();
  }

  d->video_reader->open(this->data()->videoPath);
  if (hasMask)
  {
    d->mask_reader->open(this->data()->maskPath);
  }

  kwiver::vital::timestamp currentTimestamp;
  // seek to the first frame
  d->video_reader->seek_frame(currentTimestamp, *fitr_begin);
  if (hasMask)
  {
    d->mask_reader->seek_frame(currentTimestamp, *fitr_begin);
  }

  // collect all the frames
  for (auto f = fitr_begin; f < fitr_end; ++f)
  {
    while (currentTimestamp.get_frame() < *f)
    {
      d->video_reader->next_frame(currentTimestamp);
      if (hasMask)
        d->mask_reader->next_frame(currentTimestamp);
    }
    if (currentTimestamp.get_frame() != *f)
    {
      LOG_WARN(this->data()->logger, "Could not find frame " << *f);
      continue;
    }
    auto cam = cm.find(*f);
    auto const image = d->video_reader->frame_image();
    if (!image)
    {
      LOG_WARN(this->data()->logger, "No image available on frame " << *f);
      continue;
    }
    auto const mdv = d->video_reader->frame_metadata();
    if (!mdv.empty())
    {
      image->set_metadata(mdv[0]);
    }
    if (*f == frame)
    {
      ref_frame = static_cast<int>(frames_out.size());
    }
    frames_out.push_back(image);
    cameras_out.push_back(std::dynamic_pointer_cast<camera_perspective>(cam->second));
    frame_ids.push_back(*f);

    if (hasMask)
    {
      masks_out.push_back(d->mask_reader->frame_image());
    }
  }

  LOG_DEBUG(this->data()->logger, "ref frame at index " << ref_frame
                                  << " out of " << frames_out.size());

  // Convert landmarks to vector
  landmarks_out.reserve(lm.size());
  foreach (auto const& l, lm)
  {
    landmarks_out.push_back(l.second);
  }

  d->ref_img = frames_out[ref_frame];
  d->ref_frame = frame; //absolute ref frame in video

  vtkBox* roi = this->ROI();
  double minptd[3], maxptd[3];
  roi->GetXMin(minptd);
  roi->GetXMax(maxptd);
  kwiver::vital::vector_3d minpt(minptd);
  kwiver::vital::vector_3d maxpt(maxptd);

  d->crop = kwiver::arrows::core::project_3d_bounds(minpt, maxpt, *cameras_out[ref_frame],
                                                    static_cast<int>(d->ref_img->width()),
                                                    static_cast<int>(d->ref_img->height()));

  double height_min, height_max;
  kwiver::arrows::core::height_range_from_3d_bounds(minpt, maxpt, height_min, height_max);

  //compute depth
  this->setDescription("Computing Cost Volume");
  data = std::make_shared<ToolData>();
  data->activeFrame = frame;
  emit updated(data);
  auto depth = d->depth_algo->compute(frames_out, cameras_out,
                                      height_min, height_max,
<<<<<<< HEAD
                                      ref_frame, d->crop);
  if (!depth)
  {
    // processing was terminated before any result was produced
    return;
  }
=======
                                      ref_frame, d->crop, masks_out);
>>>>>>> 10c3b81d
  auto image_data = depth_to_vtk(depth, frames_out[ref_frame], d->crop.min_x(), d->crop.width(),
                                 d->crop.min_y(), d->crop.height());

  this->updateDepth(image_data);
}

//-----------------------------------------------------------------------------
bool
ComputeDepthTool::callback_handler(kwiver::vital::image_container_sptr depth,
                                   std::string const& status,
                                   unsigned int percent_complete)
{
  QTE_D();
  // make a copy of the tool data
  auto data = std::make_shared<ToolData>();
  if (depth)
  {
    auto depthData = depth_to_vtk(depth, d->ref_img, d->crop.min_x(), d->crop.width(),
                                  d->crop.min_y(), d->crop.height());
    data->copyDepth(depthData);
  }
  data->activeFrame = d->ref_frame;
  this->setDescription(QString::fromStdString(status));
  this->updateProgress(percent_complete);

  emit updated(data);
  return !this->isCanceled();
}<|MERGE_RESOLUTION|>--- conflicted
+++ resolved
@@ -391,16 +391,12 @@
   emit updated(data);
   auto depth = d->depth_algo->compute(frames_out, cameras_out,
                                       height_min, height_max,
-<<<<<<< HEAD
-                                      ref_frame, d->crop);
+                                      ref_frame, d->crop, masks_out);
   if (!depth)
   {
     // processing was terminated before any result was produced
     return;
   }
-=======
-                                      ref_frame, d->crop, masks_out);
->>>>>>> 10c3b81d
   auto image_data = depth_to_vtk(depth, frames_out[ref_frame], d->crop.min_x(), d->crop.width(),
                                  d->crop.min_y(), d->crop.height());
 
