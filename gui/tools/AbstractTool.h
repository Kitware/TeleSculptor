/*ckwg +29
 * Copyright 2017 by Kitware, Inc.
 * All rights reserved.
 *
 * Redistribution and use in source and binary forms, with or without
 * modification, are permitted provided that the following conditions are met:
 *
 *  * Redistributions of source code must retain the above copyright notice,
 *    this list of conditions and the following disclaimer.
 *
 *  * Redistributions in binary form must reproduce the above copyright notice,
 *    this list of conditions and the following disclaimer in the documentation
 *    and/or other materials provided with the distribution.
 *
 *  * Neither the name Kitware, Inc. nor the names of any contributors may be
 *    used to endorse or promote products derived from this software without
 *    specific prior written permission.
 *
 * THIS SOFTWARE IS PROVIDED BY THE COPYRIGHT HOLDERS AND CONTRIBUTORS ``AS IS''
 * AND ANY EXPRESS OR IMPLIED WARRANTIES, INCLUDING, BUT NOT LIMITED TO, THE
 * IMPLIED WARRANTIES OF MERCHANTABILITY AND FITNESS FOR A PARTICULAR PURPOSE
 * ARE DISCLAIMED. IN NO EVENT SHALL THE AUTHORS OR CONTRIBUTORS BE LIABLE FOR
 * ANY DIRECT, INDIRECT, INCIDENTAL, SPECIAL, EXEMPLARY, OR CONSEQUENTIAL
 * DAMAGES (INCLUDING, BUT NOT LIMITED TO, PROCUREMENT OF SUBSTITUTE GOODS OR
 * SERVICES; LOSS OF USE, DATA, OR PROFITS; OR BUSINESS INTERRUPTION) HOWEVER
 * CAUSED AND ON ANY THEORY OF LIABILITY, WHETHER IN CONTRACT, STRICT LIABILITY,
 * OR TORT (INCLUDING NEGLIGENCE OR OTHERWISE) ARISING IN ANY WAY OUT OF THE USE
 * OF THIS SOFTWARE, EVEN IF ADVISED OF THE POSSIBILITY OF SUCH DAMAGE.
 */

#ifndef MAPTK_ABSTRACTTOOL_H_
#define MAPTK_ABSTRACTTOOL_H_

#include <vital/config/config_block_types.h>
#include <vital/logger/logger.h>
#include <vital/types/camera_map.h>
#include <vital/types/landmark_map.h>
#include <vital/types/feature_track_set.h>
#include <vital/types/image_container.h>

#include <vtkSmartPointer.h>
#include <vtkImageData.h>

#include <qtGlobal.h>

#include <QtGui/QAction>

class AbstractToolPrivate;

/// A class to hold data that is modified by the tool
class ToolData
{
public:
  typedef kwiver::vital::feature_track_set_sptr feature_track_set_sptr;
  typedef kwiver::vital::camera_map_sptr camera_map_sptr;
  typedef kwiver::vital::landmark_map_sptr landmark_map_sptr;
  typedef kwiver::vital::config_block_sptr config_block_sptr;
  typedef vtkSmartPointer<vtkImageData> depth_sptr;

  /// Deep copy the feature tracks into this data class
  void copyTracks(feature_track_set_sptr const&);

  /// Deep copy the cameras into this data class
  void copyCameras(camera_map_sptr const&);

  /// Deep copy the landmarks into this data class
  void copyLandmarks(landmark_map_sptr const&);

  /// Deep copy a depth image into this data class
  void copyDepth(depth_sptr const&);

  unsigned int activeFrame;
  std::string videoPath;
  feature_track_set_sptr tracks;
  depth_sptr active_depth;
  camera_map_sptr cameras;
  landmark_map_sptr landmarks;
  config_block_sptr config;
  kwiver::vital::logger_handle_t logger;
};

Q_DECLARE_METATYPE(std::shared_ptr<ToolData>)

class AbstractTool : public QAction
{
  Q_OBJECT

public:
  typedef kwiver::vital::feature_track_set_sptr feature_track_set_sptr;
  typedef kwiver::vital::camera_map_sptr camera_map_sptr;
  typedef kwiver::vital::landmark_map_sptr landmark_map_sptr;
  typedef kwiver::vital::config_block_sptr config_block_sptr;
  typedef vtkSmartPointer<vtkImageData> depth_sptr;

  enum Output
  {
    Tracks = 0x1,
    Cameras = 0x2,
    Landmarks = 0x4,
    ActiveFrame = 0x8,
<<<<<<< HEAD
    Depth = 0x10
=======
    KeyFrames = 0x10,
>>>>>>> aaef29f2
  };
  Q_DECLARE_FLAGS(Outputs, Output)

  explicit AbstractTool(QObject* parent = 0);
  virtual ~AbstractTool();

  /// Get the types of output produced by the tool.
  virtual Outputs outputs() const = 0;

  /// Get if the tool can be canceled.
  ///
  /// This method must be overridden by tool implementations. It should return
  /// \c false if the tool cannot be interrupted by the user. A return value of
  /// \c true implies that calling cancel() may have an effect.
  virtual bool isCancelable() const = 0;

  /// Return a shared pointer to the tools data
  std::shared_ptr<ToolData> data();

  /// Set the active frame to be used by the tool.
  void setActiveFrame(unsigned int frame);

  /// Set the image paths to be used as input to the tool.
  void setImagePaths(std::vector<std::string> const&);

  /// Set the feature tracks to be used as input to the tool.
  void setTracks(feature_track_set_sptr const&);

  /// Set the cameras to be used as input to the tool.
  void setCameras(camera_map_sptr const&);

  /// Set the landmarks to be used as input to the tool.
  void setLandmarks(landmark_map_sptr const&);

  /// Set the video source path.
  void setVideoPath(std::string const&);

  /// Set the config file if any
  void setConfig(config_block_sptr&);

  /// Execute the tool.
  ///
  /// Tool implementations should override this method to verify that they have
  /// sufficient data before calling the base implementation.
  ///
  /// \param window Optional pointer to a widget to use as a context for any
  ///               dialogs that the tool may need to display.
  ///
  /// \return \c true if tool execution was started successfully, otherwise
  ///         \c false.
  virtual bool execute(QWidget* window = 0);

  /// Get the active frame.
  unsigned int activeFrame() const;

  /// Get tracks.
  ///
  /// This returns the new tracks resulting from the tool execution. If the
  /// tool does not output tracks, the tracks will be a copy of the input
  /// tracks.
  ///
  /// This may also be used by tool implementations to get the input tracks.
  /// (The tracks will be a copy that can be safely modified.)
  ///
  /// \warning Users must not call this method while the tool is executing,
  ///          as doing so may not be thread safe.
  feature_track_set_sptr tracks() const;

  /// Get cameras.
  ///
  /// This returns the new cameras resulting from the tool execution. If the
  /// tool does not output cameras, the cameras will be a copy of the input
  /// cameras.
  ///
  /// This may also be used by tool implementations to get the input cameras.
  /// (The cameras will be a copy that can be safely modified.)
  ///
  /// \warning Users must not call this method while the tool is executing,
  ///          as doing so may not be thread safe.
  camera_map_sptr cameras() const;

  /// Get landmarks.
  ///
  /// This returns the new landmarks resulting from the tool execution. If the
  /// tool does not output landmarks, the landmarks will be a copy of the input
  /// landmarks.
  ///
  /// This may also be used by tool implementations to get the input landmarks.
  /// (The landmarks will be a copy that can be safely modified.)
  ///
  /// \warning Users must not call this method while the tool is executing,
  ///          as doing so may not be thread safe.
  landmark_map_sptr landmarks() const;

signals:
  /// Emitted when the tool execution is completed.
  void completed();
  /// Emitted when an intermediate update of the data is available to show progress.
  void updated(std::shared_ptr<ToolData>);

  /// Emitted when the tool execution terminates due to user cancellation.
  void canceled();

public slots:
  /// Ask the tool to cancel execution.
  ///
  /// This sets a flag indicating that the user has requested the tool
  /// execution should halt. The tool may or may not honor such a request.
  ///
  /// \sa canceled, isCancelable
  virtual void cancel();

protected:
  /// Execute the tool.
  ///
  /// This method must be overridden by tool implementations. The default
  /// implementation of execute() calls this method in a separate thread.
  virtual void run() = 0;

  /// Check if the user has requested that tool execution be canceled.
  bool isCanceled() const;

  /// Test if the tool has track data.
  ///
  /// \return \c true if the tool data has a non-zero number of feature tracks,
  ///         otherwise \c false
  bool hasTracks() const;

  /// Test if the tool has camera data.
  ///
  /// \return \c true if the tool data has a non-zero number of cameras,
  ///         otherwise \c false
  bool hasCameras() const;

  /// Test if the tool has landmark data.
  ///
  /// \return \c true if the tool data has a non-zero number of landmarks,
  ///         otherwise \c false
  bool hasLandmarks() const;

  /// Test if the tool has video data.
  ///
  /// \return \c true if the tool data has an associated video source,
  ///         otherwise \c false
  bool hasVideoSource() const;

  /// Set the tracks produced by the tool.
  ///
  /// This sets the tracks that are produced by the tool as output. Unlike
  /// setTracks, this does not make a deep copy of the provided tracks.
  void updateTracks(feature_track_set_sptr const&);

  /// Set the cameras produced by the tool.
  ///
  /// This sets the cameras that are produced by the tool as output. Unlike
  /// setCameras, this does not make a deep copy of the provided cameras.
  void updateCameras(camera_map_sptr const&);

  /// Set the depth map produced by the tool.
  void updateDepth(depth_sptr const& newDepth);

  /// Set the landmarks produced by the tool.
  ///
  /// This sets the landmarks that are produced by the tool as output. Unlike
  /// setCameras, this does not make a deep copy of the provided landmarks.
  void updateLandmarks(landmark_map_sptr const&);

private:
  QTE_DECLARE_PRIVATE_RPTR(AbstractTool)
  QTE_DECLARE_PRIVATE(AbstractTool)
  QTE_DISABLE_COPY(AbstractTool)
};

Q_DECLARE_OPERATORS_FOR_FLAGS(AbstractTool::Outputs)

#endif<|MERGE_RESOLUTION|>--- conflicted
+++ resolved
@@ -98,11 +98,8 @@
     Cameras = 0x2,
     Landmarks = 0x4,
     ActiveFrame = 0x8,
-<<<<<<< HEAD
-    Depth = 0x10
-=======
     KeyFrames = 0x10,
->>>>>>> aaef29f2
+    Depth = 0x20
   };
   Q_DECLARE_FLAGS(Outputs, Output)
 
