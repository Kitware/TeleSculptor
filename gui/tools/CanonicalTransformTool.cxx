/*ckwg +29
 * Copyright 2015 by Kitware, Inc.
 * All rights reserved.
 *
 * Redistribution and use in source and binary forms, with or without
 * modification, are permitted provided that the following conditions are met:
 *
 *  * Redistributions of source code must retain the above copyright notice,
 *    this list of conditions and the following disclaimer.
 *
 *  * Redistributions in binary form must reproduce the above copyright notice,
 *    this list of conditions and the following disclaimer in the documentation
 *    and/or other materials provided with the distribution.
 *
 *  * Neither name of Kitware, Inc. nor the names of any contributors may be used
 *    to endorse or promote products derived from this software without specific
 *    prior written permission.
 *
 * THIS SOFTWARE IS PROVIDED BY THE COPYRIGHT HOLDERS AND CONTRIBUTORS ``AS IS''
 * AND ANY EXPRESS OR IMPLIED WARRANTIES, INCLUDING, BUT NOT LIMITED TO, THE
 * IMPLIED WARRANTIES OF MERCHANTABILITY AND FITNESS FOR A PARTICULAR PURPOSE
 * ARE DISCLAIMED. IN NO EVENT SHALL THE AUTHORS OR CONTRIBUTORS BE LIABLE FOR
 * ANY DIRECT, INDIRECT, INCIDENTAL, SPECIAL, EXEMPLARY, OR CONSEQUENTIAL
 * DAMAGES (INCLUDING, BUT NOT LIMITED TO, PROCUREMENT OF SUBSTITUTE GOODS OR
 * SERVICES; LOSS OF USE, DATA, OR PROFITS; OR BUSINESS INTERRUPTION) HOWEVER
 * CAUSED AND ON ANY THEORY OF LIABILITY, WHETHER IN CONTRACT, STRICT LIABILITY,
 * OR TORT (INCLUDING NEGLIGENCE OR OTHERWISE) ARISING IN ANY WAY OUT OF THE USE
 * OF THIS SOFTWARE, EVEN IF ADVISED OF THE POSSIBILITY OF SUCH DAMAGE.
 */

#include "CanonicalTransformTool.h"

#include <maptk/transform.h>

#include <QtGui/QMessageBox>

//-----------------------------------------------------------------------------
CanonicalTransformTool::CanonicalTransformTool(QObject* parent)
  : AbstractTool(parent)
{
  this->setText("&Align");
  this->setToolTip(
<<<<<<< HEAD
    "Compute and apply a world transform so that the landmarks are centered "
    "about the origin, scaled to unit variance, and oriented to best align "
    "with a <tt>z=0</tt> ground plane, with the cameras above the same in the "
    "<tt>+Z</tt> direction");
=======
    "<nobr>Compute and apply a world transform so that the landmarks are "
    "centered</nobr> about the origin with the ground plane aligned to the "
    "<tt>z=0</tt> plane");
>>>>>>> 82c183ff
}

//-----------------------------------------------------------------------------
CanonicalTransformTool::~CanonicalTransformTool()
{
}

//-----------------------------------------------------------------------------
AbstractTool::Outputs CanonicalTransformTool::outputs() const
{
  return Cameras | Landmarks;
}

//-----------------------------------------------------------------------------
bool CanonicalTransformTool::execute(QWidget* window)
{
  if (!this->hasLandmarks())
  {
    QMessageBox::information(
      window, "Insufficient data", "This operation requires landmarks.");
    return false;
  }

  return AbstractTool::execute(window);
}

//-----------------------------------------------------------------------------
void CanonicalTransformTool::run()
{
  auto const& xf =
    kwiver::maptk::canonical_transform(this->cameras(), this->landmarks());

  this->updateCameras(kwiver::maptk::transform(this->cameras(), xf));
  this->updateLandmarks(kwiver::maptk::transform(this->landmarks(), xf));
}<|MERGE_RESOLUTION|>--- conflicted
+++ resolved
@@ -40,16 +40,10 @@
 {
   this->setText("&Align");
   this->setToolTip(
-<<<<<<< HEAD
-    "Compute and apply a world transform so that the landmarks are centered "
-    "about the origin, scaled to unit variance, and oriented to best align "
-    "with a <tt>z=0</tt> ground plane, with the cameras above the same in the "
-    "<tt>+Z</tt> direction");
-=======
     "<nobr>Compute and apply a world transform so that the landmarks are "
-    "centered</nobr> about the origin with the ground plane aligned to the "
-    "<tt>z=0</tt> plane");
->>>>>>> 82c183ff
+    "centered</nobr> about the origin, scaled to unit variance, and oriented "
+    "to best align with a <tt>z=0</tt> ground plane, with the cameras above "
+    "the same in the <tt>+Z</tt> direction");
 }
 
 //-----------------------------------------------------------------------------
