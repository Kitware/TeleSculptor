/*ckwg +29
 * Copyright 2016 by Kitware, Inc.
 * All rights reserved.
 *
 * Redistribution and use in source and binary forms, with or without
 * modification, are permitted provided that the following conditions are met:
 *
 *  * Redistributions of source code must retain the above copyright notice,
 *    this list of conditions and the following disclaimer.
 *
 *  * Redistributions in binary form must reproduce the above copyright notice,
 *    this list of conditions and the following disclaimer in the documentation
 *    and/or other materials provided with the distribution.
 *
 *  * Neither the name Kitware, Inc. nor the names of any contributors may be
 *    used to endorse or promote products derived from this software without
 *    specific prior written permission.
 *
 * THIS SOFTWARE IS PROVIDED BY THE COPYRIGHT HOLDERS AND CONTRIBUTORS ``AS IS''
 * AND ANY EXPRESS OR IMPLIED WARRANTIES, INCLUDING, BUT NOT LIMITED TO, THE
 * IMPLIED WARRANTIES OF MERCHANTABILITY AND FITNESS FOR A PARTICULAR PURPOSE
 * ARE DISCLAIMED. IN NO EVENT SHALL THE AUTHORS OR CONTRIBUTORS BE LIABLE FOR
 * ANY DIRECT, INDIRECT, INCIDENTAL, SPECIAL, EXEMPLARY, OR CONSEQUENTIAL
 * DAMAGES (INCLUDING, BUT NOT LIMITED TO, PROCUREMENT OF SUBSTITUTE GOODS OR
 * SERVICES; LOSS OF USE, DATA, OR PROFITS; OR BUSINESS INTERRUPTION) HOWEVER
 * CAUSED AND ON ANY THEORY OF LIABILITY, WHETHER IN CONTRACT, STRICT LIABILITY,
 * OR TORT (INCLUDING NEGLIGENCE OR OTHERWISE) ARISING IN ANY WAY OUT OF THE USE
 * OF THIS SOFTWARE, EVEN IF ADVISED OF THE POSSIBILITY OF SUCH DAMAGE.
 */

#ifndef MAPTK_WORLDVIEW_H_
#define MAPTK_WORLDVIEW_H_

#include <qtGlobal.h>

#include <QtGui/QWidget>

class vtkImageData;
class vtkPolyData;

namespace kwiver { namespace vital { class landmark_map; } }

class vtkMaptkCamera;

class WorldViewPrivate;

class WorldView : public QWidget
{
  Q_OBJECT

public:
  explicit WorldView(QWidget* parent = 0, Qt::WindowFlags flags = 0);
  virtual ~WorldView();

public slots:
  void setBackgroundColor(QColor const&);

  void addCamera(int id, vtkMaptkCamera* camera);
  void setLandmarks(kwiver::vital::landmark_map const&);

  void setImageData(vtkImageData* data, QSize const& dimensions);

  void setImageVisible(bool);
  void setCamerasVisible(bool);
  void setLandmarksVisible(bool);
  void setGroundPlaneVisible(bool);
  void setAxesVisible(bool);

  void setPerspective(bool);

  void setActiveCamera(vtkMaptkCamera* camera);

  void resetView();
  void resetViewToLandmarks();

  void viewToWorldTop();
  void viewToWorldLeft();
  void viewToWorldRight();
  void viewToWorldFront();
  void viewToWorldBack();

<<<<<<< HEAD
#ifdef VTKWEBGLEXPORTER
  void exportWebGLScene(QString const& path);
#endif
=======
  void invalidateGeometry();
>>>>>>> fa52e1b4

protected slots:
  void updateAxes();
  void updateCameras();
  void updateScale();

private:
  QTE_DECLARE_PRIVATE_RPTR(WorldView)
  QTE_DECLARE_PRIVATE(WorldView)

  QTE_DISABLE_COPY(WorldView)
};

#endif<|MERGE_RESOLUTION|>--- conflicted
+++ resolved
@@ -79,13 +79,11 @@
   void viewToWorldFront();
   void viewToWorldBack();
 
-<<<<<<< HEAD
 #ifdef VTKWEBGLEXPORTER
   void exportWebGLScene(QString const& path);
 #endif
-=======
+
   void invalidateGeometry();
->>>>>>> fa52e1b4
 
 protected slots:
   void updateAxes();
