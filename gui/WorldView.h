--- conflicted
+++ resolved
@@ -61,12 +61,9 @@
 
   std::string getActiveDepthMapType();
 
-<<<<<<< HEAD
-  void loadVolume(QString path, int nbFrames, std::string vtiList, std::string krtdList);
-
   void setActiveDepthMap(vtkMaptkCamera *cam, QString vtiPath);
   void enableDepthMap();
-=======
+
   void loadVolume(QString path, int nbFrames, QString krtd, QString vti);
 
 
@@ -74,7 +71,6 @@
   void contourChanged();
   void activeDepthMapChanged(int);
 
->>>>>>> 5441e824
 public slots:
   void setBackgroundColor(QColor const&);
 
@@ -88,11 +84,11 @@
   void setLandmarksVisible(bool);
   void setGroundPlaneVisible(bool);
   void setDepthMapVisible(bool);
-<<<<<<< HEAD
+
   void setGridVisible();
-=======
+
   void setVolumeVisible(bool);
->>>>>>> 5441e824
+
 
   void setPerspective(bool);
 
@@ -109,17 +105,14 @@
 
  //void setActiveDepthMap(vtkMaptkCamera *cam, QString vtiPath);
 
-<<<<<<< HEAD
   //void enableDepthMap(std::string type);
   //void updateDepthMap();
   void updateDepthMapRepresentation();
   void updateDepthMapThresholds();
-=======
-  void updateDepthMap();
+
 
   void computeContour(double threshold);
 
->>>>>>> 5441e824
 protected slots:
   void updateCameras();
   void updateScale();
