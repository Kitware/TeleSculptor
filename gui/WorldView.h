--- conflicted
+++ resolved
@@ -35,13 +35,9 @@
 
 #include <QtGui/QWidget>
 
-<<<<<<< HEAD
-namespace kwiver { namespace vital { class landmark_map; } }
-=======
 class vtkImageData;
 
-namespace maptk { class landmark_map; }
->>>>>>> d09ea3f5
+namespace kwiver { namespace vital { class landmark_map; } }
 
 class vtkMaptkCamera;
 
