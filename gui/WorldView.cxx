--- conflicted
+++ resolved
@@ -80,7 +80,6 @@
 class WorldViewPrivate
 {
 public:
-<<<<<<< HEAD
   WorldViewPrivate() :
     validImage(false),
     validTransform(false),
@@ -89,15 +88,6 @@
     axesDirty(false),
     axesVisible(false)
     {}
-=======
-  WorldViewPrivate()
-    : validImage(false),
-      validTransform(false),
-      cameraRepDirty(false),
-      scaleDirty(false)
-  {
-  }
->>>>>>> 76e2928a
 
   void setPopup(QAction* action, QMenu* menu);
   void setPopup(QAction* action, QWidget* widget);
