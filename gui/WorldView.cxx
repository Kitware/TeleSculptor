--- conflicted
+++ resolved
@@ -57,11 +57,8 @@
 #include <vtkContourFilter.h>
 #include <vtkCubeAxesActor.h>
 #include <vtkDoubleArray.h>
-<<<<<<< HEAD
+#include <vtkEventQtSlotConnect.h>
 #include <vtkGenericOpenGLRenderWindow.h>
-=======
-#include <vtkEventQtSlotConnect.h>
->>>>>>> 6972d885
 #include <vtkGeometryFilter.h>
 #include <vtkImageActor.h>
 #include <vtkImageData.h>
@@ -1203,8 +1200,6 @@
 //-----------------------------------------------------------------------------
 void WorldView::updateDepthMapDisplayMode()
 {
-  QTE_D();
-
   this->connectDepthPipeline();
   this->render();
 }
@@ -1372,7 +1367,6 @@
   float pointSize = d->depthMapActor->GetProperty()->GetPointSize() - 0.5;
   d->depthMapActor->GetProperty()->SetPointSize(pointSize < 1 ? 1 : pointSize);
 
-<<<<<<< HEAD
   this->render();
 }
 
@@ -1397,8 +1391,6 @@
 
   d->renderer->SetUseFXAA(enable);
   this->render();
-=======
-  d->UI.renderWidget->update();
 }
 
 //-----------------------------------------------------------------------------
@@ -1435,7 +1427,7 @@
     d->boxWidget->Off();
     d->UI.actionResetROI->setEnabled(false);
   }
-  d->UI.renderWidget->update();
+  this->render();
 }
 
 //-----------------------------------------------------------------------------
@@ -1456,7 +1448,7 @@
       }
     }
   }
-  d->UI.renderWidget->update();
+  this->render();
 }
 
 //-----------------------------------------------------------------------------
@@ -1486,5 +1478,4 @@
   {
     d->roi->SetBounds(rep->GetBounds());
   }
->>>>>>> 6972d885
 }