/*ckwg +29
 * Copyright 2015 by Kitware, Inc.
 * All rights reserved.
 *
 * Redistribution and use in source and binary forms, with or without
 * modification, are permitted provided that the following conditions are met:
 *
 *  * Redistributions of source code must retain the above copyright notice,
 *    this list of conditions and the following disclaimer.
 *
 *  * Redistributions in binary form must reproduce the above copyright notice,
 *    this list of conditions and the following disclaimer in the documentation
 *    and/or other materials provided with the distribution.
 *
 *  * Neither name of Kitware, Inc. nor the names of any contributors may be used
 *    to endorse or promote products derived from this software without specific
 *    prior written permission.
 *
 * THIS SOFTWARE IS PROVIDED BY THE COPYRIGHT HOLDERS AND CONTRIBUTORS ``AS IS''
 * AND ANY EXPRESS OR IMPLIED WARRANTIES, INCLUDING, BUT NOT LIMITED TO, THE
 * IMPLIED WARRANTIES OF MERCHANTABILITY AND FITNESS FOR A PARTICULAR PURPOSE
 * ARE DISCLAIMED. IN NO EVENT SHALL THE AUTHORS OR CONTRIBUTORS BE LIABLE FOR
 * ANY DIRECT, INDIRECT, INCIDENTAL, SPECIAL, EXEMPLARY, OR CONSEQUENTIAL
 * DAMAGES (INCLUDING, BUT NOT LIMITED TO, PROCUREMENT OF SUBSTITUTE GOODS OR
 * SERVICES; LOSS OF USE, DATA, OR PROFITS; OR BUSINESS INTERRUPTION) HOWEVER
 * CAUSED AND ON ANY THEORY OF LIABILITY, WHETHER IN CONTRACT, STRICT LIABILITY,
 * OR TORT (INCLUDING NEGLIGENCE OR OTHERWISE) ARISING IN ANY WAY OUT OF THE USE
 * OF THIS SOFTWARE, EVEN IF ADVISED OF THE POSSIBILITY OF SUCH DAMAGE.
 */

#include "WorldView.h"

#include "ui_WorldView.h"
#include "am_WorldView.h"

#include "CameraOptions.h"
#include "FieldInformation.h"
#include "ImageOptions.h"
#include "PointOptions.h"
#include "vtkMaptkCamera.h"
#include "vtkMaptkCameraRepresentation.h"

#include <vital/types/camera.h>
#include <vital/types/landmark_map.h>

#include <vtkActorCollection.h>
#include <vtkBoundingBox.h>
#include <vtkCellArray.h>
#include <vtkImageActor.h>
#include <vtkImageData.h>
#include <vtkMatrix4x4.h>
#include <vtkNew.h>
#include <vtkPlaneSource.h>
#include <vtkPointData.h>
#include <vtkPolyData.h>
#include <vtkPolyDataMapper.h>
#include <vtkProperty.h>
#include <vtkRenderer.h>
#include <vtkRenderWindow.h>
#include <vtkUnsignedCharArray.h>
#include <vtkUnsignedIntArray.h>

#include <QtGui/QMenu>
#include <QtGui/QToolButton>
#include <QtGui/QWidgetAction>

namespace // anonymous
{
static char const* const TrueColor = "truecolor";
static char const* const Observations = "observations";
}

//-----------------------------------------------------------------------------
class WorldViewPrivate
{
public:
  WorldViewPrivate() :
    validImage(false),
    validTransform(false),
    cameraRepDirty(false),
    scaleDirty(false)
    {}

  void setPopup(QAction* action, QMenu* menu);
  void setPopup(QAction* action, QWidget* widget);

  void setView(kwiver::vital::vector_3d const& normal,
               kwiver::vital::vector_3d const& up);
  void setView(double ni, double nj, double nk,
               double ui, double uj, double uk);

  void updateImageTransform();
  void updateCameras(WorldView*);
  void updateScale(WorldView*);

  Ui::WorldView UI;
  Am::WorldView AM;

  vtkNew<vtkRenderer> renderer;
  vtkNew<vtkRenderWindow> renderWindow;

  vtkNew<vtkMaptkCameraRepresentation> cameraRep;

  vtkNew<vtkPoints> landmarkPoints;
  vtkNew<vtkCellArray> landmarkVerts;
  vtkNew<vtkUnsignedCharArray> landmarkColors;
  vtkNew<vtkUnsignedIntArray> landmarkObservations;
  vtkNew<vtkPolyDataMapper> landmarkMapper;
  vtkNew<vtkActor> landmarkActor;

  vtkNew<vtkImageActor> imageActor;
  vtkNew<vtkImageData> emptyImage;

  vtkNew<vtkPlaneSource> groundPlane;
  vtkNew<vtkActor> groundActor;

  ImageOptions* imageOptions;
  CameraOptions* cameraOptions;
  PointOptions* landmarkOptions;

  vtkNew<vtkMatrix4x4> imageProjection;
  vtkNew<vtkMatrix4x4> imageLocalTransform;

  bool validImage;
  bool validTransform;

  bool cameraRepDirty;
  bool scaleDirty;
};

QTE_IMPLEMENT_D_FUNC(WorldView)

//-----------------------------------------------------------------------------
void WorldViewPrivate::setPopup(QAction* action, QMenu* menu)
{
  auto const widget = this->UI.toolBar->widgetForAction(action);
  auto const button = qobject_cast<QToolButton*>(widget);

  if (button)
  {
    button->setPopupMode(QToolButton::MenuButtonPopup);
    button->setMenu(menu);
  }
}

//-----------------------------------------------------------------------------
void WorldViewPrivate::setPopup(QAction* action, QWidget* widget)
{
  auto const parent = action->parentWidget();

  auto const proxy = new QWidgetAction(parent);
  proxy->setDefaultWidget(widget);

  auto const menu = new QMenu(parent);
  menu->addAction(proxy);

  this->setPopup(action, menu);
}

//-----------------------------------------------------------------------------
void WorldViewPrivate::setView(
  double ni, double nj, double nk, double ui, double uj, double uk)
{
  this->setView(kwiver::vital::vector_3d(ni, nj, nk),
                kwiver::vital::vector_3d(ui, uj, uk));
}

//-----------------------------------------------------------------------------
void WorldViewPrivate::setView(
  kwiver::vital::vector_3d const& normal, kwiver::vital::vector_3d const& up)
{
  // Get camera
  auto const camera = this->renderer->GetActiveCamera();

  // Get camera parameters
  auto focus = kwiver::vital::vector_3d();
  auto pos = kwiver::vital::vector_3d();
  camera->GetPosition(pos.data());
  camera->GetFocalPoint(focus.data());

  // Compute new position
  pos = focus + (normal * (focus - pos).norm());

  // Modify camera
  camera->SetPosition(pos.data());
  camera->SetViewUp(up.data());

  this->UI.renderWidget->update();
}

//-----------------------------------------------------------------------------
void WorldViewPrivate::updateImageTransform()
{
  vtkNew<vtkMatrix4x4> xf;

  vtkMatrix4x4::Multiply4x4(
    this->imageProjection.GetPointer(),
    this->imageLocalTransform.GetPointer(),
    xf.GetPointer());

  this->imageActor->SetUserMatrix(xf.GetPointer());
}

//-----------------------------------------------------------------------------
void WorldViewPrivate::updateCameras(WorldView* q)
{
  if (!this->cameraRepDirty)
  {
    this->cameraRepDirty = true;
    QMetaObject::invokeMethod(q, "updateCameras", Qt::QueuedConnection);

    // If the cameras are dirty, then the camera scale must also be dirty
    this->updateScale(q);
  }
}

//-----------------------------------------------------------------------------
void WorldViewPrivate::updateScale(WorldView* q)
{
  if (!this->scaleDirty)
  {
    this->scaleDirty = true;
    QMetaObject::invokeMethod(q, "updateScale", Qt::QueuedConnection);
  }
}

//-----------------------------------------------------------------------------
WorldView::WorldView(QWidget* parent, Qt::WindowFlags flags)
  : QWidget(parent, flags), d_ptr(new WorldViewPrivate)
{
  QTE_D();

  // Set up UI
  d->UI.setupUi(this);
  d->AM.setupActions(d->UI, this);

  auto const viewMenu = new QMenu(this);
  viewMenu->addAction(d->UI.actionViewReset);
  viewMenu->addAction(d->UI.actionViewResetLandmarks);
  viewMenu->addSeparator();
  viewMenu->addAction(d->UI.actionViewToWorldTop);
  viewMenu->addAction(d->UI.actionViewToWorldLeft);
  viewMenu->addAction(d->UI.actionViewToWorldRight);
  viewMenu->addAction(d->UI.actionViewToWorldFront);
  viewMenu->addAction(d->UI.actionViewToWorldBack);
  viewMenu->addSeparator();
  viewMenu->addAction(d->UI.actionViewPerspective);
  d->setPopup(d->UI.actionViewReset, viewMenu);

  d->imageOptions = new ImageOptions("WorldView/Image", this);
  d->imageOptions->addActor(d->imageActor.GetPointer());
  d->setPopup(d->UI.actionShowFrameImage, d->imageOptions);

  connect(d->imageOptions, SIGNAL(modified()),
          d->UI.renderWidget, SLOT(update()));

  d->cameraOptions = new CameraOptions(d->cameraRep.GetPointer(), this);
  d->setPopup(d->UI.actionShowCameras, d->cameraOptions);

  connect(d->cameraOptions, SIGNAL(modified()),
          d->UI.renderWidget, SLOT(update()));

  d->landmarkOptions = new PointOptions("WorldView/Landmarks", this);
  d->landmarkOptions->addActor(d->landmarkActor.GetPointer());
  d->setPopup(d->UI.actionShowLandmarks, d->landmarkOptions);

  connect(d->landmarkOptions, SIGNAL(modified()),
          d->UI.renderWidget, SLOT(update()));

  // Connect actions
  this->addAction(d->UI.actionViewReset);
  this->addAction(d->UI.actionViewResetLandmarks);
  this->addAction(d->UI.actionViewPerspective);
  this->addAction(d->UI.actionShowCameras);
  this->addAction(d->UI.actionShowLandmarks);
  this->addAction(d->UI.actionShowGroundPlane);

  connect(d->UI.actionViewReset, SIGNAL(triggered()),
          this, SLOT(resetView()));
  connect(d->UI.actionViewResetLandmarks, SIGNAL(triggered()),
          this, SLOT(resetViewToLandmarks()));
  connect(d->UI.actionViewToWorldTop, SIGNAL(triggered()),
          this, SLOT(viewToWorldTop()));
  connect(d->UI.actionViewToWorldLeft, SIGNAL(triggered()),
          this, SLOT(viewToWorldLeft()));
  connect(d->UI.actionViewToWorldRight, SIGNAL(triggered()),
          this, SLOT(viewToWorldRight()));
  connect(d->UI.actionViewToWorldFront, SIGNAL(triggered()),
          this, SLOT(viewToWorldFront()));
  connect(d->UI.actionViewToWorldBack, SIGNAL(triggered()),
          this, SLOT(viewToWorldBack()));
  connect(d->UI.actionViewPerspective, SIGNAL(toggled(bool)),
          this, SLOT(setPerspective(bool)));

  connect(d->UI.actionShowFrameImage, SIGNAL(toggled(bool)),
          this, SLOT(setImageVisible(bool)));
  connect(d->UI.actionShowCameras, SIGNAL(toggled(bool)),
          this, SLOT(setCamerasVisible(bool)));
  connect(d->UI.actionShowLandmarks, SIGNAL(toggled(bool)),
          this, SLOT(setLandmarksVisible(bool)));
  connect(d->UI.actionShowGroundPlane, SIGNAL(toggled(bool)),
          this, SLOT(setGroundPlaneVisible(bool)));

  // Set up render pipeline
  d->renderer->SetBackground(0, 0, 0);
  d->renderWindow->AddRenderer(d->renderer.GetPointer());
  d->UI.renderWidget->SetRenderWindow(d->renderWindow.GetPointer());

  d->renderer->AddActor(d->cameraRep->GetNonActiveActor());
  d->renderer->AddActor(d->cameraRep->GetActiveActor());
  d->renderer->AddActor(d->cameraRep->GetPathActor());

  // Set up image actor and "dummy" data for use when we have no "real" image
  d->imageActor->SetVisibility(false);
  d->renderer->AddViewProp(d->imageActor.GetPointer());

  d->emptyImage->SetExtent(0, 0, 0, 0, 0, 0);
  d->emptyImage->AllocateScalars(VTK_UNSIGNED_CHAR, 1);
  d->emptyImage->SetScalarComponentFromDouble(0, 0, 0, 0, 0.0);

  this->setImageData(0, QSize(1, 1));

  // Set up landmark actor
  vtkNew<vtkPolyData> landmarkPolyData;

  auto const landmarkPointData = landmarkPolyData->GetPointData();

  d->landmarkColors->SetName(TrueColor);
  d->landmarkColors->SetNumberOfComponents(3);

  d->landmarkObservations->SetName(Observations);
  d->landmarkObservations->SetNumberOfComponents(1);

  landmarkPolyData->SetPoints(d->landmarkPoints.GetPointer());
  landmarkPolyData->SetVerts(d->landmarkVerts.GetPointer());
  landmarkPointData->AddArray(d->landmarkColors.GetPointer());
  landmarkPointData->AddArray(d->landmarkObservations.GetPointer());
  d->landmarkMapper->SetInputData(landmarkPolyData.GetPointer());

  d->landmarkActor->SetMapper(d->landmarkMapper.GetPointer());
  d->landmarkActor->SetVisibility(d->UI.actionShowLandmarks->isChecked());
  d->renderer->AddActor(d->landmarkActor.GetPointer());

  d->landmarkOptions->addMapper(d->landmarkMapper.GetPointer());

  // Set up ground plane grid
  d->groundPlane->SetOrigin(-10.0, -10.0, 0.0);
  d->groundPlane->SetPoint1(+10.0, -10.0, 0.0);
  d->groundPlane->SetPoint2(-10.0, +10.0, 0.0);
  d->groundPlane->SetResolution(20, 20);

  vtkNew<vtkPolyDataMapper> groundMapper;
  groundMapper->SetInputConnection(d->groundPlane->GetOutputPort());
  groundMapper->SetResolveCoincidentTopologyToPolygonOffset();

  d->groundActor->SetMapper(groundMapper.GetPointer());
  d->groundActor->GetProperty()->SetColor(0.5, 0.5, 0.5);
  d->groundActor->GetProperty()->SetLighting(false);
  d->groundActor->GetProperty()->SetRepresentationToWireframe();
  d->renderer->AddActor(d->groundActor.GetPointer());
}

//-----------------------------------------------------------------------------
WorldView::~WorldView()
{
}

//-----------------------------------------------------------------------------
void WorldView::addCamera(int id, vtkMaptkCamera* camera)
{
  Q_UNUSED(id)

  QTE_D();

  d->cameraRep->AddCamera(camera);

  d->updateCameras(this);
}

//-----------------------------------------------------------------------------
void WorldView::setActiveCamera(vtkMaptkCamera* camera)
{
  static auto const plane = kwiver::vital::vector_4d(0.0, 0.0, 1.0, 0.0);

  QTE_D();

  if (camera)
  {
    camera->GetTransform(d->imageProjection.GetPointer(), plane.data());
    d->updateImageTransform();

    auto const showImage = d->UI.actionShowFrameImage->isChecked();
    d->validTransform = true;
    d->imageActor->SetVisibility(d->validImage && showImage);
  }
  else
  {
    d->validTransform = false;
    d->imageActor->SetVisibility(false);
  }

  d->cameraRep->SetActiveCamera(camera);

  d->updateCameras(this);
}

//-----------------------------------------------------------------------------
void WorldView::setImageData(vtkImageData* data, QSize const& dimensions)
{
  QTE_D();

  d->imageLocalTransform->Identity();
  d->imageLocalTransform->SetElement(1, 1, -1.0);
  d->imageLocalTransform->SetElement(1, 3, dimensions.height());
  d->updateImageTransform();

  auto const showImage = d->UI.actionShowFrameImage->isChecked();
  d->validImage = data;
  d->imageActor->SetInputData(data ? data : d->emptyImage.GetPointer());
  d->imageActor->SetVisibility(data && d->validTransform && showImage);
  d->UI.renderWidget->update();
}

//-----------------------------------------------------------------------------
void WorldView::setLandmarks(kwiver::vital::landmark_map const& lm)
{
  QTE_D();

  auto const& landmarks = lm.landmarks();
  auto const size = static_cast<vtkIdType>(landmarks.size());

  auto const defaultColor = kwiver::vital::rgb_color{};
  auto haveColor = false;
  auto maxObservations = unsigned{0};

  d->landmarkPoints->Reset();
  d->landmarkVerts->Reset();
  d->landmarkColors->Reset();
  d->landmarkObservations->Reset();
  d->landmarkPoints->Allocate(size);
  d->landmarkVerts->Allocate(size);
  d->landmarkColors->Allocate(3 * size);
  d->landmarkObservations->Allocate(size);

  vtkIdType vertIndex = 0;
  foreach (auto const& lm, landmarks)
  {
<<<<<<< HEAD
    auto const& pos = lm.second->loc();
    auto const& color = lm.second->color();
=======
    auto const& pos = lmi->second->loc();
    auto const& color = lmi->second->color();
    auto const observations = lmi->second->observations();
>>>>>>> 62769ac6

    d->landmarkPoints->InsertNextPoint(pos.data());
    d->landmarkVerts->InsertNextCell(1);
    d->landmarkVerts->InsertCellPoint(vertIndex++);
    d->landmarkColors->InsertNextValue(color.r);
    d->landmarkColors->InsertNextValue(color.g);
    d->landmarkColors->InsertNextValue(color.b);
    d->landmarkObservations->InsertNextValue(observations);

    haveColor = haveColor || (color != defaultColor);
    maxObservations = qMax(maxObservations, observations);
  }

  auto fields = QHash<QString, FieldInformation>{};
  if (maxObservations)
  {
    auto const upper = static_cast<double>(maxObservations);
    fields.insert("Observations", {Observations, {0.0, upper}});
  }

  d->landmarkOptions->setTrueColorAvailable(haveColor);
  d->landmarkOptions->setDataFields(fields);

  d->landmarkPoints->Modified();
  d->landmarkVerts->Modified();
  d->landmarkColors->Modified();
  d->landmarkObservations->Modified();

  d->updateScale(this);
}

//-----------------------------------------------------------------------------
void WorldView::setImageVisible(bool state)
{
  QTE_D();

  d->imageActor->SetVisibility(state && d->validImage && d->validTransform);
  d->UI.renderWidget->update();
}

//-----------------------------------------------------------------------------
void WorldView::setCamerasVisible(bool state)
{
  QTE_D();
  d->cameraOptions->setCamerasVisible(state);
}

//-----------------------------------------------------------------------------
void WorldView::setLandmarksVisible(bool state)
{
  QTE_D();

  d->landmarkActor->SetVisibility(state);
  d->UI.renderWidget->update();
}

//-----------------------------------------------------------------------------
void WorldView::setGroundPlaneVisible(bool state)
{
  QTE_D();

  d->groundActor->SetVisibility(state);
  d->UI.renderWidget->update();
}

//-----------------------------------------------------------------------------
void WorldView::resetView()
{
  QTE_D();

  d->renderer->ResetCamera();
  d->UI.renderWidget->update();
}

//-----------------------------------------------------------------------------
void WorldView::resetViewToLandmarks()
{
  QTE_D();

  vtkBoundingBox bbox;
  bbox.AddBounds(d->landmarkActor->GetBounds());

  double bounds[6];
  bbox.GetBounds(bounds);
  d->renderer->ResetCamera(bounds);
  d->renderer->ResetCameraClippingRange();

  d->UI.renderWidget->update();
}

//-----------------------------------------------------------------------------
void WorldView::viewToWorldTop()
{
  QTE_D();
  d->setView(0.0, 0.0, +1.0, 0.0, +1.0, 0.0);
}

//-----------------------------------------------------------------------------
void WorldView::viewToWorldLeft()
{
  QTE_D();
  d->setView(-1.0, 0.0, 0.0, 0.0, 0.0, +1.0);
}

//-----------------------------------------------------------------------------
void WorldView::viewToWorldRight()
{
  QTE_D();
  d->setView(+1.0, 0.0, 0.0, 0.0, 0.0, +1.0);
}

//-----------------------------------------------------------------------------
void WorldView::viewToWorldFront()
{
  QTE_D();
  d->setView(0.0, -1.0, 0.0, 0.0, 0.0, +1.0);
}

//-----------------------------------------------------------------------------
void WorldView::viewToWorldBack()
{
  QTE_D();
  d->setView(0.0, +1.0, 0.0, 0.0, 0.0, +1.0);
}

//-----------------------------------------------------------------------------
void WorldView::setPerspective(bool perspective)
{
  QTE_D();

  d->renderer->GetActiveCamera()->SetParallelProjection(!perspective);
  d->UI.renderWidget->update();
}

//-----------------------------------------------------------------------------
void WorldView::updateCameras()
{
  QTE_D();

  if (d->cameraRepDirty)
  {
    d->cameraRep->Update();
    d->UI.renderWidget->update();
    d->cameraRepDirty = false;
  }
}

//-----------------------------------------------------------------------------
void WorldView::updateScale()
{
  QTE_D();

  if (d->scaleDirty)
  {
    // Make sure the cameras are updated so that we will get the correct bounds
    // for them
    this->updateCameras();

    // Determine a base scale factor for the camera frustums... for now, using
    // the diagonal of the extents of the landmarks and camera centers
    vtkBoundingBox bbox;

    // Add landmarks
    d->landmarkActor->GetMapper()->Update();
    bbox.AddBounds(d->landmarkActor->GetBounds());

    // Update ground plane scale
    auto const groundScale =
      1.5 * qMax(qMax(qAbs(bbox.GetBound(0)), qAbs(bbox.GetBound(1))),
                 qMax(qAbs(bbox.GetBound(2)), qAbs(bbox.GetBound(3))));

    d->groundPlane->SetOrigin(-groundScale, -groundScale, 0.0);
    d->groundPlane->SetPoint1(+groundScale, -groundScale, 0.0);
    d->groundPlane->SetPoint2(-groundScale, +groundScale, 0.0);
    d->groundPlane->Modified();

    // Add camera centers
    bbox.AddBounds(d->cameraRep->GetPathActor()->GetBounds());

    // Check if we have geometry (we can still get here if a scale update was
    // triggered by setting the active camera with only images loaded)
    if (bbox.IsValid())
    {
      // Compute base scale (20% of scale factor)
      auto const cameraScale = 0.2 * bbox.GetDiagonalLength();

      // Update camera scale
      d->cameraOptions->setBaseCameraScale(cameraScale);
    }

    d->scaleDirty = false;

    // If we're updating the scale, it's probably because the geometry changed,
    // which means now (but AFTER updating the camera scales!) is a good time
    // to ensure that the clipping planes are set reasonably
    d->renderer->ResetCameraClippingRange();
  }
}<|MERGE_RESOLUTION|>--- conflicted
+++ resolved
@@ -445,14 +445,9 @@
   vtkIdType vertIndex = 0;
   foreach (auto const& lm, landmarks)
   {
-<<<<<<< HEAD
     auto const& pos = lm.second->loc();
     auto const& color = lm.second->color();
-=======
-    auto const& pos = lmi->second->loc();
-    auto const& color = lmi->second->color();
-    auto const observations = lmi->second->observations();
->>>>>>> 62769ac6
+    auto const observations = lm.second->observations();
 
     d->landmarkPoints->InsertNextPoint(pos.data());
     d->landmarkVerts->InsertNextCell(1);
