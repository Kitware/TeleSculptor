/*ckwg +29
 * Copyright 2016 by Kitware, Inc.
 * All rights reserved.
 *
 * Redistribution and use in source and binary forms, with or without
 * modification, are permitted provided that the following conditions are met:
 *
 *  * Redistributions of source code must retain the above copyright notice,
 *    this list of conditions and the following disclaimer.
 *
 *  * Redistributions in binary form must reproduce the above copyright notice,
 *    this list of conditions and the following disclaimer in the documentation
 *    and/or other materials provided with the distribution.
 *
 *  * Neither name of Kitware, Inc. nor the names of any contributors may be used
 *    to endorse or promote products derived from this software without specific
 *    prior written permission.
 *
 * THIS SOFTWARE IS PROVIDED BY THE COPYRIGHT HOLDERS AND CONTRIBUTORS ``AS IS''
 * AND ANY EXPRESS OR IMPLIED WARRANTIES, INCLUDING, BUT NOT LIMITED TO, THE
 * IMPLIED WARRANTIES OF MERCHANTABILITY AND FITNESS FOR A PARTICULAR PURPOSE
 * ARE DISCLAIMED. IN NO EVENT SHALL THE AUTHORS OR CONTRIBUTORS BE LIABLE FOR
 * ANY DIRECT, INDIRECT, INCIDENTAL, SPECIAL, EXEMPLARY, OR CONSEQUENTIAL
 * DAMAGES (INCLUDING, BUT NOT LIMITED TO, PROCUREMENT OF SUBSTITUTE GOODS OR
 * SERVICES; LOSS OF USE, DATA, OR PROFITS; OR BUSINESS INTERRUPTION) HOWEVER
 * CAUSED AND ON ANY THEORY OF LIABILITY, WHETHER IN CONTRACT, STRICT LIABILITY,
 * OR TORT (INCLUDING NEGLIGENCE OR OTHERWISE) ARISING IN ANY WAY OUT OF THE USE
 * OF THIS SOFTWARE, EVEN IF ADVISED OF THE POSSIBILITY OF SUCH DAMAGE.
 */

#include "WorldView.h"

#include "ui_WorldView.h"
#include "am_WorldView.h"

#include "CameraOptions.h"
#include "FieldInformation.h"
#include "ImageOptions.h"
#include "PointOptions.h"
#include "DepthMapOptions.h"
#include "VolumeOptions.h"
#include "vtkMaptkCamera.h"
#include "vtkMaptkCameraRepresentation.h"

#include <vital/types/camera.h>
#include <vital/types/landmark_map.h>

#include <vtkActorCollection.h>
#include <vtkBoundingBox.h>
#include <vtkCellArray.h>
#include <vtkCellDataToPointData.h>
#include <vtkContourFilter.h>
#include <vtkDoubleArray.h>
#include <vtkImageActor.h>
#include <vtkImageData.h>
#include <vtkMatrix4x4.h>
#include <vtkNew.h>
#include <vtkPlaneSource.h>
#include <vtkPointData.h>
#include <vtkPolyData.h>
#include <vtkPolyDataMapper.h>
#include <vtkProperty.h>
#include <vtkRenderer.h>
#include <vtkRenderWindow.h>
#include <vtkUnsignedCharArray.h>
#include <vtkUnsignedIntArray.h>
#include <vtkXMLPolyDataReader.h>
#include <vtkStructuredGrid.h>
#include <vtkXMLStructuredGridReader.h>
#include <vtkGeometryFilter.h>
#include <vtkThreshold.h>
#include <vtkDataSetTriangleFilter.h>
#include <vtkProjectedTetrahedraMapper.h>
#include <vtkPiecewiseFunction.h>
#include <vtkColorTransferFunction.h>
#include <vtkUnstructuredGrid.h>
#include <vtkVolumeProperty.h>
#include <vtkXMLImageDataReader.h>
#include <vtkThreshold.h>
#include <vtkThresholdPoints.h>
#include <vtkInformation.h>
#include <vtkCubeAxesActor.h>
#include <vtkTextProperty.h>

#include <qtMath.h>

#include <QtGui/QMenu>
#include <QtGui/QToolButton>
#include <QtGui/QWidgetAction>

namespace // anonymous
{
static char const* const TrueColor = "truecolor";
static char const* const Elevation = "elevation";
static char const* const Observations = "observations";
}

//-----------------------------------------------------------------------------
class WorldViewPrivate
{
public:
  WorldViewPrivate() :
    validImage(false),
    validTransform(false),
    cameraRepDirty(false),
    scaleDirty(false)
    {}

  void setPopup(QAction* action, QMenu* menu);
  void setPopup(QAction* action, QWidget* widget);

  void setView(kwiver::vital::vector_3d const& normal,
               kwiver::vital::vector_3d const& up);
  void setView(double ni, double nj, double nk,
               double ui, double uj, double uk);

  void updateImageTransform();
  void updateCameras(WorldView*);
  void updateScale(WorldView*);

  Ui::WorldView UI;
  Am::WorldView AM;

  vtkNew<vtkRenderer> renderer;
  vtkNew<vtkRenderWindow> renderWindow;

  vtkNew<vtkMaptkCameraRepresentation> cameraRep;

  vtkNew<vtkPoints> landmarkPoints;
  vtkNew<vtkCellArray> landmarkVerts;
  vtkNew<vtkDoubleArray> landmarkElevations;
  vtkNew<vtkUnsignedCharArray> landmarkColors;
  vtkNew<vtkUnsignedIntArray> landmarkObservations;
  vtkNew<vtkPolyDataMapper> landmarkMapper;
  vtkNew<vtkActor> landmarkActor;

  vtkNew<vtkImageActor> imageActor;
  vtkNew<vtkImageData> emptyImage;

  vtkNew<vtkPlaneSource> groundPlane;
  vtkNew<vtkActor> groundActor;

  ImageOptions* imageOptions;
  CameraOptions* cameraOptions;
  PointOptions* landmarkOptions;
  DepthMapOptions* depthMapOptions;
  VolumeOptions* volumeOptions;
  vtkContourFilter* contourFilter;

  vtkNew<vtkMatrix4x4> imageProjection;
  vtkNew<vtkMatrix4x4> imageLocalTransform;

  vtkSmartPointer<vtkPolyData> currentDepthmap;

  vtkNew<vtkActor> polyDataActor;
  vtkNew<vtkActor> depthmapActor;
  vtkNew<vtkActor> volumeActor;
  vtkNew<vtkCubeAxesActor> cubeAxesActor;

  std::map<int, std::string> dMList;
  std::map<int, std::string> dMListSG;
  std::map<int, std::string> dMListVert;

bool validImage;
  bool validTransform;

  bool cameraRepDirty;
  bool scaleDirty;
};

QTE_IMPLEMENT_D_FUNC(WorldView)

//-----------------------------------------------------------------------------
void WorldViewPrivate::setPopup(QAction* action, QMenu* menu)
{
  auto const widget = this->UI.toolBar->widgetForAction(action);
  auto const button = qobject_cast<QToolButton*>(widget);

  if (button)
  {
    button->setPopupMode(QToolButton::MenuButtonPopup);
    button->setMenu(menu);
  }
}

//-----------------------------------------------------------------------------
void WorldViewPrivate::setPopup(QAction* action, QWidget* widget)
{
  auto const parent = action->parentWidget();

  auto const proxy = new QWidgetAction(parent);
  proxy->setDefaultWidget(widget);

  auto const menu = new QMenu(parent);
  menu->addAction(proxy);

  this->setPopup(action, menu);
}

//-----------------------------------------------------------------------------
void WorldViewPrivate::setView(
  double ni, double nj, double nk, double ui, double uj, double uk)
{
  this->setView(kwiver::vital::vector_3d(ni, nj, nk),
                kwiver::vital::vector_3d(ui, uj, uk));
}

//-----------------------------------------------------------------------------
void WorldViewPrivate::setView(
  kwiver::vital::vector_3d const& normal, kwiver::vital::vector_3d const& up)
{
  // Get camera
  auto const camera = this->renderer->GetActiveCamera();

  // Get camera parameters
  auto focus = kwiver::vital::vector_3d();
  auto pos = kwiver::vital::vector_3d();
  camera->GetPosition(pos.data());
  camera->GetFocalPoint(focus.data());

  // Compute new position
  pos = focus + (normal * (focus - pos).norm());

  // Modify camera
  camera->SetPosition(pos.data());
  camera->SetViewUp(up.data());

  this->UI.renderWidget->update();
}

//-----------------------------------------------------------------------------
void WorldViewPrivate::updateImageTransform()
{
  vtkNew<vtkMatrix4x4> xf;

  vtkMatrix4x4::Multiply4x4(
    this->imageProjection.GetPointer(),
    this->imageLocalTransform.GetPointer(),
    xf.GetPointer());

  this->imageActor->SetUserMatrix(xf.GetPointer());
}

//-----------------------------------------------------------------------------
void WorldViewPrivate::updateCameras(WorldView* q)
{
  if (!this->cameraRepDirty)
  {
    this->cameraRepDirty = true;
    QMetaObject::invokeMethod(q, "updateCameras", Qt::QueuedConnection);

    // If the cameras are dirty, then the camera scale must also be dirty
    this->updateScale(q);
  }
}

//-----------------------------------------------------------------------------
void WorldViewPrivate::updateScale(WorldView* q)
{
  if (!this->scaleDirty)
  {
    this->scaleDirty = true;
    QMetaObject::invokeMethod(q, "updateScale", Qt::QueuedConnection);
  }
}

//-----------------------------------------------------------------------------
WorldView::WorldView(QWidget* parent, Qt::WindowFlags flags)
  : QWidget(parent, flags), d_ptr(new WorldViewPrivate)
{
  QTE_D();

  // Set up UI
  d->UI.setupUi(this);
  d->AM.setupActions(d->UI, this);

  auto const viewMenu = new QMenu(this);
  viewMenu->addAction(d->UI.actionViewReset);
  viewMenu->addAction(d->UI.actionViewResetLandmarks);
  viewMenu->addSeparator();
  viewMenu->addAction(d->UI.actionViewToWorldTop);
  viewMenu->addAction(d->UI.actionViewToWorldLeft);
  viewMenu->addAction(d->UI.actionViewToWorldRight);
  viewMenu->addAction(d->UI.actionViewToWorldFront);
  viewMenu->addAction(d->UI.actionViewToWorldBack);
  viewMenu->addSeparator();
  viewMenu->addAction(d->UI.actionViewPerspective);
  d->setPopup(d->UI.actionViewReset, viewMenu);

  d->imageOptions = new ImageOptions("WorldView/Image", this);
  d->imageOptions->addActor(d->imageActor.GetPointer());
  d->setPopup(d->UI.actionShowFrameImage, d->imageOptions);

  connect(d->imageOptions, SIGNAL(modified()),
          d->UI.renderWidget, SLOT(update()));

  d->cameraOptions = new CameraOptions(d->cameraRep.GetPointer(), this);
  d->setPopup(d->UI.actionShowCameras, d->cameraOptions);

  connect(d->cameraOptions, SIGNAL(modified()),
          d->UI.renderWidget, SLOT(update()));

  d->landmarkOptions = new PointOptions("WorldView/Landmarks", this);
  d->landmarkOptions->addActor(d->landmarkActor.GetPointer());
  d->setPopup(d->UI.actionShowLandmarks, d->landmarkOptions);

  connect(d->landmarkOptions, SIGNAL(modified()),
          d->UI.renderWidget, SLOT(update()));

  d->depthMapOptions = new DepthMapOptions("WorldView/Depthmap", this);
  d->setPopup(d->UI.actionDepthmapDisplay, d->depthMapOptions);

  d->depthMapOptions->addActor("points",d->polyDataActor.Get());
  d->depthMapOptions->addActor("surfaces",d->depthmapActor.Get());

  d->volumeOptions = new VolumeOptions("WorldView/Volume", this);
  d->setPopup(d->UI.actionVolumeDisplay, d->volumeOptions);

<<<<<<< HEAD
  connect(d->volumeOptions, SIGNAL(modified()),
          d->UI.renderWidget, SLOT(update()));

  connect(d->depthMapOptions, SIGNAL(depthMapRepresentationChanged()),
          this, SLOT(updateDepthMapRepresentation()));

  connect(d->depthMapOptions, SIGNAL(depthMapThresholdsChanged()),
          this, SLOT(updateDepthMapThresholds()));

  connect(d->depthMapOptions, SIGNAL(bBoxToggled()),
          this, SLOT(setGridVisible()));

  d->depthMapOptions->setEnabled(false);
=======
  connect(d->depthMapOptions, SIGNAL(depthMapChanged()),
          this, SLOT(updateDepthMap()));
  connect(this, SIGNAL(contourChanged()),
          d->UI.renderWidget, SLOT(update()));
>>>>>>> 5441e824

  // Connect actions
  this->addAction(d->UI.actionViewReset);
  this->addAction(d->UI.actionViewResetLandmarks);
  this->addAction(d->UI.actionViewPerspective);
  this->addAction(d->UI.actionShowCameras);
  this->addAction(d->UI.actionShowLandmarks);
  this->addAction(d->UI.actionShowGroundPlane);
  this->addAction(d->UI.actionDepthmapDisplay);
  this->addAction(d->UI.actionVolumeDisplay);

  connect(d->UI.actionViewReset, SIGNAL(triggered()),
          this, SLOT(resetView()));
  connect(d->UI.actionViewResetLandmarks, SIGNAL(triggered()),
          this, SLOT(resetViewToLandmarks()));
  connect(d->UI.actionViewToWorldTop, SIGNAL(triggered()),
          this, SLOT(viewToWorldTop()));
  connect(d->UI.actionViewToWorldLeft, SIGNAL(triggered()),
          this, SLOT(viewToWorldLeft()));
  connect(d->UI.actionViewToWorldRight, SIGNAL(triggered()),
          this, SLOT(viewToWorldRight()));
  connect(d->UI.actionViewToWorldFront, SIGNAL(triggered()),
          this, SLOT(viewToWorldFront()));
  connect(d->UI.actionViewToWorldBack, SIGNAL(triggered()),
          this, SLOT(viewToWorldBack()));
  connect(d->UI.actionViewPerspective, SIGNAL(toggled(bool)),
          this, SLOT(setPerspective(bool)));

  connect(d->UI.actionShowFrameImage, SIGNAL(toggled(bool)),
          this, SLOT(setImageVisible(bool)));
  connect(d->UI.actionShowCameras, SIGNAL(toggled(bool)),
          this, SLOT(setCamerasVisible(bool)));
  connect(d->UI.actionShowLandmarks, SIGNAL(toggled(bool)),
          this, SLOT(setLandmarksVisible(bool)));
  connect(d->UI.actionShowGroundPlane, SIGNAL(toggled(bool)),
          this, SLOT(setGroundPlaneVisible(bool)));
  connect(d->UI.actionDepthmapDisplay, SIGNAL(toggled(bool)),
          this, SLOT(setDepthMapVisible(bool)));
  connect(d->UI.actionVolumeDisplay, SIGNAL(toggled(bool)),
          this, SLOT(setVolumeVisible(bool)));

  connect(d->volumeOptions, SIGNAL(meshIsColorizedFromColorizeSurfaceOption),
    d->UI.renderWidget, SLOT(update()));

  // Set up render pipeline
  d->renderer->SetBackground(0, 0, 0);
  d->renderWindow->AddRenderer(d->renderer.GetPointer());
  d->UI.renderWidget->SetRenderWindow(d->renderWindow.GetPointer());

  d->renderer->AddActor(d->cameraRep->GetNonActiveActor());
  d->renderer->AddActor(d->cameraRep->GetActiveActor());
  d->renderer->AddActor(d->cameraRep->GetPathActor());

  // Set up image actor and "dummy" data for use when we have no "real" image
  d->imageActor->SetVisibility(false);
  d->renderer->AddViewProp(d->imageActor.GetPointer());

  d->emptyImage->SetExtent(0, 0, 0, 0, 0, 0);
  d->emptyImage->AllocateScalars(VTK_UNSIGNED_CHAR, 1);
  d->emptyImage->SetScalarComponentFromDouble(0, 0, 0, 0, 0.0);

  this->setImageData(0, QSize(1, 1));

  // Set up landmark actor
  vtkNew<vtkPolyData> landmarkPolyData;

  auto const landmarkPointData = landmarkPolyData->GetPointData();

  d->landmarkColors->SetName(TrueColor);
  d->landmarkColors->SetNumberOfComponents(3);

  d->landmarkElevations->SetName(Elevation);
  d->landmarkElevations->SetNumberOfComponents(1);

  d->landmarkObservations->SetName(Observations);
  d->landmarkObservations->SetNumberOfComponents(1);

  landmarkPolyData->SetPoints(d->landmarkPoints.GetPointer());
  landmarkPolyData->SetVerts(d->landmarkVerts.GetPointer());
  landmarkPointData->AddArray(d->landmarkColors.GetPointer());
  landmarkPointData->AddArray(d->landmarkElevations.GetPointer());
  landmarkPointData->AddArray(d->landmarkObservations.GetPointer());
  d->landmarkMapper->SetInputData(landmarkPolyData.GetPointer());

  d->landmarkActor->SetMapper(d->landmarkMapper.GetPointer());
  d->landmarkActor->SetVisibility(d->UI.actionShowLandmarks->isChecked());
  d->renderer->AddActor(d->landmarkActor.GetPointer());

  d->landmarkOptions->addMapper(d->landmarkMapper.GetPointer());

  // Set up ground plane grid
  d->groundPlane->SetOrigin(-10.0, -10.0, 0.0);
  d->groundPlane->SetPoint1(+10.0, -10.0, 0.0);
  d->groundPlane->SetPoint2(-10.0, +10.0, 0.0);
  d->groundPlane->SetResolution(20, 20);

  vtkNew<vtkPolyDataMapper> groundMapper;
  groundMapper->SetInputConnection(d->groundPlane->GetOutputPort());
  groundMapper->SetResolveCoincidentTopologyToPolygonOffset();

  d->groundActor->SetMapper(groundMapper.GetPointer());
  d->groundActor->GetProperty()->SetColor(0.5, 0.5, 0.5);
  d->groundActor->GetProperty()->SetLighting(false);
  d->groundActor->GetProperty()->SetRepresentationToWireframe();
  d->renderer->AddActor(d->groundActor.GetPointer());


}

//-----------------------------------------------------------------------------
WorldView::~WorldView()
{
}

//-----------------------------------------------------------------------------
void WorldView::setBackgroundColor(QColor const& color)
{
  QTE_D();
  d->renderer->SetBackground(color.redF(), color.greenF(), color.blueF());
  d->UI.renderWidget->update();
}

//-----------------------------------------------------------------------------
std::string WorldView::getActiveDepthMapType()
{
  QTE_D();

  if (d->depthMapOptions->isPointsChecked()) {
    return "points";
  }
  if (d->depthMapOptions->isSurfacesChecked()) {
    return "surfaces";
  }

  return "";
}

<<<<<<< HEAD
//----------------------------------------------------------------------
void WorldView::loadVolume(QString path, int nbFrames, std::string vtiList, std::string krtdList)
=======
void WorldView::loadVolume(QString path, int nbFrames, QString krtd, QString vti)
>>>>>>> 5441e824
{
  QTE_D();

  d->UI.actionVolumeDisplay->setEnabled(true);

  std::string filename = path.toStdString();

<<<<<<< HEAD
  vtkNew<vtkXMLPolyDataReader> readerPoly;

  readerPoly->SetFileName(filename.c_str());
  readerPoly->Update();

  vtkNew<vtkPolyDataMapper> mapper;
  mapper->SetInputData(readerPoly->GetOutput());
  mapper->SetColorModeToDirectScalars();

  d->volumeActor->SetMapper(mapper.Get());

//  d->volumeOptions->setVolume(readerPoly->GetOutput(),vtiList,krtdList);
  d->volumeOptions->setVolume(d->volumeActor.Get());
  d->volumeOptions->initFrameSampling(nbFrames);

  d->volumeActor->SetVisibility(true);
  d->renderer->AddActor(d->volumeActor.Get());
  d->renderer->AddViewProp(d->volumeActor.GetPointer());
  d->UI.renderWidget->update();
=======
  // Create the vtk pipeline
  // Read volume
  vtkNew<vtkXMLStructuredGridReader> readerV;
  readerV->SetFileName(filename.c_str());
  // Transform cell data to point data for contour filter
  vtkNew<vtkCellDataToPointData> transformCellToPointData;
  transformCellToPointData->SetInputConnection(readerV->GetOutputPort());
  transformCellToPointData->PassCellDataOn();

  // Apply contour
  d->contourFilter = vtkContourFilter::New();
  d->contourFilter->SetInputConnection(transformCellToPointData->GetOutputPort());
  d->contourFilter->SetNumberOfContours(1);
  d->contourFilter->SetValue(0, 0.5);
  // Declare which table will be use for the contour
  d->contourFilter->SetInputArrayToProcess(0, 0, 0, vtkDataObject::FIELD_ASSOCIATION_POINTS, "reconstruction_scalar");

  // Create mapper
  vtkNew<vtkPolyDataMapper> contourMapper;
  contourMapper->SetInputConnection(d->contourFilter->GetOutputPort());
  contourMapper->SetColorModeToDirectScalars();

  // Set the actor's mapper
  d->volumeActor->SetMapper(contourMapper.Get());

  d->volumeOptions->setActor(d->volumeActor.Get());
  d->volumeOptions->setKrtdVtiFile(krtd, vti);

  // Add this actor to the renderer
  d->renderer->AddActor(d->volumeActor.Get());
  emit(contourChanged());
>>>>>>> 5441e824
}

//-----------------------------------------------------------------------------
void WorldView::setActiveDepthMap(vtkMaptkCamera* camera, QString vtiPath) {
  QTE_D();

  currentVtiPath = vtiPath;

  if (d->UI.actionDepthmapDisplay->isChecked() && !currentVtiPath.isEmpty()) {

    std::string filename = currentVtiPath.toStdString();

    vtkNew<vtkXMLImageDataReader> readerIm;

    readerIm->SetFileName(filename.c_str());
    readerIm->Update();

    int width = readerIm->GetOutput()->GetDimensions()[0];
    int height = readerIm->GetOutput()->GetDimensions()[1];

    vtkNew<vtkPoints> points;
    points->SetNumberOfPoints(width*height);

    double dmToImageRatio = camera->GetImageDimensions()[0]/width;

<<<<<<< HEAD
    double pixel[3];
    for (vtkIdType idPixel = 0; idPixel < readerIm->GetOutput()->GetNumberOfPoints(); ++idPixel) {
      readerIm->GetOutput()->GetPoint(idPixel,pixel);
      pixel[1] = height-1-pixel[1];

      kwiver::vital::vector_3d p;
      double depth = readerIm->GetOutput()->GetPointData()->GetArray("Depths")->GetTuple1(idPixel);

      pixel[0] *= dmToImageRatio;
      pixel[1] *= dmToImageRatio;
      camera->UnprojectPoint(pixel, depth, &p);
=======
//-----------------------------------------------------------------------------
void WorldView::setActiveDepthMap(int numCam, vtkMatrix4x4* mat, DepthMapPaths dmpCam) {
  QTE_D();
  cam = numCam;
  matrix = mat;
  dmp = dmpCam;

  emit(activeDepthMapChanged(cam));

  std::cout << "cam = " << cam
            << "matrix = " << mat
            << "dmp = " << dmp.dMpointsPath.toStdString() << std::endl;
>>>>>>> 5441e824

      points->SetPoint(idPixel,p[0],p[1],p[2]);

    }

    vtkSmartPointer<vtkPolyData> polyData;

    vtkNew<vtkGeometryFilter> geometryFilterIm;
    geometryFilterIm->SetInputData(readerIm->GetOutput());
    geometryFilterIm->Update();
    polyData = geometryFilterIm->GetOutput();

    polyData->SetPoints(points.Get());


    polyData->Print(std::cout);


    d->currentDepthmap = polyData.Get();
    d->currentDepthmap->GetPointData()->SetScalars(d->currentDepthmap->GetPointData()->GetArray("Color"));
    vtkNew<vtkPolyDataMapper> mapper;

    mapper->SetInputData(d->currentDepthmap.Get());
    mapper->SetColorModeToDirectScalars();

    d->depthmapActor->SetMapper(mapper.Get());
    d->depthmapActor->SetVisibility(true);

    if(d->depthMapOptions->isPointsChecked()) {
      d->depthmapActor->GetProperty()->SetRepresentationToPoints();
    }
    else {
      d->depthmapActor->GetProperty()->SetRepresentationToSurface();
    }

    d->renderer->AddActor(d->depthmapActor.Get());

    d->renderer->AddViewProp(d->depthmapActor.GetPointer());

    //Calculating the bounding box for the grid coordinates
    d->cubeAxesActor->SetBounds(d->currentDepthmap->GetBounds());
    d->cubeAxesActor->SetCamera(d->renderer->GetActiveCamera());
    d->cubeAxesActor->GetTitleTextProperty(0)->SetColor(1.0, 0.0, 0.0);
    d->cubeAxesActor->GetLabelTextProperty(0)->SetColor(1.0, 0.0, 0.0);

    d->cubeAxesActor->GetTitleTextProperty(1)->SetColor(0.0, 1.0, 0.0);
    d->cubeAxesActor->GetLabelTextProperty(1)->SetColor(0.0, 1.0, 0.0);

    d->cubeAxesActor->GetTitleTextProperty(2)->SetColor(0.0, 0.0, 1.0);
    d->cubeAxesActor->GetLabelTextProperty(2)->SetColor(0.0, 0.0, 1.0);

    d->cubeAxesActor->DrawXGridlinesOn();
    d->cubeAxesActor->DrawYGridlinesOn();
    d->cubeAxesActor->DrawZGridlinesOn();
    d->cubeAxesActor->SetGridLineLocation(VTK_GRID_LINES_FURTHEST);

    d->cubeAxesActor->XAxisMinorTickVisibilityOff();
    d->cubeAxesActor->YAxisMinorTickVisibilityOff();
    d->cubeAxesActor->ZAxisMinorTickVisibilityOff();

    d->renderer->AddActor(d->cubeAxesActor.Get());
    d->cubeAxesActor->SetVisibility(d->depthMapOptions->isBBoxChecked());
    d->renderer->GetActiveCamera()->Azimuth(30);
    d->renderer->GetActiveCamera()->Elevation(30);

    //initializing the filters
    double bcRange[2], urRange[2];
    polyData->GetPointData()->GetArray("Best Cost Values")->GetRange(bcRange);
    polyData->GetPointData()->GetArray("Uniqueness Ratios")->GetRange(urRange);

    d->depthMapOptions->initializeFilters(bcRange[0],bcRange[1],urRange[0],urRange[1]);
  }

  currentCam = camera;


}

//-----------------------------------------------------------------------------
void WorldView::enableDepthMap()
{
  QTE_D();

  d->UI.actionDepthmapDisplay->setEnabled(true);
  d->UI.actionDepthmapDisplay->setCheckable(true);
  d->UI.actionDepthmapDisplay->setChecked(false);

  d->depthMapOptions->enable();
}

//-----------------------------------------------------------------------------

void WorldView::addCamera(int id, vtkMaptkCamera* camera)
{
  Q_UNUSED(id)

  QTE_D();

  d->cameraRep->AddCamera(camera);

  d->updateCameras(this);
}

//-----------------------------------------------------------------------------
void WorldView::setActiveCamera(vtkMaptkCamera* camera)
{
  static auto const plane = kwiver::vital::vector_4d(0.0, 0.0, 1.0, 0.0);

  QTE_D();

  if (camera)
  {
    camera->GetTransform(d->imageProjection.GetPointer(), plane.data());
    d->updateImageTransform();

    auto const showImage = d->UI.actionShowFrameImage->isChecked();
    d->validTransform = true;
    d->imageActor->SetVisibility(d->validImage && showImage);
  }
  else
  {
    d->validTransform = false;
    d->imageActor->SetVisibility(false);
  }

  d->cameraRep->SetActiveCamera(camera);

  d->updateCameras(this);
}

//-----------------------------------------------------------------------------
void WorldView::setImageData(vtkImageData* data, QSize const& dimensions)
{
  QTE_D();

  d->imageLocalTransform->Identity();
  d->imageLocalTransform->SetElement(1, 1, -1.0);
  d->imageLocalTransform->SetElement(1, 3, dimensions.height());
  d->updateImageTransform();

  auto const showImage = d->UI.actionShowFrameImage->isChecked();
  d->validImage = data;
  d->imageActor->SetInputData(data ? data : d->emptyImage.GetPointer());
  d->imageActor->SetVisibility(data && d->validTransform && showImage);
  d->UI.renderWidget->update();
}

//-----------------------------------------------------------------------------
void WorldView::setLandmarks(kwiver::vital::landmark_map const& lm)
{
  QTE_D();

  auto const& landmarks = lm.landmarks();
  auto const size = static_cast<vtkIdType>(landmarks.size());

  auto const defaultColor = kwiver::vital::rgb_color{};
  auto haveColor = false;
  auto maxObservations = unsigned{0};
  auto minZ = qInf(), maxZ = -qInf();

  d->landmarkPoints->Reset();
  d->landmarkVerts->Reset();
  d->landmarkColors->Reset();
  d->landmarkElevations->Reset();
  d->landmarkObservations->Reset();
  d->landmarkPoints->Allocate(size);
  d->landmarkVerts->Allocate(size);
  d->landmarkColors->Allocate(3 * size);
  d->landmarkElevations->Allocate(size);
  d->landmarkObservations->Allocate(size);

  vtkIdType vertIndex = 0;
  foreach (auto const& lm, landmarks)
  {
    auto const& pos = lm.second->loc();
    auto const& color = lm.second->color();
    auto const observations = lm.second->observations();

    d->landmarkPoints->InsertNextPoint(pos.data());
    d->landmarkVerts->InsertNextCell(1);
    d->landmarkVerts->InsertCellPoint(vertIndex++);
    d->landmarkColors->InsertNextValue(color.r);
    d->landmarkColors->InsertNextValue(color.g);
    d->landmarkColors->InsertNextValue(color.b);
    d->landmarkElevations->InsertNextValue(pos[2]);
    d->landmarkObservations->InsertNextValue(observations);

    haveColor = haveColor || (color != defaultColor);
    maxObservations = qMax(maxObservations, observations);
    minZ = qMin(minZ, pos[2]);
    maxZ = qMax(maxZ, pos[2]);
  }

  auto fields = QHash<QString, FieldInformation>{};
  fields.insert("Elevation", {Elevation, {minZ, maxZ}});
  if (maxObservations)
  {
    auto const upper = static_cast<double>(maxObservations);
    fields.insert("Observations", {Observations, {0.0, upper}});
  }

  d->landmarkOptions->setTrueColorAvailable(haveColor);
  d->landmarkOptions->setDataFields(fields);

  d->landmarkPoints->Modified();
  d->landmarkVerts->Modified();
  d->landmarkColors->Modified();
  d->landmarkObservations->Modified();

  d->updateScale(this);
}

//-----------------------------------------------------------------------------
void WorldView::setImageVisible(bool state)
{
  QTE_D();

  d->imageActor->SetVisibility(state && d->validImage && d->validTransform);
  d->UI.renderWidget->update();
}

//-----------------------------------------------------------------------------
void WorldView::setCamerasVisible(bool state)
{
  QTE_D();
  d->cameraOptions->setCamerasVisible(state);
}

//-----------------------------------------------------------------------------
void WorldView::setLandmarksVisible(bool state)
{
  QTE_D();

  d->landmarkActor->SetVisibility(state);
  d->UI.renderWidget->update();
}

//-----------------------------------------------------------------------------
void WorldView::setGroundPlaneVisible(bool state)
{
  QTE_D();

  d->groundActor->SetVisibility(state);
  d->UI.renderWidget->update();
}

//-----------------------------------------------------------------------------
void WorldView::setDepthMapVisible(bool state)
{
  QTE_D();

    d->depthmapActor->SetVisibility(state);
    d->depthMapOptions->setEnabled(state);

    if (state)
    {
      setGridVisible();
    }
    else
    {
      d->cubeAxesActor->SetVisibility(false);
    }

  setActiveDepthMap(currentCam,currentVtiPath);
  d->UI.renderWidget->update();
}

//-----------------------------------------------------------------------------
<<<<<<< HEAD
void WorldView::setGridVisible()
{
   QTE_D();

   if (d->UI.actionDepthmapDisplay->isChecked()) {
     d->cubeAxesActor->SetVisibility(d->depthMapOptions->isBBoxChecked());
   }
=======
void WorldView::setVolumeVisible(bool state)
{
  QTE_D();
  d->volumeActor->SetVisibility(state);
  d->UI.renderWidget->update();
>>>>>>> 5441e824
}

//-----------------------------------------------------------------------------
void WorldView::resetView()
{
  QTE_D();

  d->renderer->ResetCamera();
  d->UI.renderWidget->update();
}

//-----------------------------------------------------------------------------
void WorldView::resetViewToLandmarks()
{
  QTE_D();

  vtkBoundingBox bbox;
  bbox.AddBounds(d->landmarkActor->GetBounds());

  double bounds[6];
  bbox.GetBounds(bounds);
  d->renderer->ResetCamera(bounds);
  d->renderer->ResetCameraClippingRange();

  d->UI.renderWidget->update();
}

//-----------------------------------------------------------------------------
void WorldView::viewToWorldTop()
{
  QTE_D();
  d->setView(0.0, 0.0, +1.0, 0.0, +1.0, 0.0);
}

//-----------------------------------------------------------------------------
void WorldView::viewToWorldLeft()
{
  QTE_D();
  d->setView(-1.0, 0.0, 0.0, 0.0, 0.0, +1.0);
}

//-----------------------------------------------------------------------------
void WorldView::viewToWorldRight()
{
  QTE_D();
  d->setView(+1.0, 0.0, 0.0, 0.0, 0.0, +1.0);
}

//-----------------------------------------------------------------------------
void WorldView::viewToWorldFront()
{
  QTE_D();
  d->setView(0.0, -1.0, 0.0, 0.0, 0.0, +1.0);
}

//-----------------------------------------------------------------------------
void WorldView::viewToWorldBack()
{
  QTE_D();
  d->setView(0.0, +1.0, 0.0, 0.0, 0.0, +1.0);
}

//-----------------------------------------------------------------------------
void WorldView::setPerspective(bool perspective)
{
  QTE_D();

  d->renderer->GetActiveCamera()->SetParallelProjection(!perspective);
  d->UI.renderWidget->update();
}

//-----------------------------------------------------------------------------
void WorldView::updateCameras()
{
  QTE_D();

  if (d->cameraRepDirty)
  {
    d->cameraRep->Update();
    d->UI.renderWidget->update();
    d->cameraRepDirty = false;
  }
}

//-----------------------------------------------------------------------------
void WorldView::updateScale()
{
  QTE_D();

  if (d->scaleDirty)
  {
    // Make sure the cameras are updated so that we will get the correct bounds
    // for them
    this->updateCameras();

    // Determine a base scale factor for the camera frustums... for now, using
    // the diagonal of the extents of the landmarks and camera centers
    vtkBoundingBox bbox;

    // Add landmarks
    d->landmarkActor->GetMapper()->Update();
    bbox.AddBounds(d->landmarkActor->GetBounds());

    // Update ground plane scale
    auto const groundScale =
      1.5 * qMax(qMax(qAbs(bbox.GetBound(0)), qAbs(bbox.GetBound(1))),
                 qMax(qAbs(bbox.GetBound(2)), qAbs(bbox.GetBound(3))));

    d->groundPlane->SetOrigin(-groundScale, -groundScale, 0.0);
    d->groundPlane->SetPoint1(+groundScale, -groundScale, 0.0);
    d->groundPlane->SetPoint2(-groundScale, +groundScale, 0.0);
    d->groundPlane->Modified();

    // Add camera centers
    bbox.AddBounds(d->cameraRep->GetPathActor()->GetBounds());

    // Check if we have geometry (we can still get here if a scale update was
    // triggered by setting the active camera with only images loaded)
    if (bbox.IsValid())
    {
      // Compute base scale (20% of scale factor)
      auto const cameraScale = 0.2 * bbox.GetDiagonalLength();

      // Update camera scale
      d->cameraOptions->setBaseCameraScale(cameraScale);
    }

    d->scaleDirty = false;

    // If we're updating the scale, it's probably because the geometry changed,
    // which means now (but AFTER updating the camera scales!) is a good time
    // to ensure that the clipping planes are set reasonably
    d->renderer->ResetCameraClippingRange();
  }
}

//-----------------------------------------------------------------------------
void WorldView::updateDepthMapRepresentation()
{
  QTE_D();
//  std::cout << "update depth map..." << *matrix <<std::endl;
//  setActiveDepthMap(currentCam,currentVtiPath);
  if(d->depthMapOptions->isPointsChecked()) {
    d->depthmapActor->GetProperty()->SetRepresentationToPoints();
  }
  else {
    d->depthmapActor->GetProperty()->SetRepresentationToSurface();
  }
  d->UI.renderWidget->update();
}

<<<<<<< HEAD
//-----------------------------------------------------------------------------
void WorldView::updateDepthMapThresholds()
{

  QTE_D();

  double bestCostValueMin = d->depthMapOptions->getBestCostValueMin();
  double bestCostValueMax = d->depthMapOptions->getBestCostValueMax();
  double uniquenessRatioMin = d->depthMapOptions->getUniquenessRatioMin();
  double uniquenessRatioMax = d->depthMapOptions->getUniquenessRatioMax();

  vtkNew<vtkThreshold> thresholdBestCostValues, thresholdUniquenessRatios;

  thresholdBestCostValues->SetInputData(d->currentDepthmap);

  thresholdBestCostValues->SetInputArrayToProcess(0,0,0,vtkDataObject::FIELD_ASSOCIATION_POINTS,"Best Cost Values");
  thresholdBestCostValues->ThresholdBetween(bestCostValueMin,bestCostValueMax);

  thresholdUniquenessRatios->SetInputConnection(thresholdBestCostValues->GetOutputPort());
  thresholdUniquenessRatios->SetInputArrayToProcess(0,0,0,vtkDataObject::FIELD_ASSOCIATION_POINTS,"Uniqueness Ratios");
  thresholdUniquenessRatios->ThresholdBetween(uniquenessRatioMin,uniquenessRatioMax);

  vtkNew<vtkGeometryFilter> geometryFilter;
  geometryFilter->SetInputConnection(thresholdUniquenessRatios->GetOutputPort());
//  geometryFilter->Update();
  d->depthmapActor->GetMapper()->SetInputConnection(geometryFilter->GetOutputPort());
  d->depthmapActor->GetMapper()->Update();
=======
void WorldView::computeContour(double threshold)
{
  QTE_D();

  d->contourFilter->SetValue(0, threshold);
  d->UI.renderWidget->update();
  emit(contourChanged());
>>>>>>> 5441e824
}<|MERGE_RESOLUTION|>--- conflicted
+++ resolved
@@ -316,7 +316,7 @@
   d->volumeOptions = new VolumeOptions("WorldView/Volume", this);
   d->setPopup(d->UI.actionVolumeDisplay, d->volumeOptions);
 
-<<<<<<< HEAD
+
   connect(d->volumeOptions, SIGNAL(modified()),
           d->UI.renderWidget, SLOT(update()));
 
@@ -330,12 +330,9 @@
           this, SLOT(setGridVisible()));
 
   d->depthMapOptions->setEnabled(false);
-=======
-  connect(d->depthMapOptions, SIGNAL(depthMapChanged()),
-          this, SLOT(updateDepthMap()));
   connect(this, SIGNAL(contourChanged()),
           d->UI.renderWidget, SLOT(update()));
->>>>>>> 5441e824
+
 
   // Connect actions
   this->addAction(d->UI.actionViewReset);
@@ -473,12 +470,9 @@
   return "";
 }
 
-<<<<<<< HEAD
 //----------------------------------------------------------------------
-void WorldView::loadVolume(QString path, int nbFrames, std::string vtiList, std::string krtdList)
-=======
+
 void WorldView::loadVolume(QString path, int nbFrames, QString krtd, QString vti)
->>>>>>> 5441e824
 {
   QTE_D();
 
@@ -486,27 +480,6 @@
 
   std::string filename = path.toStdString();
 
-<<<<<<< HEAD
-  vtkNew<vtkXMLPolyDataReader> readerPoly;
-
-  readerPoly->SetFileName(filename.c_str());
-  readerPoly->Update();
-
-  vtkNew<vtkPolyDataMapper> mapper;
-  mapper->SetInputData(readerPoly->GetOutput());
-  mapper->SetColorModeToDirectScalars();
-
-  d->volumeActor->SetMapper(mapper.Get());
-
-//  d->volumeOptions->setVolume(readerPoly->GetOutput(),vtiList,krtdList);
-  d->volumeOptions->setVolume(d->volumeActor.Get());
-  d->volumeOptions->initFrameSampling(nbFrames);
-
-  d->volumeActor->SetVisibility(true);
-  d->renderer->AddActor(d->volumeActor.Get());
-  d->renderer->AddViewProp(d->volumeActor.GetPointer());
-  d->UI.renderWidget->update();
-=======
   // Create the vtk pipeline
   // Read volume
   vtkNew<vtkXMLStructuredGridReader> readerV;
@@ -538,7 +511,6 @@
   // Add this actor to the renderer
   d->renderer->AddActor(d->volumeActor.Get());
   emit(contourChanged());
->>>>>>> 5441e824
 }
 
 //-----------------------------------------------------------------------------
@@ -564,7 +536,6 @@
 
     double dmToImageRatio = camera->GetImageDimensions()[0]/width;
 
-<<<<<<< HEAD
     double pixel[3];
     for (vtkIdType idPixel = 0; idPixel < readerIm->GetOutput()->GetNumberOfPoints(); ++idPixel) {
       readerIm->GetOutput()->GetPoint(idPixel,pixel);
@@ -576,20 +547,7 @@
       pixel[0] *= dmToImageRatio;
       pixel[1] *= dmToImageRatio;
       camera->UnprojectPoint(pixel, depth, &p);
-=======
-//-----------------------------------------------------------------------------
-void WorldView::setActiveDepthMap(int numCam, vtkMatrix4x4* mat, DepthMapPaths dmpCam) {
-  QTE_D();
-  cam = numCam;
-  matrix = mat;
-  dmp = dmpCam;
-
-  emit(activeDepthMapChanged(cam));
-
-  std::cout << "cam = " << cam
-            << "matrix = " << mat
-            << "dmp = " << dmp.dMpointsPath.toStdString() << std::endl;
->>>>>>> 5441e824
+
 
       points->SetPoint(idPixel,p[0],p[1],p[2]);
 
@@ -858,7 +816,6 @@
 }
 
 //-----------------------------------------------------------------------------
-<<<<<<< HEAD
 void WorldView::setGridVisible()
 {
    QTE_D();
@@ -866,13 +823,12 @@
    if (d->UI.actionDepthmapDisplay->isChecked()) {
      d->cubeAxesActor->SetVisibility(d->depthMapOptions->isBBoxChecked());
    }
-=======
+}
 void WorldView::setVolumeVisible(bool state)
 {
   QTE_D();
   d->volumeActor->SetVisibility(state);
   d->UI.renderWidget->update();
->>>>>>> 5441e824
 }
 
 //-----------------------------------------------------------------------------
@@ -1024,7 +980,6 @@
   d->UI.renderWidget->update();
 }
 
-<<<<<<< HEAD
 //-----------------------------------------------------------------------------
 void WorldView::updateDepthMapThresholds()
 {
@@ -1052,7 +1007,9 @@
 //  geometryFilter->Update();
   d->depthmapActor->GetMapper()->SetInputConnection(geometryFilter->GetOutputPort());
   d->depthmapActor->GetMapper()->Update();
-=======
+}
+
+//-----------------------------------------------------------------------------
 void WorldView::computeContour(double threshold)
 {
   QTE_D();
@@ -1060,5 +1017,4 @@
   d->contourFilter->SetValue(0, threshold);
   d->UI.renderWidget->update();
   emit(contourChanged());
->>>>>>> 5441e824
 }