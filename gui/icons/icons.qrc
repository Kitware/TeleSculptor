--- conflicted
+++ resolved
@@ -17,12 +17,9 @@
     <file alias="camera">22x22/camera.png</file>
     <file alias="close">22x22/close.png</file>
     <file alias="feature">22x22/feature.png</file>
-<<<<<<< HEAD
     <file alias="grid">22x22/grid.png</file>
-=======
     <file alias="help">22x22/help.png</file>
     <file alias="help-manual">22x22/help-manual.png</file>
->>>>>>> 5f9fbcd5
     <file alias="landmark">22x22/landmark.png</file>
     <file alias="open">22x22/open.png</file>
     <file alias="playback-loop">22x22/playback-loop.png</file>
