/*ckwg +29
 * Copyright 2016 by Kitware, Inc.
 * All rights reserved.
 *
 * Redistribution and use in source and binary forms, with or without
 * modification, are permitted provided that the following conditions are met:
 *
 *  * Redistributions of source code must retain the above copyright notice,
 *    this list of conditions and the following disclaimer.
 *
 *  * Redistributions in binary form must reproduce the above copyright notice,
 *    this list of conditions and the following disclaimer in the documentation
 *    and/or other materials provided with the distribution.
 *
 *  * Neither name of Kitware, Inc. nor the names of any contributors may be used
 *    to endorse or promote products derived from this software without specific
 *    prior written permission.
 *
 * THIS SOFTWARE IS PROVIDED BY THE COPYRIGHT HOLDERS AND CONTRIBUTORS ``AS IS''
 * AND ANY EXPRESS OR IMPLIED WARRANTIES, INCLUDING, BUT NOT LIMITED TO, THE
 * IMPLIED WARRANTIES OF MERCHANTABILITY AND FITNESS FOR A PARTICULAR PURPOSE
 * ARE DISCLAIMED. IN NO EVENT SHALL THE AUTHORS OR CONTRIBUTORS BE LIABLE FOR
 * ANY DIRECT, INDIRECT, INCIDENTAL, SPECIAL, EXEMPLARY, OR CONSEQUENTIAL
 * DAMAGES (INCLUDING, BUT NOT LIMITED TO, PROCUREMENT OF SUBSTITUTE GOODS OR
 * SERVICES; LOSS OF USE, DATA, OR PROFITS; OR BUSINESS INTERRUPTION) HOWEVER
 * CAUSED AND ON ANY THEORY OF LIABILITY, WHETHER IN CONTRACT, STRICT LIABILITY,
 * OR TORT (INCLUDING NEGLIGENCE OR OTHERWISE) ARISING IN ANY WAY OUT OF THE USE
 * OF THIS SOFTWARE, EVEN IF ADVISED OF THE POSSIBILITY OF SUCH DAMAGE.
 */

#include "Project.h"

#include <maptk/version.h>

#include <vital/config/config_block_io.h>

#include <qtStlUtil.h>

#include <QtGui/QApplication>
#include <QtCore/QDir>
#include <QtCore/QFile>
#include <QtCore/QFileInfo>
#include <QTextStream>

#include <iostream>

//-----------------------------------------------------------------------------
QString getPath(kwiver::vital::config_block_sptr const& config,
                QDir const& base, char const* key, char const* altKey = 0)
{
  try
  {
    auto const& value = config->get_value<std::string>(key);
    return base.filePath(qtString(value));
  }
  catch (...)
  {
    return (altKey ? getPath(config, base, altKey) : QString());
  }
}

//-----------------------------------------------------------------------------
bool Project::read(QString const& path)
{
  auto const& base = QFileInfo(path).absoluteDir();

  try
  {
    // Load config file
    auto const exeDir = QDir(QApplication::applicationDirPath());
    auto const prefix = stdString(exeDir.absoluteFilePath(".."));
    auto const& config = kwiver::vital::read_config_file(qPrintable(path),
                                                         "maptk",
                                                         MAPTK_VERSION,
                                                         prefix);

    this->cameraPath = getPath(config, base, "output_krtd_dir");
    this->landmarks = getPath(config, base, "output_ply_file");
    this->tracks =
      getPath(config, base, "input_track_file", "output_tracks_file");

//    this->DMvtp = getPath(config, base, "depthmaps_points_file");
//    this->DMvts = getPath(config, base, "depthmaps_surfaces_file");
//    this->DMvti = getPath(config, base, "depthmaps_images_file");
//    this->DMvert = getPath(config, base, "depthmaps_vertices_file");

    // Read image list
    auto const& iflPath = config->get_value<std::string>("image_list_file");
    QFile ifl(base.filePath(qtString(iflPath)));
    if (!ifl.open(QIODevice::ReadOnly | QIODevice::Text))
    {
      // TODO set error
      return false;
    }

    while (!ifl.atEnd())
    {
      auto const& line = ifl.readLine();
      if (!line.isEmpty())
      {
        // Strip '\n' and convert to full path
        auto const ll = line.length() - (line.endsWith('\n') ? 1 : 0);
        this->images.append(base.filePath(QString::fromLocal8Bit(line, ll)));
      }
    }

    //Read depthmap points list
<<<<<<< HEAD
    if (config->has_value("depthmaps_points_file"))
    {
      auto const& vtpFilePath = config->get_value<std::string>("depthmaps_points_file");
=======
    std::string vtpFilePath;
    try {
      vtpFilePath = config->get_value<std::string>("depthmaps_points_file");
    } catch (...) {
    }

    if (!vtpFilePath.empty()) {
>>>>>>> 0757ace6
      QFile vtpFile(base.filePath(qtString(vtpFilePath)));
      if (vtpFile.open(QIODevice::ReadOnly | QIODevice::Text))
      {
        QTextStream vtpStream(&vtpFile);
        int frameNum;
        QString fileName;
        while (!vtpStream.atEnd())
        {
          vtpStream >> frameNum >> fileName;
          if (!DMvtp.contains(frameNum))
          {
            DMvtp.insert(frameNum,fileName);
          }
        }
      }
      vtpFile.close();
    }
<<<<<<< HEAD


    //Read depthmap surfaces list
    if (config->has_value("depthmaps_surfaces_file"))
    {
      auto const& vtsFilePath = config->get_value<std::string>("depthmaps_surfaces_file");
=======

    //Read depthmap surfaces list
    std::string vtsFilePath;
    try {

      vtsFilePath = config->get_value<std::string>("depthmaps_surfaces_file");
    } catch (...) {
    }

    if (!vtpFilePath.empty()) {
>>>>>>> 0757ace6
      QFile vtsFile(base.filePath(qtString(vtsFilePath)));
      if (vtsFile.open(QIODevice::ReadOnly | QIODevice::Text))
      {
        QTextStream vtsStream(&vtsFile);
        int frameNum;
        QString fileName;
        while (!vtsStream.atEnd())
        {
          vtsStream >> frameNum >> fileName;
          if (!DMvts.contains(frameNum))
          {
            DMvts.insert(frameNum,fileName);
          }
        }
      }
      vtsFile.close();
    }
<<<<<<< HEAD


    //Read depthmap images list
    if (config->has_value("depthmaps_images_file"))
    {
      auto const& vtiFilePath = config->get_value<std::string>("depthmaps_images_file");
=======

    //Read depthmap images list
    std::string vtiFilePath;
    try {

      vtiFilePath = config->get_value<std::string>("depthmaps_images_file");
    } catch (...) {
    }

    if (!vtiFilePath.empty()) {
>>>>>>> 0757ace6
      QFile vtiFile(base.filePath(qtString(vtiFilePath)));
      if (vtiFile.open(QIODevice::ReadOnly | QIODevice::Text))
      {
        QTextStream vtiStream(&vtiFile);
        int frameNum;
        QString fileName;
        while (!vtiStream.atEnd())
        {
          vtiStream >> frameNum >> fileName;
          if (!DMvti.contains(frameNum))
          {
            DMvti.insert(frameNum,fileName);
          }
        }
      }
      vtiFile.close();
    }
<<<<<<< HEAD


    //Read depthmap vertices list
    if (config->has_value("depthmaps_vertices_file"))
    {
      auto const& vertFilePath = config->get_value<std::string>("depthmaps_vertices_file");
=======

    //Read depthmap vertices list
    std::string vertFilePath;
    try {

      vertFilePath = config->get_value<std::string>("depthmaps_vertices_file");
    } catch (...) {
    }
    if (!vertFilePath.empty()) {
>>>>>>> 0757ace6
      QFile vertFile(base.filePath(qtString(vertFilePath)));
      if (vertFile.open(QIODevice::ReadOnly | QIODevice::Text))
      {
        QTextStream vertStream(&vertFile);
        int frameNum;
        QString fileName;
        while (!vertStream.atEnd())
        {
          vertStream >> frameNum >> fileName;
          if (!DMvert.contains(frameNum))
          {
            DMvert.insert(frameNum,fileName);
          }
        }
      }
      vertFile.close();
    }
<<<<<<< HEAD

=======
>>>>>>> 0757ace6

    std::cout << "after ifs" << std::endl;


    return true;
  }
  catch (...)
  {
    // TODO set error
    return false;
  }
}<|MERGE_RESOLUTION|>--- conflicted
+++ resolved
@@ -105,19 +105,11 @@
     }
 
     //Read depthmap points list
-<<<<<<< HEAD
+
     if (config->has_value("depthmaps_points_file"))
     {
       auto const& vtpFilePath = config->get_value<std::string>("depthmaps_points_file");
-=======
-    std::string vtpFilePath;
-    try {
-      vtpFilePath = config->get_value<std::string>("depthmaps_points_file");
-    } catch (...) {
-    }
-
-    if (!vtpFilePath.empty()) {
->>>>>>> 0757ace6
+
       QFile vtpFile(base.filePath(qtString(vtpFilePath)));
       if (vtpFile.open(QIODevice::ReadOnly | QIODevice::Text))
       {
@@ -135,25 +127,11 @@
       }
       vtpFile.close();
     }
-<<<<<<< HEAD
-
 
     //Read depthmap surfaces list
     if (config->has_value("depthmaps_surfaces_file"))
     {
       auto const& vtsFilePath = config->get_value<std::string>("depthmaps_surfaces_file");
-=======
-
-    //Read depthmap surfaces list
-    std::string vtsFilePath;
-    try {
-
-      vtsFilePath = config->get_value<std::string>("depthmaps_surfaces_file");
-    } catch (...) {
-    }
-
-    if (!vtpFilePath.empty()) {
->>>>>>> 0757ace6
       QFile vtsFile(base.filePath(qtString(vtsFilePath)));
       if (vtsFile.open(QIODevice::ReadOnly | QIODevice::Text))
       {
@@ -171,25 +149,11 @@
       }
       vtsFile.close();
     }
-<<<<<<< HEAD
-
 
     //Read depthmap images list
     if (config->has_value("depthmaps_images_file"))
     {
       auto const& vtiFilePath = config->get_value<std::string>("depthmaps_images_file");
-=======
-
-    //Read depthmap images list
-    std::string vtiFilePath;
-    try {
-
-      vtiFilePath = config->get_value<std::string>("depthmaps_images_file");
-    } catch (...) {
-    }
-
-    if (!vtiFilePath.empty()) {
->>>>>>> 0757ace6
       QFile vtiFile(base.filePath(qtString(vtiFilePath)));
       if (vtiFile.open(QIODevice::ReadOnly | QIODevice::Text))
       {
@@ -207,24 +171,11 @@
       }
       vtiFile.close();
     }
-<<<<<<< HEAD
-
 
     //Read depthmap vertices list
     if (config->has_value("depthmaps_vertices_file"))
     {
       auto const& vertFilePath = config->get_value<std::string>("depthmaps_vertices_file");
-=======
-
-    //Read depthmap vertices list
-    std::string vertFilePath;
-    try {
-
-      vertFilePath = config->get_value<std::string>("depthmaps_vertices_file");
-    } catch (...) {
-    }
-    if (!vertFilePath.empty()) {
->>>>>>> 0757ace6
       QFile vertFile(base.filePath(qtString(vertFilePath)));
       if (vertFile.open(QIODevice::ReadOnly | QIODevice::Text))
       {
@@ -242,13 +193,6 @@
       }
       vertFile.close();
     }
-<<<<<<< HEAD
-
-=======
->>>>>>> 0757ace6
-
-    std::cout << "after ifs" << std::endl;
-
 
     return true;
   }
