/*ckwg +29
 * Copyright 2016-2017 by Kitware, Inc.
 * All rights reserved.
 *
 * Redistribution and use in source and binary forms, with or without
 * modification, are permitted provided that the following conditions are met:
 *
 *  * Redistributions of source code must retain the above copyright notice,
 *    this list of conditions and the following disclaimer.
 *
 *  * Redistributions in binary form must reproduce the above copyright notice,
 *    this list of conditions and the following disclaimer in the documentation
 *    and/or other materials provided with the distribution.
 *
 *  * Neither the name Kitware, Inc. nor the names of any contributors may be
 *    used to endorse or promote products derived from this software without
 *    specific prior written permission.
 *
 * THIS SOFTWARE IS PROVIDED BY THE COPYRIGHT HOLDERS AND CONTRIBUTORS ``AS IS''
 * AND ANY EXPRESS OR IMPLIED WARRANTIES, INCLUDING, BUT NOT LIMITED TO, THE
 * IMPLIED WARRANTIES OF MERCHANTABILITY AND FITNESS FOR A PARTICULAR PURPOSE
 * ARE DISCLAIMED. IN NO EVENT SHALL THE AUTHORS OR CONTRIBUTORS BE LIABLE FOR
 * ANY DIRECT, INDIRECT, INCIDENTAL, SPECIAL, EXEMPLARY, OR CONSEQUENTIAL
 * DAMAGES (INCLUDING, BUT NOT LIMITED TO, PROCUREMENT OF SUBSTITUTE GOODS OR
 * SERVICES; LOSS OF USE, DATA, OR PROFITS; OR BUSINESS INTERRUPTION) HOWEVER
 * CAUSED AND ON ANY THEORY OF LIABILITY, WHETHER IN CONTRACT, STRICT LIABILITY,
 * OR TORT (INCLUDING NEGLIGENCE OR OTHERWISE) ARISING IN ANY WAY OUT OF THE USE
 * OF THIS SOFTWARE, EVEN IF ADVISED OF THE POSSIBILITY OF SUCH DAMAGE.
 */

#include "Project.h"

#include <maptk/version.h>

#include <kwiversys/SystemTools.hxx>

#include <qtStlUtil.h>

#include <QtGui/QApplication>

#include <QtCore/QDebug>
#include <QtCore/QDir>
#include <QtCore/QFile>
#include <QtCore/QFileInfo>

#include <iostream>

namespace
{
static char const* const CAMERA_PATH = "results/krtd";
static char const* const TRACKS_PATH = "results/tracks.txt";
static char const* const LANDMARKS_PATH = "results/landmarks.ply";
static char const* const GEO_ORIGIN_PATH = "results/geo_origin.txt";
static std::string WORKING_DIR_TAG = "working_directory";
static std::string VIDEO_SOURCE_TAG = "video_source";
static char const* const IMAGE_LIST_FILE = "image_list_file";
}

//-----------------------------------------------------------------------------
QString getPath(kwiver::vital::config_block_sptr const& config,
                QDir const& base, char const* key,
                char const* defaultPath = 0, char const* altKey = 0)
{
  try
  {
    auto const& value = config->get_value<std::string>(key);
    return base.filePath(qtString(value));
  }
  catch (...)
  {
    return (altKey ? getPath(config, base, altKey, defaultPath) :
            QString(defaultPath));
  }
}

//-----------------------------------------------------------------------------
Project::Project()
{
  projectConfig = kwiver::vital::config_block::empty_config();
}

//-----------------------------------------------------------------------------
Project::Project(QString dir)
{
  projectConfig = kwiver::vital::config_block::empty_config();

  workingDir = dir;
  filePath = workingDir.absoluteFilePath(workingDir.dirName() + ".conf");

  // Set default paths
<<<<<<< HEAD
  cameraPath = "results/krtd";
  tracksPath = "results/tracks.txt";
  landmarksPath = "results/landmarks.ply";
  depthPath = "results/depth";
=======
  cameraPath = CAMERA_PATH;
  tracksPath = TRACKS_PATH;
  landmarksPath = LANDMARKS_PATH;
  geoOriginFile = GEO_ORIGIN_PATH;
>>>>>>> aaef29f2
}

//-----------------------------------------------------------------------------
bool Project::read(QString const& path)
{
  auto const& base = QFileInfo(path).absoluteDir();

  try
  {
    // Load config file
    auto const exeDir = QDir(QApplication::applicationDirPath());
    auto const prefix = stdString(exeDir.absoluteFilePath(".."));
    auto const& config = kwiver::vital::read_config_file(qPrintable(path),
                                                         "maptk",
                                                         MAPTK_VERSION,
                                                         prefix);

    if (config->has_value(WORKING_DIR_TAG))
    {
      this->workingDir =
        QString::fromStdString(config->get_value<std::string>(WORKING_DIR_TAG));
    }
    else
    {
      this->workingDir = base;
    }

    filePath = path;

<<<<<<< HEAD
    this->cameraPath = getPath(config, this->workingDir, "output_krtd_dir");
    this->depthPath = getPath(config, this->workingDir, "output_depth_dir");
    this->landmarksPath = getPath(config, this->workingDir, "output_ply_file");
=======
    this->cameraPath =
      getPath(config, this->workingDir, "output_krtd_dir", CAMERA_PATH);
    this->landmarksPath =
      getPath(config, this->workingDir, "output_ply_file", LANDMARKS_PATH);
>>>>>>> aaef29f2
    this->tracksPath =
      getPath(config, this->workingDir, "input_track_file",
              TRACKS_PATH, "output_tracks_file");

    // Read depth map images list
    if (config->has_value("depthmaps_images_file"))
    {
      auto const& dmifPath =
        config->get_value<std::string>("depthmaps_images_file");
      auto const& dmifAbsolutePath =
        this->workingDir.filePath(qtString(dmifPath));
      auto const& dmifBase = QFileInfo(dmifAbsolutePath).absoluteDir();
      QFile dmif(dmifAbsolutePath);
      if (!dmif.open(QIODevice::ReadOnly | QIODevice::Text))
      {
        // TODO set error
        return false;
      }

      auto parts = QRegExp("(\\d+)\\s+([^\n]+)\n*");
      while (!dmif.atEnd())
      {
        auto const& line = QString::fromLocal8Bit(dmif.readLine());
        if (parts.exactMatch(line))
        {
          this->depthMaps.insert(parts.cap(1).toInt(),
                                 dmifBase.filePath(parts.cap(2)));
        }
      }
    }

    // Read Volume file
    if (config->has_value("volume_file"))
    {
      this->volumePath = getPath(config, this->workingDir, "volume_file");
    }

    // Read the geo origin file
    if (config->has_value("geo_origin_file"))
    {
      this->geoOriginFile =
        getPath(config, this->workingDir, "geo_origin_file", GEO_ORIGIN_PATH);
    }

    // Read video file
    if (config->has_value(VIDEO_SOURCE_TAG) ||
        config->has_value(IMAGE_LIST_FILE))
    {
      this->videoPath = getPath(config, this->workingDir,
                                VIDEO_SOURCE_TAG.c_str(),
                                "", IMAGE_LIST_FILE);
    }

    projectConfig = config;

    return true;
  }
  catch (kwiver::vital::config_block_exception e)
  {
    // TODO set error
    qWarning() << e.what(); // TODO dialog?
    return false;
  }
  catch (...)
  {
    // TODO set error
    return false;
  }
}

//-----------------------------------------------------------------------------
// Returns the relative path if the filepath is contained in the directory and
// returns the absolute path if not.
QString Project::getContingentRelativePath(QString filepath)
{
  if (kwiversys::SystemTools::IsSubDirectory(filepath.toStdString(),
                                             workingDir.absolutePath().toStdString()))
  {
    return workingDir.relativeFilePath(filepath);
  }
  else
  {
    return filepath;
  }
}

void Project::write()
{
  if (!videoPath.isEmpty())
  {
    projectConfig->set_value(VIDEO_SOURCE_TAG,
      getContingentRelativePath(videoPath).toStdString());
  }

  if (projectConfig->available_values().size() > 0)
  {
    kwiver::vital::write_config_file(projectConfig, filePath.toStdString());
  }
}<|MERGE_RESOLUTION|>--- conflicted
+++ resolved
@@ -51,6 +51,7 @@
 static char const* const TRACKS_PATH = "results/tracks.txt";
 static char const* const LANDMARKS_PATH = "results/landmarks.ply";
 static char const* const GEO_ORIGIN_PATH = "results/geo_origin.txt";
+static char const* const DEPTH_PATH = "results/depth";
 static std::string WORKING_DIR_TAG = "working_directory";
 static std::string VIDEO_SOURCE_TAG = "video_source";
 static char const* const IMAGE_LIST_FILE = "image_list_file";
@@ -88,17 +89,11 @@
   filePath = workingDir.absoluteFilePath(workingDir.dirName() + ".conf");
 
   // Set default paths
-<<<<<<< HEAD
-  cameraPath = "results/krtd";
-  tracksPath = "results/tracks.txt";
-  landmarksPath = "results/landmarks.ply";
-  depthPath = "results/depth";
-=======
   cameraPath = CAMERA_PATH;
   tracksPath = TRACKS_PATH;
   landmarksPath = LANDMARKS_PATH;
   geoOriginFile = GEO_ORIGIN_PATH;
->>>>>>> aaef29f2
+  depthPath = DEPTH_PATH;
 }
 
 //-----------------------------------------------------------------------------
@@ -128,19 +123,15 @@
 
     filePath = path;
 
-<<<<<<< HEAD
-    this->cameraPath = getPath(config, this->workingDir, "output_krtd_dir");
-    this->depthPath = getPath(config, this->workingDir, "output_depth_dir");
-    this->landmarksPath = getPath(config, this->workingDir, "output_ply_file");
-=======
     this->cameraPath =
       getPath(config, this->workingDir, "output_krtd_dir", CAMERA_PATH);
     this->landmarksPath =
       getPath(config, this->workingDir, "output_ply_file", LANDMARKS_PATH);
->>>>>>> aaef29f2
     this->tracksPath =
       getPath(config, this->workingDir, "input_track_file",
               TRACKS_PATH, "output_tracks_file");
+    this->depthPath =
+      getPath(config, this->workingDir, "output_depth_dir", DEPTH_PATH);
 
     // Read depth map images list
     if (config->has_value("depthmaps_images_file"))
