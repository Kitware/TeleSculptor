<?xml version="1.0" encoding="UTF-8"?>
<ui version="4.0">
 <class>MainWindow</class>
 <widget class="QMainWindow" name="MainWindow">
  <property name="geometry">
   <rect>
    <x>0</x>
    <y>0</y>
    <width>963</width>
    <height>600</height>
   </rect>
  </property>
  <property name="windowTitle">
   <string>MAP-Tk TeleSculptor</string>
  </property>
  <widget class="QWidget" name="centralWidget">
   <layout class="QVBoxLayout" name="verticalLayout">
    <property name="spacing">
     <number>0</number>
    </property>
    <item>
     <widget class="WorldView" name="worldView" native="true"/>
    </item>
    <item>
     <widget class="qtProgressWidget" name="progressWidget" native="true">
      <property name="sizePolicy">
       <sizepolicy hsizetype="Expanding" vsizetype="Fixed">
        <horstretch>0</horstretch>
        <verstretch>0</verstretch>
       </sizepolicy>
      </property>
     </widget>
    </item>
   </layout>
  </widget>
  <widget class="QMenuBar" name="menubar">
   <property name="geometry">
    <rect>
     <x>0</x>
     <y>0</y>
     <width>963</width>
     <height>29</height>
    </rect>
   </property>
   <widget class="qtMenu" name="menuFile">
    <property name="title">
     <string>&amp;File</string>
    </property>
    <widget class="qtMenu" name="menuExport">
     <property name="title">
      <string>&amp;Export</string>
     </property>
     <addaction name="actionExportCameras"/>
     <addaction name="actionExportLandmarks"/>
     <addaction name="actionExportDepthPoints"/>
     <addaction name="actionExportTracks"/>
     <addaction name="separator"/>
     <addaction name="actionWebGLScene"/>
     <addaction name="separator"/>
     <addaction name="actionExportVolume"/>
     <addaction name="actionExportMesh"/>
     <addaction name="actionExportColoredMesh"/>
    </widget>
    <widget class="QMenu" name="menuImport">
     <property name="title">
      <string>&amp;Import</string>
     </property>
     <addaction name="actionImportImagery"/>
     <addaction name="actionImportMasks"/>
     <addaction name="actionImportCameras"/>
     <addaction name="actionImportTracks"/>
     <addaction name="actionImportLandmarks"/>
    </widget>
    <addaction name="actionNewProject"/>
    <addaction name="actionOpenProject"/>
    <addaction name="separator"/>
    <addaction name="menuImport"/>
    <addaction name="menuExport"/>
    <addaction name="separator"/>
    <addaction name="actionQuit"/>
   </widget>
   <widget class="qtMenu" name="menuView">
    <property name="title">
     <string>&amp;View</string>
    </property>
    <addaction name="actionSlideshowPlay"/>
    <addaction name="actionSlideshowLoop"/>
    <addaction name="separator"/>
    <addaction name="actionShowMatchMatrix"/>
    <addaction name="separator"/>
    <addaction name="actionSetBackgroundColor"/>
    <addaction name="actionShowWorldAxes"/>
    <addaction name="actionKeyframesOnly"/>
    <addaction name="actionAntialiasing"/>
   </widget>
   <widget class="qtMenu" name="menuHelp">
    <property name="title">
     <string>&amp;Help</string>
    </property>
    <addaction name="actionShowManual"/>
    <addaction name="separator"/>
    <addaction name="actionAbout"/>
   </widget>
   <widget class="qtMenu" name="menuCompute">
    <property name="title">
     <string>&amp;Compute</string>
    </property>
    <widget class="qtMenu" name="menuAdvanced">
     <property name="title">
      <string>&amp;Advanced</string>
     </property>
    </widget>
    <addaction name="actionCancelComputation"/>
    <addaction name="separator"/>
    <addaction name="menuAdvanced"/>
   </widget>
   <addaction name="menuFile"/>
   <addaction name="menuCompute"/>
   <addaction name="menuView"/>
   <addaction name="menuHelp"/>
  </widget>
  <widget class="QDockWidget" name="cameraSelectorDock">
   <property name="windowTitle">
    <string>Camera Selection</string>
   </property>
   <attribute name="dockWidgetArea">
    <number>8</number>
   </attribute>
   <widget class="QWidget" name="cameraSelectorContents">
    <layout class="QHBoxLayout" name="horizontalLayout" stretch="1,0,0,0,0,0">
     <item>
      <widget class="QSlider" name="camera">
       <property name="enabled">
        <bool>false</bool>
       </property>
       <property name="orientation">
        <enum>Qt::Horizontal</enum>
       </property>
      </widget>
     </item>
     <item>
      <widget class="QSpinBox" name="cameraSpin">
       <property name="enabled">
        <bool>false</bool>
       </property>
       <property name="alignment">
        <set>Qt::AlignRight|Qt::AlignTrailing|Qt::AlignVCenter</set>
       </property>
       <property name="keyboardTracking">
        <bool>false</bool>
       </property>
      </widget>
     </item>
     <item>
      <widget class="Line" name="line">
       <property name="orientation">
        <enum>Qt::Vertical</enum>
       </property>
      </widget>
     </item>
     <item>
      <widget class="QToolButton" name="playSlideshowButton">
       <property name="autoRaise">
        <bool>true</bool>
       </property>
      </widget>
     </item>
     <item>
      <widget class="QSlider" name="slideSpeed">
       <property name="toolTip">
        <string>Slideshow speed</string>
       </property>
       <property name="minimum">
        <number>-20</number>
       </property>
       <property name="maximum">
        <number>60</number>
       </property>
       <property name="value">
        <number>59</number>
       </property>
       <property name="orientation">
        <enum>Qt::Horizontal</enum>
       </property>
       <property name="tickPosition">
        <enum>QSlider::TicksBelow</enum>
       </property>
      </widget>
     </item>
     <item>
      <widget class="QToolButton" name="loopSlideshowButton">
       <property name="autoRaise">
        <bool>true</bool>
       </property>
      </widget>
     </item>
    </layout>
   </widget>
  </widget>
  <widget class="QDockWidget" name="cameraViewDock">
   <property name="windowTitle">
    <string>Camera View</string>
   </property>
   <attribute name="dockWidgetArea">
    <number>2</number>
   </attribute>
   <widget class="CameraView" name="cameraView"/>
  </widget>
  <widget class="QDockWidget" name="depthMapViewDock">
   <property name="windowTitle">
    <string>DepthMap View</string>
   </property>
   <attribute name="dockWidgetArea">
    <number>2</number>
   </attribute>
   <widget class="DepthMapView" name="depthMapView"/>
  </widget>
  <widget class="QDockWidget" name="metadataDock">
   <property name="windowTitle">
    <string>Metadata</string>
   </property>
   <attribute name="dockWidgetArea">
    <number>1</number>
   </attribute>
   <widget class="MetadataView" name="metadata">
    <property name="frameShape">
     <enum>QFrame::NoFrame</enum>
    </property>
    <property name="horizontalScrollBarPolicy">
     <enum>Qt::ScrollBarAlwaysOff</enum>
    </property>
    <property name="widgetResizable">
     <bool>true</bool>
    </property>
    <property name="alignment">
     <set>Qt::AlignLeading|Qt::AlignLeft|Qt::AlignTop</set>
    </property>
   </widget>
  </widget>
  <action name="actionNewProject">
   <property name="text">
    <string>&amp;New Project</string>
   </property>
   <property name="shortcut">
    <string>Ctrl+N</string>
   </property>
  </action>
  <action name="actionQuit">
   <property name="icon">
    <iconset resource="icons/icons.qrc">
     <normaloff>:/icons/16x16/quit</normaloff>:/icons/16x16/quit</iconset>
   </property>
   <property name="text">
    <string>&amp;Quit</string>
   </property>
   <property name="shortcut">
    <string>Ctrl+Q</string>
   </property>
  </action>
  <action name="actionOpenProject">
   <property name="icon">
    <iconset resource="icons/icons.qrc">
     <normaloff>:/icons/16x16/open</normaloff>:/icons/16x16/open</iconset>
   </property>
   <property name="text">
    <string>&amp;Open Project...</string>
   </property>
   <property name="shortcut">
    <string>Ctrl+O, P</string>
   </property>
  </action>
  <action name="actionSlideshowPlay">
   <property name="checkable">
    <bool>true</bool>
   </property>
   <property name="enabled">
    <bool>false</bool>
   </property>
   <property name="icon">
    <iconset resource="icons/icons.qrc">
     <normaloff>:/icons/16x16/playback-play</normaloff>:/icons/16x16/playback-play</iconset>
   </property>
   <property name="text">
    <string>Play &amp;Slideshow</string>
   </property>
   <property name="shortcut">
    <string>Space</string>
   </property>
  </action>
  <action name="actionSlideshowLoop">
   <property name="checkable">
    <bool>true</bool>
   </property>
   <property name="checked">
    <bool>true</bool>
   </property>
   <property name="icon">
    <iconset resource="icons/icons.qrc">
     <normaloff>:/icons/16x16/playback-loop</normaloff>:/icons/16x16/playback-loop</iconset>
   </property>
   <property name="text">
    <string>&amp;Loop Slideshow</string>
   </property>
   <property name="toolTip">
    <string>Toggle looping of camera list during slideshow</string>
   </property>
  </action>
  <action name="actionShowManual">
   <property name="icon">
    <iconset resource="icons/icons.qrc">
     <normaloff>:/icons/16x16/help-manual</normaloff>:/icons/16x16/help-manual</iconset>
   </property>
   <property name="text">
    <string>MAP-Tk TeleSculptor User &amp;Manual</string>
   </property>
   <property name="shortcut">
    <string>F1</string>
   </property>
  </action>
  <action name="actionAbout">
   <property name="icon">
    <iconset resource="icons/icons.qrc">
     <normaloff>:/icons/16x16/telesculptor</normaloff>:/icons/16x16/telesculptor</iconset>
   </property>
   <property name="text">
    <string>&amp;About MAP-Tk TeleSculptor</string>
   </property>
  </action>
  <action name="actionShowMatchMatrix">
   <property name="enabled">
    <bool>false</bool>
   </property>
   <property name="text">
    <string>&amp;Match Matrix</string>
   </property>
   <property name="toolTip">
    <string>Open an auxilliary window showing the feature/frame match matrix</string>
   </property>
   <property name="shortcut">
    <string>M</string>
   </property>
  </action>
  <action name="actionExportLandmarks">
   <property name="enabled">
    <bool>false</bool>
   </property>
   <property name="text">
    <string>PLY &amp;Landmarks...</string>
   </property>
   <property name="toolTip">
    <string>Export the landmarks in the current project to a PLY file</string>
   </property>
  </action>
  <action name="actionExportCameras">
   <property name="enabled">
    <bool>false</bool>
   </property>
   <property name="text">
    <string>KRTD &amp;Cameras...</string>
   </property>
   <property name="toolTip">
    <string>&lt;nobr&gt;Export the cameras in the current project&lt;/nobr&gt; to a series of KRTD files</string>
   </property>
  </action>
  <action name="actionSetBackgroundColor">
   <property name="text">
    <string>&amp;Background Color...</string>
   </property>
   <property name="toolTip">
    <string>Change the background color of the views</string>
   </property>
  </action>
  <action name="actionWebGLScene">
   <property name="enabled">
    <bool>false</bool>
   </property>
   <property name="text">
    <string>WebGL Scene...</string>
   </property>
   <property name="visible">
    <bool>false</bool>
   </property>
  </action>
  <action name="actionOpenDepthmaps">
   <property name="text">
    <string>Open Depthmaps</string>
   </property>
  </action>
  <action name="actionExportVolume">
   <property name="enabled">
    <bool>false</bool>
   </property>
   <property name="text">
    <string>Volume...</string>
   </property>
  </action>
  <action name="actionExportMesh">
   <property name="enabled">
    <bool>false</bool>
   </property>
   <property name="text">
    <string>Mesh...</string>
   </property>
  </action>
  <action name="actionExportColoredMesh">
   <property name="enabled">
    <bool>false</bool>
   </property>
   <property name="text">
    <string>Colored Mesh...</string>
   </property>
  </action>
  <action name="actionShowWorldAxes">
   <property name="checkable">
    <bool>true</bool>
   </property>
   <property name="text">
    <string>World &amp;Axes</string>
   </property>
  </action>
  <action name="actionCancelComputation">
   <property name="enabled">
    <bool>false</bool>
   </property>
   <property name="icon">
    <iconset resource="icons/icons.qrc">
     <normaloff>:/icons/16x16/cancel</normaloff>:/icons/16x16/cancel</iconset>
   </property>
   <property name="text">
    <string>&amp;Cancel</string>
   </property>
   <property name="toolTip">
    <string>Cancel execution of the currently running computation</string>
   </property>
  </action>
  <action name="actionExportDepthPoints">
   <property name="enabled">
    <bool>false</bool>
   </property>
   <property name="text">
    <string>PLY &amp;Depth Map...</string>
   </property>
   <property name="iconText">
    <string>PLY Depth Map</string>
   </property>
   <property name="toolTip">
    <string>Export the current back projected depth map as a PLY file</string>
   </property>
  </action>
  <action name="actionExportTracks">
   <property name="enabled">
    <bool>false</bool>
   </property>
   <property name="text">
    <string>&amp;Track File...</string>
   </property>
   <property name="toolTip">
    <string>Export the tracks in an ASCII track file</string>
   </property>
  </action>
  <action name="actionKeyframesOnly">
   <property name="checkable">
    <bool>true</bool>
   </property>
   <property name="enabled">
    <bool>false</bool>
   </property>
   <property name="text">
    <string>Keyframes Only</string>
   </property>
  </action>
<<<<<<< HEAD
  <action name="actionAntialiasing">
   <property name="enabled">
    <bool>true</bool>
   </property>
   <property name="checkable">
    <bool>true</bool>
   </property>
   <property name="checked">
    <bool>true</bool>
   </property>
   <property name="text">
    <string>Antialias views</string>
   </property>
   <property name="toolTip">
     <string>Enable antialiasing for smoother geometry in each view</string>
=======
  <action name="actionImportImagery">
   <property name="text">
    <string>&amp;Imagery...</string>
   </property>
   <property name="shortcut">
    <string>Ctrl+O, I</string>
   </property>
  </action>
  <action name="actionImportMasks">
   <property name="text">
    <string>&amp;Masks...</string>
   </property>
   <property name="shortcut">
    <string>Ctrl+O, M</string>
   </property>
  </action>
  <action name="actionImportCameras">
   <property name="text">
    <string>&amp;Cameras...</string>
   </property>
   <property name="shortcut">
    <string>Ctrl+O, C</string>
   </property>
  </action>
  <action name="actionImportTracks">
   <property name="text">
    <string>Feature &amp;Tracks...</string>
   </property>
   <property name="shortcut">
    <string>Ctrl+O, T</string>
   </property>
  </action>
  <action name="actionImportLandmarks">
   <property name="text">
    <string>&amp;Landmarks</string>
   </property>
   <property name="shortcut">
    <string>Ctrl+O, L</string>
>>>>>>> 6972d885
   </property>
  </action>
 </widget>
 <customwidgets>
  <customwidget>
   <class>WorldView</class>
   <extends>QWidget</extends>
   <header>WorldView.h</header>
   <container>1</container>
  </customwidget>
  <customwidget>
   <class>CameraView</class>
   <extends>QWidget</extends>
   <header>CameraView.h</header>
   <container>1</container>
  </customwidget>
  <customwidget>
   <class>qtMenu</class>
   <extends>QMenu</extends>
   <header location="global">qtMenu.h</header>
  </customwidget>
  <customwidget>
   <class>DepthMapView</class>
   <extends>QWidget</extends>
   <header>DepthMapView.h</header>
   <container>1</container>
  </customwidget>
  <customwidget>
   <class>MetadataView</class>
   <extends>QScrollArea</extends>
   <header>MetadataView.h</header>
   <container>1</container>
  </customwidget>
  <customwidget>
   <class>qtProgressWidget</class>
   <extends>QWidget</extends>
   <header>qtProgressWidget.h</header>
   <container>1</container>
  </customwidget>
 </customwidgets>
 <resources>
  <include location="icons/icons.qrc"/>
 </resources>
 <connections>
  <connection>
   <sender>cameraSpin</sender>
   <signal>valueChanged(int)</signal>
   <receiver>camera</receiver>
   <slot>setValue(int)</slot>
   <hints>
    <hint type="sourcelabel">
     <x>613</x>
     <y>578</y>
    </hint>
    <hint type="destinationlabel">
     <x>294</x>
     <y>578</y>
    </hint>
   </hints>
  </connection>
  <connection>
   <sender>camera</sender>
   <signal>valueChanged(int)</signal>
   <receiver>cameraSpin</receiver>
   <slot>setValue(int)</slot>
   <hints>
    <hint type="sourcelabel">
     <x>294</x>
     <y>578</y>
    </hint>
    <hint type="destinationlabel">
     <x>613</x>
     <y>578</y>
    </hint>
   </hints>
  </connection>
 </connections>
</ui><|MERGE_RESOLUTION|>--- conflicted
+++ resolved
@@ -469,7 +469,6 @@
     <string>Keyframes Only</string>
    </property>
   </action>
-<<<<<<< HEAD
   <action name="actionAntialiasing">
    <property name="enabled">
     <bool>true</bool>
@@ -485,7 +484,8 @@
    </property>
    <property name="toolTip">
      <string>Enable antialiasing for smoother geometry in each view</string>
-=======
+   </property>
+  </action>
   <action name="actionImportImagery">
    <property name="text">
     <string>&amp;Imagery...</string>
@@ -524,7 +524,6 @@
    </property>
    <property name="shortcut">
     <string>Ctrl+O, L</string>
->>>>>>> 6972d885
    </property>
   </action>
  </widget>
