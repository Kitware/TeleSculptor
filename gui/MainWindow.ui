--- conflicted
+++ resolved
@@ -34,13 +34,11 @@
      <addaction name="actionExportCameras"/>
      <addaction name="actionExportLandmarks"/>
      <addaction name="separator"/>
-<<<<<<< HEAD
+	 <addaction name="actionWebGLScene"/>
+	 <addaction name="separator"/>
      <addaction name="actionExportVolume"/>
      <addaction name="actionExportMesh"/>
      <addaction name="actionExportColoredMesh"/>
-=======
-     <addaction name="actionWebGLScene"/>
->>>>>>> fea47d36
     </widget>
     <addaction name="actionOpen"/>
     <addaction name="menuExport"/>
@@ -292,7 +290,6 @@
     <string>Change the background color of the views</string>
    </property>
   </action>
-<<<<<<< HEAD
   <action name="actionDepthMapView">
    <property name="text">
     <string>View Depth Map</string>
@@ -333,11 +330,11 @@
    </property>
    <property name="text">
     <string>Display Coordinates</string>
-=======
+    </property>
+   </action>
   <action name="actionWebGLScene">
    <property name="text">
     <string>WebGL Scene...</string>
->>>>>>> fea47d36
    </property>
   </action>
  </widget>
