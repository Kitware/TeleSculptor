--- conflicted
+++ resolved
@@ -6,11 +6,7 @@
    <rect>
     <x>0</x>
     <y>0</y>
-<<<<<<< HEAD
-    <width>649</width>
-=======
     <width>650</width>
->>>>>>> 6d322209
     <height>300</height>
    </rect>
   </property>
@@ -258,7 +254,6 @@
     <string>I</string>
    </property>
   </action>
-<<<<<<< HEAD
   <action name="actionShowVisibleLandmarks">
    <property name="checkable">
     <bool>true</bool>
@@ -275,7 +270,8 @@
    </property>
    <property name="toolTip">
     <string>Toggle visibility of landmarks visible by the current camera</string>
-=======
+   </property>
+  </action>
   <action name="actionShowDepthMap">
    <property name="checkable">
     <bool>true</bool>
@@ -285,7 +281,6 @@
    </property>
    <property name="toolTip">
     <string>Toggles dempthmaps display</string>
->>>>>>> 6d322209
    </property>
   </action>
  </widget>
