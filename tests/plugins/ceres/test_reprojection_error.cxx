/*ckwg +29
 * Copyright 2015 by Kitware, Inc.
 * All rights reserved.
 *
 * Redistribution and use in source and binary forms, with or without
 * modification, are permitted provided that the following conditions are met:
 *
 *  * Redistributions of source code must retain the above copyright notice,
 *    this list of conditions and the following disclaimer.
 *
 *  * Redistributions in binary form must reproduce the above copyright notice,
 *    this list of conditions and the following disclaimer in the documentation
 *    and/or other materials provided with the distribution.
 *
 *  * Neither name of Kitware, Inc. nor the names of any contributors may be used
 *    to endorse or promote products derived from this software without specific
 *    prior written permission.
 *
 * THIS SOFTWARE IS PROVIDED BY THE COPYRIGHT HOLDERS AND CONTRIBUTORS ``AS IS''
 * AND ANY EXPRESS OR IMPLIED WARRANTIES, INCLUDING, BUT NOT LIMITED TO, THE
 * IMPLIED WARRANTIES OF MERCHANTABILITY AND FITNESS FOR A PARTICULAR PURPOSE
 * ARE DISCLAIMED. IN NO EVENT SHALL THE AUTHORS OR CONTRIBUTORS BE LIABLE FOR
 * ANY DIRECT, INDIRECT, INCIDENTAL, SPECIAL, EXEMPLARY, OR CONSEQUENTIAL
 * DAMAGES (INCLUDING, BUT NOT LIMITED TO, PROCUREMENT OF SUBSTITUTE GOODS OR
 * SERVICES; LOSS OF USE, DATA, OR PROFITS; OR BUSINESS INTERRUPTION) HOWEVER
 * CAUSED AND ON ANY THEORY OF LIABILITY, WHETHER IN CONTRACT, STRICT LIABILITY,
 * OR TORT (INCLUDING NEGLIGENCE OR OTHERWISE) ARISING IN ANY WAY OUT OF THE USE
 * OF THIS SOFTWARE, EVEN IF ADVISED OF THE POSSIBILITY OF SUCH DAMAGE.
 */

/**
 * \file
 * \brief test Ceres reprojection error functors
 */

#include <test_common.h>
#include <test_scene.h>

#include <vital/vital_foreach.h>

#include <maptk/metrics.h>
#include <maptk/plugins/ceres/reprojection_error.h>
#include <maptk/plugins/ceres/types.h>
#include <maptk/projected_track_set.h>


#define TEST_ARGS ()

DECLARE_TEST_MAP();

int
main(int argc, char* argv[])
{
  CHECK_ARGS(1);

  testname_t const testname = argv[1];

  RUN_TEST(testname);
}


/// test the reprojection error of a single residual
void
test_reprojection_error(const kwiver::vital::camera& cam,
                        const kwiver::vital::landmark& lm,
                        const kwiver::vital::feature& f,
                        const kwiver::maptk::ceres::LensDistortionType dist_type)
{
  using namespace kwiver::maptk;
  using namespace kwiver::maptk::ceres;
  using namespace kwiver::vital;

  ::ceres::CostFunction* cost_func =
      create_cost_func(dist_type, f.loc().x(), f.loc().y());

  double pose[6];
  vector_3d rot = cam.rotation().rodrigues();
  std::copy(rot.data(), rot.data()+3, pose);
  vector_3d center = cam.center();
  std::copy(center.data(), center.data()+3, pose+3);

  unsigned int ndp = num_distortion_params(dist_type);
  std::vector<double> intrinsics(5+ndp, 0.0);
  camera_intrinsics_sptr K = cam.intrinsics();
  intrinsics[0] = K->focal_length();
  intrinsics[1] = K->principal_point().x();
  intrinsics[2] = K->principal_point().y();
  intrinsics[3] = K->aspect_ratio();
  intrinsics[4] = K->skew();
  const std::vector<double> d = K->dist_coeffs();
  // copy the intersection of parameters provided in K
  // and those that are supported by the requested model type
  unsigned int num_dp = std::min(ndp, static_cast<unsigned int>(d.size()));
<<<<<<< HEAD
  std::copy(d.begin(), d.begin()+num_dp, &intrinsics[5]);
=======
  if( num_dp > 0 )
  {
    std::copy(d.data(), d.data()+num_dp, &intrinsics[5]);
  }
>>>>>>> 39ee3749

  double point[3] = {lm.loc().x(), lm.loc().y(), lm.loc().z()};

  double* parameters[3] = {&intrinsics[0], pose, point};
  vector_2d residuals;
  cost_func->Evaluate(parameters, residuals.data(), NULL);
  delete cost_func;

  TEST_NEAR("Residual near zero", residuals.norm(), 0.0, 1e-12);
}


/// test the reprojection error of all residuals
void
test_all_reprojection_errors(const kwiver::vital::camera_map_sptr cameras,
                             const kwiver::vital::landmark_map_sptr landmarks,
                             const kwiver::vital::track_set_sptr tracks,
                             const kwiver::maptk::ceres::LensDistortionType dist_type)
{
  using namespace kwiver::maptk;
  using namespace kwiver::vital;

  camera_map::map_camera_t cam_map = cameras->cameras();
  landmark_map::map_landmark_t lm_map = landmarks->landmarks();
  std::vector<track_sptr> trks = tracks->tracks();

  double rmse = reprojection_rmse(cam_map, lm_map, trks);
  std::cout << "MAP-Tk reprojection RMSE: " << rmse << std::endl;
  TEST_NEAR("MAP-Tk reprojection RMSE should be small", rmse, 0.0, 1e-12);

  typedef std::map<landmark_id_t, landmark_sptr>::const_iterator lm_map_itr_t;
  typedef std::map<frame_id_t, camera_sptr>::const_iterator cam_map_itr_t;
  VITAL_FOREACH(const track_sptr& t, trks)
  {
    lm_map_itr_t lmi = lm_map.find(t->id());
    if (lmi == lm_map.end() || !lmi->second)
    {
      // no landmark corresponding to this track
      continue;
    }
    const landmark& lm = *lmi->second;
    for( track::history_const_itr tsi = t->begin(); tsi != t->end(); ++tsi)
    {
      if (!tsi->feat)
      {
        // no feature for this track state.
        continue;
      }
      const feature& feat = *tsi->feat;
      cam_map_itr_t ci = cam_map.find(tsi->frame_id);
      if (ci == cam_map.end() || !ci->second)
      {
        // no camera corresponding to this track state
        continue;
      }
      const camera& cam = *ci->second;
      test_reprojection_error(cam, lm, feat, dist_type);
    }
  }
}


/// test reprojection error on a test scene for a particular model
void test_reprojection_model(const Eigen::VectorXd& dc,
                             const kwiver::maptk::ceres::LensDistortionType dist_type)
{
  using namespace kwiver::maptk;
  using namespace kwiver::maptk::ceres;
  using namespace kwiver::vital;

  // create landmarks at the corners of a cube
  landmark_map_sptr landmarks = testing::cube_corners(2.0);

  // The intrinsic camera parameters to use
  simple_camera_intrinsics K(1000, vector_2d(640,480));
  K.set_dist_coeffs(dc);

  // create a camera sequence (elliptical path)
  camera_map_sptr cameras = testing::camera_seq(20,K);

  // create tracks from the projections
  track_set_sptr tracks = projected_tracks(landmarks, cameras);

  test_all_reprojection_errors(cameras, landmarks, tracks,
                               dist_type);
}


// compare MAP-Tk camera projection to Ceres reprojection error models
IMPLEMENT_TEST(compare_projections_no_distortion)
{
  using namespace kwiver::maptk::ceres;
  using namespace kwiver::vital;

  Eigen::VectorXd dc;

  std::cout << "Testing NO_DISTORTION model" << std::endl;
  test_reprojection_model(dc, NO_DISTORTION);
  std::cout << "Testing POLYNOMIAL_RADIAL_DISTORTION model" << std::endl;
  test_reprojection_model(dc, POLYNOMIAL_RADIAL_DISTORTION);
  std::cout << "Testing POLYNOMIAL_RADIAL_TANGENTIAL_DISTORTION model" << std::endl;
  test_reprojection_model(dc, POLYNOMIAL_RADIAL_TANGENTIAL_DISTORTION);
  std::cout << "Testing RATIONAL_RADIAL_TANGENTIAL_DISTORTION model" << std::endl;
  test_reprojection_model(dc, RATIONAL_RADIAL_TANGENTIAL_DISTORTION);
}


// compare MAP-Tk camera projection to Ceres reprojection error models
IMPLEMENT_TEST(compare_projections_distortion_1)
{
  using namespace kwiver::maptk::ceres;

  Eigen::VectorXd dc(1);
  dc << -0.01;

  std::cout << "Testing POLYNOMIAL_RADIAL_DISTORTION model" << std::endl;
  test_reprojection_model(dc, POLYNOMIAL_RADIAL_DISTORTION);
  std::cout << "Testing POLYNOMIAL_RADIAL_TANGENTIAL_DISTORTION model" << std::endl;
  test_reprojection_model(dc, POLYNOMIAL_RADIAL_TANGENTIAL_DISTORTION);
  std::cout << "Testing RATIONAL_RADIAL_TANGENTIAL_DISTORTION model" << std::endl;
  test_reprojection_model(dc, RATIONAL_RADIAL_TANGENTIAL_DISTORTION);
}


// compare MAP-Tk camera projection to Ceres reprojection error models
IMPLEMENT_TEST(compare_projections_distortion_2)
{
  using namespace kwiver::maptk::ceres;

  Eigen::VectorXd dc(2);
  dc << -0.01, 0.002;

  std::cout << "Testing POLYNOMIAL_RADIAL_DISTORTION model" << std::endl;
  test_reprojection_model(dc, POLYNOMIAL_RADIAL_DISTORTION);
  std::cout << "Testing POLYNOMIAL_RADIAL_TANGENTIAL_DISTORTION model" << std::endl;
  test_reprojection_model(dc, POLYNOMIAL_RADIAL_TANGENTIAL_DISTORTION);
  std::cout << "Testing RATIONAL_RADIAL_TANGENTIAL_DISTORTION model" << std::endl;
  test_reprojection_model(dc, RATIONAL_RADIAL_TANGENTIAL_DISTORTION);
}


// compare MAP-Tk camera projection to Ceres reprojection error models
IMPLEMENT_TEST(compare_projections_distortion_4)
{
  using namespace kwiver::maptk::ceres;

  Eigen::VectorXd dc(4);
  dc << -0.01, 0.002, 0.001, -0.005;

  std::cout << "Testing POLYNOMIAL_RADIAL_TANGENTIAL_DISTORTION model" << std::endl;
  test_reprojection_model(dc, POLYNOMIAL_RADIAL_TANGENTIAL_DISTORTION);
  std::cout << "Testing RATIONAL_RADIAL_TANGENTIAL_DISTORTION model" << std::endl;
  test_reprojection_model(dc, RATIONAL_RADIAL_TANGENTIAL_DISTORTION);
}


// compare MAP-Tk camera projection to Ceres reprojection error models
IMPLEMENT_TEST(compare_projections_distortion_5)
{
  using namespace kwiver::maptk::ceres;

  Eigen::VectorXd dc(5);
  dc << -0.01, 0.002, 0.001, -0.005, -0.004;

  std::cout << "Testing POLYNOMIAL_RADIAL_TANGENTIAL_DISTORTION model" << std::endl;
  test_reprojection_model(dc, POLYNOMIAL_RADIAL_TANGENTIAL_DISTORTION);
  std::cout << "Testing RATIONAL_RADIAL_TANGENTIAL_DISTORTION model" << std::endl;
  test_reprojection_model(dc, RATIONAL_RADIAL_TANGENTIAL_DISTORTION);
}


// compare MAP-Tk camera projection to Ceres reprojection error models
IMPLEMENT_TEST(compare_projections_distortion_8)
{
  using namespace kwiver::maptk::ceres;

  Eigen::VectorXd dc(8);
  dc << -0.01, 0.002, 0.001, -0.005, -0.004, 0.02, -0.007, 0.0001;

  std::cout << "Testing RATIONAL_RADIAL_TANGENTIAL_DISTORTION model" << std::endl;
  test_reprojection_model(dc, RATIONAL_RADIAL_TANGENTIAL_DISTORTION);
}<|MERGE_RESOLUTION|>--- conflicted
+++ resolved
@@ -91,14 +91,10 @@
   // copy the intersection of parameters provided in K
   // and those that are supported by the requested model type
   unsigned int num_dp = std::min(ndp, static_cast<unsigned int>(d.size()));
-<<<<<<< HEAD
-  std::copy(d.begin(), d.begin()+num_dp, &intrinsics[5]);
-=======
   if( num_dp > 0 )
   {
-    std::copy(d.data(), d.data()+num_dp, &intrinsics[5]);
+    std::copy(d.begin(), d.begin()+num_dp, &intrinsics[5]);
   }
->>>>>>> 39ee3749
 
   double point[3] = {lm.loc().x(), lm.loc().y(), lm.loc().z()};
 
