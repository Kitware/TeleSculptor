--- conflicted
+++ resolved
@@ -101,37 +101,37 @@
 }
 
 
-void evaluate_initialization(const maptk::camera_map_sptr true_cams,
-                             const maptk::landmark_map_sptr true_landmarks,
-                             const maptk::camera_map_sptr est_cams,
-                             const maptk::landmark_map_sptr est_landmarks,
+void evaluate_initialization(const kwiver::vital::camera_map_sptr true_cams,
+                             const kwiver::vital::landmark_map_sptr true_landmarks,
+                             const kwiver::vital::camera_map_sptr est_cams,
+                             const kwiver::vital::landmark_map_sptr est_landmarks,
                              double tol)
 {
-  using namespace maptk;
-
-  typedef algo::estimate_similarity_transform_sptr est_sim_sptr;
-  est_sim_sptr est_sim(new vxl::estimate_similarity_transform());
-  similarity_d global_sim = est_sim->estimate_transform(est_cams, true_cams);
+  using namespace kwiver;
+
+  typedef vital::algo::estimate_similarity_transform_sptr est_sim_sptr;
+  est_sim_sptr est_sim(new maptk::vxl::estimate_similarity_transform());
+  vital::similarity_d global_sim = est_sim->estimate_transform(est_cams, true_cams);
   std::cout << "similarity = "<<global_sim<<std::endl;
 
 
-  camera_map::map_camera_t orig_cams = true_cams->cameras();
-  camera_map::map_camera_t new_cams = est_cams->cameras();
-  BOOST_FOREACH(camera_map::map_camera_t::value_type p, orig_cams)
-  {
-    camera_sptr new_cam_t = transform(new_cams[p.first], global_sim);
-    rotation_d dR = new_cam_t->rotation().inverse() * p.second->rotation();
+  vital::camera_map::map_camera_t orig_cams = true_cams->cameras();
+  vital::camera_map::map_camera_t new_cams = est_cams->cameras();
+  VITAL_FOREACH(vital::camera_map::map_camera_t::value_type p, orig_cams)
+  {
+    vital::camera_sptr new_cam_t = maptk::transform(new_cams[p.first], global_sim);
+    vital::rotation_d dR = new_cam_t->rotation().inverse() * p.second->rotation();
     TEST_NEAR("rotation difference magnitude", dR.angle(), 0.0, tol);
 
     double dt = (p.second->center() - new_cam_t->center()).norm();
     TEST_NEAR("camera center difference", dt, 0.0, tol);
   }
 
-  landmark_map::map_landmark_t orig_lms = true_landmarks->landmarks();
-  landmark_map::map_landmark_t new_lms = est_landmarks->landmarks();
-  BOOST_FOREACH(landmark_map::map_landmark_t::value_type p, orig_lms)
-  {
-    landmark_sptr new_lm_tr = transform(new_lms[p.first], global_sim);
+  vital::landmark_map::map_landmark_t orig_lms = true_landmarks->landmarks();
+  vital::landmark_map::map_landmark_t new_lms = est_landmarks->landmarks();
+  VITAL_FOREACH(landmark_map::map_landmark_t::value_type p, orig_lms)
+  {
+    vital::landmark_sptr new_lm_tr = maptk::transform(new_lms[p.first], global_sim);
 
     double dt = (p.second->loc() - new_lm_tr->loc()).norm();
     TEST_NEAR("landmark location difference", dt, 0.0, tol);
@@ -142,24 +142,24 @@
 // test initialization with ideal points
 IMPLEMENT_TEST(ideal_points)
 {
-  using namespace kwiver::maptk;
-  core::initialize_cameras_landmarks init;
-
-  // create landmarks at the random locations
-  landmark_map_sptr landmarks = testing::init_landmarks(100);
-  landmarks = testing::noisy_landmarks(landmarks, 1.0);
-
-  // create a camera sequence (elliptical path)
-  camera_map_sptr cameras = testing::camera_seq();
-
-  // create tracks from the projections
-  track_set_sptr tracks = projected_tracks(landmarks, cameras);
-
-  camera_intrinsics_sptr K = cameras->cameras()[0]->intrinsics();
-  configure_algo(init, K);
-
-  camera_map_sptr new_cameras;
-  landmark_map_sptr new_landmarks;
+  using namespace kwiver;
+  maptk::core::initialize_cameras_landmarks init;
+
+  // create landmarks at the random locations
+  vital::landmark_map_sptr landmarks = maptk::testing::init_landmarks(100);
+  landmarks = maptk::testing::noisy_landmarks(landmarks, 1.0);
+
+  // create a camera sequence (elliptical path)
+  camera_map_sptr cameras = maptk::testing::camera_seq();
+
+  // create tracks from the projections
+  track_set_sptr tracks = maptk::projected_tracks(landmarks, cameras);
+
+  vital::camera_intrinsics_sptr K = cameras->cameras()[0]->intrinsics();
+  configure_algo(init, K);
+
+  vital::camera_map_sptr new_cameras;
+  vital::landmark_map_sptr new_landmarks;
   init.initialize(new_cameras, new_landmarks, tracks);
 
   evaluate_initialization(cameras, landmarks,
@@ -170,43 +170,27 @@
 // test initialization with ideal points
 IMPLEMENT_TEST(ideal_points_from_last)
 {
-  using namespace maptk;
-  core::initialize_cameras_landmarks init;
-
-  // create landmarks at the random locations
-  landmark_map_sptr landmarks = testing::init_landmarks(100);
-  landmarks = testing::noisy_landmarks(landmarks, 1.0);
-
-<<<<<<< HEAD
-  VITAL_FOREACH(camera_map::map_camera_t::value_type p, orig_cams)
-  {
-    camera_sptr new_cam_t = transform(new_cams[p.first], global_sim);
-    rotation_d dR = new_cam_t->rotation().inverse() * p.second->rotation();
-    TEST_NEAR("rotation difference magnitude", dR.angle(), 0.0, 1e-6);
-=======
-  // create a camera sequence (elliptical path)
-  camera_map_sptr cameras = testing::camera_seq();
->>>>>>> 497c53d0
-
-  // create tracks from the projections
-  track_set_sptr tracks = projected_tracks(landmarks, cameras);
-
-<<<<<<< HEAD
-  landmark_map::map_landmark_t orig_lms = landmarks->landmarks();
-  landmark_map::map_landmark_t new_lms = new_landmarks->landmarks();
-  VITAL_FOREACH(landmark_map::map_landmark_t::value_type p, orig_lms)
-  {
-    landmark_sptr new_lm_tr = transform(new_lms[p.first], global_sim);
-=======
-  config_block_sptr cfg = init.get_configuration();
+  using namespace kwiver;
+  maptk::core::initialize_cameras_landmarks init;
+
+  // create landmarks at the random locations
+  vital::landmark_map_sptr landmarks = maptk::testing::init_landmarks(100);
+  landmarks = maptk::testing::noisy_landmarks(landmarks, 1.0);
+
+  // create a camera sequence (elliptical path)
+  vital::camera_map_sptr cameras = maptk::testing::camera_seq();
+
+  // create tracks from the projections
+  vital::track_set_sptr tracks = maptk::projected_tracks(landmarks, cameras);
+
+  vital::config_block_sptr cfg = init.get_configuration();
   cfg->set_value("init_from_last", "true");
   init.set_configuration(cfg);
-  camera_intrinsics_d K = cameras->cameras()[0]->intrinsics();
-  configure_algo(init, K);
->>>>>>> 497c53d0
-
-  camera_map_sptr new_cameras;
-  landmark_map_sptr new_landmarks;
+  vital::camera_intrinsics_sptr K = cameras->cameras()[0]->intrinsics();
+  configure_algo(init, K);
+
+  vital::camera_map_sptr new_cameras;
+  vital::landmark_map_sptr new_landmarks;
   init.initialize(new_cameras, new_landmarks, tracks);
 
   evaluate_initialization(cameras, landmarks,
@@ -219,27 +203,27 @@
 // test initialization with noisy points
 IMPLEMENT_TEST(noisy_points)
 {
-  using namespace kwiver::maptk;
-  core::initialize_cameras_landmarks init;
-
-  // create landmarks at the random locations
-  landmark_map_sptr landmarks = testing::init_landmarks(100);
-  landmarks = testing::noisy_landmarks(landmarks, 1.0);
-
-  // create a camera sequence (elliptical path)
-  camera_map_sptr cameras = testing::camera_seq();
-
-  // create tracks from the projections
-  track_set_sptr tracks = projected_tracks(landmarks, cameras);
+  using namespace kwiver;
+  maptk::core::initialize_cameras_landmarks init;
+
+  // create landmarks at the random locations
+  vital::landmark_map_sptr landmarks = maptk::testing::init_landmarks(100);
+  landmarks = maptk::testing::noisy_landmarks(landmarks, 1.0);
+
+  // create a camera sequence (elliptical path)
+  vital::camera_map_sptr cameras = maptk::testing::camera_seq();
+
+  // create tracks from the projections
+  vital::track_set_sptr tracks = maptk::projected_tracks(landmarks, cameras);
 
   // add random noise to track image locations
-  tracks = testing::noisy_tracks(tracks, 0.3);
+  tracks = maptk::testing::noisy_tracks(tracks, 0.3);
 
   camera_intrinsics_sptr K = cameras->cameras()[0]->intrinsics();
   configure_algo(init, K);
 
-  camera_map_sptr new_cameras;
-  landmark_map_sptr new_landmarks;
+  vital::camera_map_sptr new_cameras;
+  vital::landmark_map_sptr new_landmarks;
   init.initialize(new_cameras, new_landmarks, tracks);
 
   evaluate_initialization(cameras, landmarks,
@@ -251,47 +235,29 @@
 // test initialization with noisy points
 IMPLEMENT_TEST(noisy_points_from_last)
 {
-  using namespace maptk;
-  core::initialize_cameras_landmarks init;
-
-<<<<<<< HEAD
-  VITAL_FOREACH(camera_map::map_camera_t::value_type p, orig_cams)
-  {
-    camera_sptr new_cam_t = transform(new_cams[p.first], global_sim);
-    rotation_d dR = new_cam_t->rotation().inverse() * p.second->rotation();
-    TEST_NEAR("rotation difference magnitude", dR.angle(), 0.0, 0.2);
-=======
-  // create landmarks at the random locations
-  landmark_map_sptr landmarks = testing::init_landmarks(100);
-  landmarks = testing::noisy_landmarks(landmarks, 1.0);
->>>>>>> 497c53d0
-
-  // create a camera sequence (elliptical path)
-  camera_map_sptr cameras = testing::camera_seq();
-
-<<<<<<< HEAD
-  landmark_map::map_landmark_t orig_lms = landmarks->landmarks();
-  landmark_map::map_landmark_t new_lms = new_landmarks->landmarks();
-  global_sim = est_sim->estimate_transform(new_landmarks, landmarks);
-  std::cout << "similarity = "<<global_sim<<std::endl;
-  VITAL_FOREACH(landmark_map::map_landmark_t::value_type p, orig_lms)
-  {
-    landmark_sptr new_lm_tr = transform(new_lms[p.first], global_sim);
-=======
-  // create tracks from the projections
-  track_set_sptr tracks = projected_tracks(landmarks, cameras);
->>>>>>> 497c53d0
+  using namespace kwiver;
+  maptk::core::initialize_cameras_landmarks init;
+
+  // create landmarks at the random locations
+  vital::landmark_map_sptr landmarks = maptk::testing::init_landmarks(100);
+  landmarks = maptk::testing::noisy_landmarks(landmarks, 1.0);
+
+  // create a camera sequence (elliptical path)
+  vital::camera_map_sptr cameras = maptk::testing::camera_seq();
+
+  // create tracks from the projections
+  vital::track_set_sptr tracks = maptk::projected_tracks(landmarks, cameras);
 
   // add random noise to track image locations
-  tracks = testing::noisy_tracks(tracks, 0.3);
-
-  config_block_sptr cfg = init.get_configuration();
+  tracks = maptk::testing::noisy_tracks(tracks, 0.3);
+
+  vital::config_block_sptr cfg = init.get_configuration();
   cfg->set_value("init_from_last", "true");
   init.set_configuration(cfg);
-  camera_intrinsics_d K = cameras->cameras()[0]->intrinsics();
-  configure_algo(init, K);
-
-  camera_map_sptr new_cameras;
+  vital::camera_intrinsics_sptr K = cameras->cameras()[0]->intrinsics();
+  configure_algo(init, K);
+
+  vital::camera_map_sptr new_cameras;
   landmark_map_sptr new_landmarks;
   init.initialize(new_cameras, new_landmarks, tracks);
 
@@ -305,24 +271,24 @@
 // test initialization with subsets of cameras and landmarks
 IMPLEMENT_TEST(subset_init)
 {
-  using namespace kwiver::maptk;
-  core::initialize_cameras_landmarks init;
-
-  // create landmarks at the random locations
-  landmark_map_sptr landmarks = testing::init_landmarks(100);
-  landmarks = testing::noisy_landmarks(landmarks, 1.0);
-
-  // create a camera sequence (elliptical path)
-  camera_map_sptr cameras = testing::camera_seq();
-
-  // create tracks from the projections
-  track_set_sptr tracks = projected_tracks(landmarks, cameras);
-
-  camera_intrinsics_sptr K = cameras->cameras()[0]->intrinsics();
+  using namespace kwiver;
+  maptk::core::initialize_cameras_landmarks init;
+
+  // create landmarks at the random locations
+  vital::landmark_map_sptr landmarks = maptk::testing::init_landmarks(100);
+  landmarks = maptk::testing::noisy_landmarks(landmarks, 1.0);
+
+  // create a camera sequence (elliptical path)
+  vital::camera_map_sptr cameras = maptk::testing::camera_seq();
+
+  // create tracks from the projections
+  vital::track_set_sptr tracks = maptk::projected_tracks(landmarks, cameras);
+
+  vital::camera_intrinsics_sptr K = cameras->cameras()[0]->intrinsics();
   configure_algo(init, K);
 
   // mark every 3rd camera for initialization
-  camera_map::map_camera_t cams_to_init;
+  vital::camera_map::map_camera_t cams_to_init;
   for(unsigned int i=0; i<cameras->size(); ++i)
   {
     if( i%3 == 0 )
@@ -330,36 +296,36 @@
       cams_to_init[i] = camera_sptr();
     }
   }
-  camera_map_sptr new_cameras(new simple_camera_map(cams_to_init));
+  vital::camera_map_sptr new_cameras(new simple_camera_map(cams_to_init));
 
   // mark every 5rd landmark for initialization
-  landmark_map::map_landmark_t lms_to_init;
+  vital::landmark_map::map_landmark_t lms_to_init;
   for(unsigned int i=0; i<landmarks->size(); ++i)
   {
     if( i%5 == 0 )
     {
-      lms_to_init[i] = landmark_sptr();
+      lms_to_init[i] = vital::landmark_sptr();
     }
   }
-  landmark_map_sptr new_landmarks(new simple_landmark_map(lms_to_init));
+  vital::landmark_map_sptr new_landmarks(new vital::simple_landmark_map(lms_to_init));
 
   init.initialize(new_cameras, new_landmarks, tracks);
 
   // test that we only initialized the requested objects
-  VITAL_FOREACH(camera_map::map_camera_t::value_type p, new_cameras->cameras())
+  VITAL_FOREACH(vital::camera_map::map_camera_t::value_type p, new_cameras->cameras())
   {
     TEST_EQUAL("Camera initialized", bool(p.second), true);
     TEST_EQUAL("Expected camera id", p.first % 3, 0);
   }
-  VITAL_FOREACH(landmark_map::map_landmark_t::value_type p, new_landmarks->landmarks())
+  VITAL_FOREACH(vital::landmark_map::map_landmark_t::value_type p, new_landmarks->landmarks())
   {
     TEST_EQUAL("Landmark initialized", bool(p.second), true);
     TEST_EQUAL("Expected landmark id", p.first % 5, 0);
   }
 
   // calling this again should do nothing
-  camera_map_sptr before_cameras = new_cameras;
-  landmark_map_sptr before_landmarks = new_landmarks;
+  vital::camera_map_sptr before_cameras = new_cameras;
+  vital::landmark_map_sptr before_landmarks = new_landmarks;
   init.initialize(new_cameras, new_landmarks, tracks);
   TEST_EQUAL("Initialization No-Op on cameras", before_cameras, new_cameras);
   TEST_EQUAL("Initialization No-Op on landmarks", before_landmarks, new_landmarks);
@@ -373,7 +339,7 @@
       cams_to_init[i] = camera_sptr();
     }
   }
-  new_cameras = camera_map_sptr(new simple_camera_map(cams_to_init));
+  new_cameras = vital::camera_map_sptr(new vital::simple_camera_map(cams_to_init));
 
   // add the rest of the landmarks
   lms_to_init = new_landmarks->landmarks();
@@ -381,46 +347,15 @@
   {
     if( lms_to_init.find(i) == lms_to_init.end() )
     {
-      lms_to_init[i] = landmark_sptr();
+      lms_to_init[i] = vital::landmark_sptr();
     }
   }
-  new_landmarks = landmark_map_sptr(new simple_landmark_map(lms_to_init));
+  new_landmarks = vital::landmark_map_sptr(new simple_landmark_map(lms_to_init));
 
   // initialize the rest
   init.initialize(new_cameras, new_landmarks, tracks);
 
-<<<<<<< HEAD
-  camera_map::map_camera_t orig_cams = cameras->cameras();
-  camera_map::map_camera_t new_cams = new_cameras->cameras();
-
-  typedef algo::estimate_similarity_transform_sptr est_sim_sptr;
-  est_sim_sptr est_sim(new vxl::estimate_similarity_transform());
-  similarity_d global_sim = est_sim->estimate_transform(new_cameras, cameras);
-  std::cout << "similarity = "<<global_sim<<std::endl;
-
-
-  VITAL_FOREACH(camera_map::map_camera_t::value_type p, orig_cams)
-  {
-    camera_sptr new_cam_t = transform(new_cams[p.first], global_sim);
-    rotation_d dR = new_cam_t->rotation().inverse() * p.second->rotation();
-    TEST_NEAR("rotation difference magnitude", dR.angle(), 0.0, 1e-6);
-
-    double dt = (p.second->center() - new_cam_t->center()).norm();
-    TEST_NEAR("camera center difference", dt, 0.0, 1e-6);
-  }
-
-  landmark_map::map_landmark_t orig_lms = landmarks->landmarks();
-  landmark_map::map_landmark_t new_lms = new_landmarks->landmarks();
-  VITAL_FOREACH(landmark_map::map_landmark_t::value_type p, orig_lms)
-  {
-    landmark_sptr new_lm_tr = transform(new_lms[p.first], global_sim);
-
-    double dt = (p.second->loc() - new_lm_tr->loc()).norm();
-    TEST_NEAR("landmark location difference", dt, 0.0, 1e-6);
-  }
-=======
   evaluate_initialization(cameras, landmarks,
                           new_cameras, new_landmarks,
                           1e-6);
->>>>>>> 497c53d0
 }