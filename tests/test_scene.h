--- conflicted
+++ resolved
@@ -115,17 +115,10 @@
 
 
 // create a camera sequence (elliptical path)
-<<<<<<< HEAD
 kwiver::vital::camera_map_sptr
 camera_seq(kwiver::vital::frame_id_t num_cams = 20,
            kwiver::vital::camera_intrinsics_d K =
                kwiver::vital::camera_intrinsics_d(1000, vector_2d(640, 480)))
-=======
-maptk::camera_map_sptr
-camera_seq(maptk::frame_id_t num_cams = 20,
-           maptk::camera_intrinsics_d K =
-               maptk::camera_intrinsics_d(1000, vector_2d(640, 480)))
->>>>>>> d2d7f853
 {
   using namespace maptk;
   camera_map::map_camera_t cameras;
@@ -147,17 +140,10 @@
 
 
 // create an initial camera sequence with all cameras at the same location
-<<<<<<< HEAD
 kwiver::vital::camera_map_sptr
 init_cameras(kwiver::vital::frame_id_t num_cams = 20,
              kwiver::vital::camera_intrinsics_d K =
                  kwiver::vital::camera_intrinsics_d(1000, vector_2d(640, 480)))
-=======
-maptk::camera_map_sptr
-init_cameras(maptk::frame_id_t num_cams = 20,
-             maptk::camera_intrinsics_d K =
-                 maptk::camera_intrinsics_d(1000, vector_2d(640, 480)))
->>>>>>> d2d7f853
 {
   using namespace maptk;
   camera_map::map_camera_t cameras;
@@ -260,13 +246,8 @@
 
 // randomly select a fraction of the track states to make outliers
 // outliers are created by adding random noise with large standard deviation
-<<<<<<< HEAD
 kwiver::vital::track_set_sptr
 add_outliers_to_tracks(kwiver::vital::track_set_sptr in_tracks,
-=======
-maptk::track_set_sptr
-add_outliers_to_tracks(maptk::track_set_sptr in_tracks,
->>>>>>> d2d7f853
                        double outlier_frac=0.1,
                        double stdev=20.0)
 {
