--- conflicted
+++ resolved
@@ -180,7 +180,6 @@
                     "when updating cameras. This option is only relevent if a "
                     "value is give to the input_pos_files option.");
 
-<<<<<<< HEAD
   config->set_value("depthmaps_points_file", "",
                     "An optional file containing paths to depthmaps as polydatas.");
 
@@ -197,11 +196,9 @@
       config->set_value("krtd_clean_up", "false",
                         "Delete krtd files present into output_krtd_dir before launching the bundle adjustment.");
 
-=======
-
       config->set_value("krtd_clean_up", "false",
                         "Delete all previously existing KRTD files present in output_krtd_dir before writing new KRTD files.");
->>>>>>> fea47d36
+
   kwiver::vital::algo::bundle_adjust::get_nested_algo_configuration("bundle_adjuster", config,
                                                      kwiver::vital::algo::bundle_adjust_sptr());
   kwiver::vital::algo::initialize_cameras_landmarks
@@ -1042,18 +1039,7 @@
   //
   if (config->get_value<bool>("krtd_clean_up") )
   {
-<<<<<<< HEAD
-    std::cout << "Cleaning " << config->get_value<std::string>("output_krtd_dir") << " before writing new files." << std::endl;
-
-    std::ifstream framelist(config->get_value<std::string>("image_list_file"));
-    std::string filePath, krtdFile;
-
-    while (framelist >> filePath)
-    {
-      krtdFile = ST::GetFilenameWithoutExtension(filePath) + ".krtd";
-
-      ST::RemoveFile(config->get_value<std::string>("output_krtd_dir") + krtdFile);
-=======
+
 
     std::cerr << "Cleaning "
               << config->get_value<std::string>("output_krtd_dir")
@@ -1068,7 +1054,6 @@
       {
         ST::RemoveFile(files[i]);
       }
->>>>>>> fea47d36
     }
 
   }
