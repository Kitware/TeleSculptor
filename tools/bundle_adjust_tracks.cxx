--- conflicted
+++ resolved
@@ -698,23 +698,13 @@
   maptk::local_geo_cs local_cs(geo_mapper);
 
   //
-<<<<<<< HEAD
-  // Initialize all landmarks to the origin
-  //
-  std::set<maptk::track_id_t> track_ids = tracks->all_track_ids();
-  maptk::landmark_map::map_landmark_t landmarks;
-  BOOST_FOREACH(const maptk::track_id_t& tid, track_ids)
-  {
-    maptk::landmark_sptr lm(new maptk::landmark_d(maptk::vector_3d(0,0,0)));
-    landmarks[static_cast<maptk::landmark_id_t>(tid)] = lm;
-  }
-  maptk::landmark_map_sptr lm_map(new maptk::simple_landmark_map(landmarks));
+  // Initialize cameras
+  //
+  typedef std::map<maptk::frame_id_t, maptk::ins_data> ins_map_t;
+  ins_map_t ins_map;
 
   //
   // Initialize input and main cameras
-=======
-  // Initialize cameras
->>>>>>> 9ddf2e55
   //
 
   // Initialize input camera map based on which input files were given, if any.
@@ -725,7 +715,6 @@
   maptk::camera_map::map_camera_t input_cameras;
   if (!load_input_cameras(config, filename2frame, local_cs, input_cameras))
   {
-<<<<<<< HEAD
     std::cerr << "ERROR: Failed to load input cameras" << std::endl;
     return EXIT_FAILURE;
   }
@@ -735,114 +724,34 @@
   // If there were no input cameras, initialize fixed location cameras to main
   // camera map.
   maptk::camera_map::map_camera_t cameras;
+  maptk::landmark_map_sptr lm_map;
+  maptk::camera_map_sptr input_cam_map(new maptk::simple_camera_map(input_cameras));
   if (input_cameras.size() != 0)
   {
     BOOST_FOREACH(maptk::camera_map::map_camera_t::value_type &v, input_cameras)
-=======
-    boost::timer::auto_cpu_timer t("Initializing cameras from POS files: %t sec CPU, %w sec wall\n");
-
-    std::string pos_files = config->get_value<std::string>("input_pos_files");
-    std::vector<bfs::path> files;
-    if( bfs::is_directory(pos_files) )
-    {
-      files = files_in_dir(pos_files);
-    }
-    else
-    {
-      std::ifstream ifs(pos_files.c_str());
-      if (!ifs)
-      {
-        std::cerr << "Error: Could not open POS file list "
-                  << "\"" <<pos_files << "\""
-                  << std::endl;
-        return EXIT_FAILURE;
-      }
-      for (std::string line; std::getline(ifs,line); )
-      {
-        files.push_back(line);
-      }
-    }
-
-    std::cout << "loading POS files" <<std::endl;
-    // Associating POS file to frame ID based on whether its filename stem is
-    // the same as an image in the given image list (map created above).
-    BOOST_FOREACH(maptk::path_t const& fpath, files)
-    {
-      std::string pos_file_stem = fpath.stem().string();
-      if (filename2frame.count(pos_file_stem))
-      {
-        ins_map[filename2frame[pos_file_stem]] = maptk::read_pos_file(fpath);
-      }
-    }
-    // Warn if the POS file set is sparse compared to input frames
-    if (!ins_map.empty())
-    {
-      // TODO: generated interpolated cameras for missing POS files.
-      if (filename2frame.size() != ins_map.size())
-      {
-        std::cerr << "Warning: Input POS file-set is sparse compared to input "
-                  << "imagery! (not as many input POS files as there were input "
-                  << "images)"
-                  << std::endl;
-      }
-
-      cameras = maptk::initialize_cameras_with_ins(ins_map, base_camera, local_cs,
-                                                   ins_rot_offset);
-      // Creating duplicate cameras structure signifying POS files were input
-      BOOST_FOREACH(maptk::camera_map::map_camera_t::value_type &v, cameras)
-      {
-        pos_cameras[v.first] = v.second->clone();
-      }
-    }
-    else
->>>>>>> 9ddf2e55
     {
       cameras[v.first] = v.second->clone();
     }
     // Triangulate initial landmarks based on cameras and tracks
-    maptk::camera_map_sptr in_cams(new maptk::simple_camera_map(input_cameras));
-    triangulator->triangulate(in_cams, tracks, lm_map);
-  }
-<<<<<<< HEAD
-  else
-  {
-    std::set<maptk::frame_id_t> frames = tracks->all_frame_ids();
-    maptk::camera_d base_camera = base_camera_from_config(config->subblock("base_camera"));
-    BOOST_FOREACH(const maptk::frame_id_t& fid, frames)
-    {
-      cameras[fid] = maptk::camera_sptr(new maptk::camera_d(base_camera));
-    }
-  }
-
-  // Initialize primary camera map (pre-subsampling)
-  maptk::camera_map_sptr cam_map(new maptk::simple_camera_map(cameras)),
-                         orig_cam_map(new maptk::simple_camera_map(input_cameras));
-  std::cerr << "initialized "<<cam_map->size()<<" cameras"<<std::endl;
-
-  //
-  // Load reference points file if we were given one
-  //
+    triangulator->triangulate(input_cam_map, tracks, lm_map);
+  }
+
+
+  //
+  // Initialize cameras and landmarks
+  //
+  maptk::camera_map_sptr cam_map;
+  if(!cameras.empty())
+  {
+    cam_map = maptk::camera_map_sptr(new maptk::simple_camera_map(cameras));
+  }
+  {
+    boost::timer::auto_cpu_timer t("Initializing cameras and landmarks: %t sec CPU, %w sec wall\n");
+    initializer->initialize(cam_map, lm_map, tracks);
+  }
+
   maptk::landmark_map_sptr reference_landmarks(new maptk::simple_landmark_map());
   maptk::track_set_sptr reference_tracks(new maptk::simple_track_set());
-=======
-
-
-  //
-  // Initialize cameras and landmarks
-  //
-  maptk::camera_map_sptr cam_map;
-  maptk::landmark_map_sptr lm_map;
-  if(!cameras.empty())
-  {
-    cam_map = maptk::camera_map_sptr(new maptk::simple_camera_map(cameras));
-  }
-  {
-    boost::timer::auto_cpu_timer t("Initializing cameras and landmarks: %t sec CPU, %w sec wall\n");
-    initializer->initialize(cam_map, lm_map, tracks);
-  }
-
-
->>>>>>> 9ddf2e55
   if (config->get_value<std::string>("input_reference_points_file", "") != "")
   {
     maptk::path_t ref_file = config->get_value<maptk::path_t>("input_reference_points_file");
@@ -852,15 +761,9 @@
     maptk::load_reference_file(ref_file, local_cs, reference_landmarks, reference_tracks);
   }
 
-<<<<<<< HEAD
   //
   // Cut down input cameras if a sub-sample rate was specified
   //
-=======
-  maptk::camera_map_sptr orig_cam_map(new maptk::simple_camera_map(pos_cameras));
-
-  std::cout << "initialized "<<cam_map->size()<<" cameras"<<std::endl;
->>>>>>> 9ddf2e55
   unsigned int cam_samp_rate = config->get_value<unsigned int>("camera_sample_rate");
   if(cam_samp_rate > 1)
   {
@@ -960,13 +863,13 @@
                 << "SBA-space ref landmarks)" << std::endl;
       sim_transform = st_estimator->estimate_transform(sba_space_landmarks, reference_landmarks);
     }
-    else if (orig_cam_map->size() > 0)
+    else if (input_cam_map->size() > 0)
     {
       boost::timer::auto_cpu_timer t_2("    %t sec CPU, %w sec wall\n");
 
       std::cerr << "--> Estimating transform to refined cameras "
                 << "(from input cameras)" << std::endl;
-      sim_transform = st_estimator->estimate_transform(cam_map, orig_cam_map);
+      sim_transform = st_estimator->estimate_transform(cam_map, input_cam_map);
     }
     else
     {
