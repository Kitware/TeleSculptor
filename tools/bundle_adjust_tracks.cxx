/*ckwg +29
 * Copyright 2014-2015 by Kitware, Inc.
 * All rights reserved.
 *
 * Redistribution and use in source and binary forms, with or without
 * modification, are permitted provided that the following conditions are met:
 *
 *  * Redistributions of source code must retain the above copyright notice,
 *    this list of conditions and the following disclaimer.
 *
 *  * Redistributions in binary form must reproduce the above copyright notice,
 *    this list of conditions and the following disclaimer in the documentation
 *    and/or other materials provided with the distribution.
 *
 *  * Neither name of Kitware, Inc. nor the names of any contributors may be used
 *    to endorse or promote products derived from this software without specific
 *    prior written permission.
 *
 * THIS SOFTWARE IS PROVIDED BY THE COPYRIGHT HOLDERS AND CONTRIBUTORS ``AS IS''
 * AND ANY EXPRESS OR IMPLIED WARRANTIES, INCLUDING, BUT NOT LIMITED TO, THE
 * IMPLIED WARRANTIES OF MERCHANTABILITY AND FITNESS FOR A PARTICULAR PURPOSE
 * ARE DISCLAIMED. IN NO EVENT SHALL THE AUTHORS OR CONTRIBUTORS BE LIABLE FOR
 * ANY DIRECT, INDIRECT, INCIDENTAL, SPECIAL, EXEMPLARY, OR CONSEQUENTIAL
 * DAMAGES (INCLUDING, BUT NOT LIMITED TO, PROCUREMENT OF SUBSTITUTE GOODS OR
 * SERVICES; LOSS OF USE, DATA, OR PROFITS; OR BUSINESS INTERRUPTION) HOWEVER
 * CAUSED AND ON ANY THEORY OF LIABILITY, WHETHER IN CONTRACT, STRICT LIABILITY,
 * OR TORT (INCLUDING NEGLIGENCE OR OTHERWISE) ARISING IN ANY WAY OUT OF THE USE
 * OF THIS SOFTWARE, EVEN IF ADVISED OF THE POSSIBILITY OF SUCH DAMAGE.
 */

/**
 * \file
 * \brief Sparse Bungle Adjustment utility
 */

#include <iostream>
#include <iomanip>
#include <fstream>
#include <sstream>
#include <exception>
#include <string>
#include <vector>

#include <vital/vital_foreach.h>
#include <vital/config/config_block.h>
#include <vital/config/config_block_io.h>

#include <vital/algo/bundle_adjust.h>
#include <vital/algo/estimate_similarity_transform.h>
#include <vital/algo/geo_map.h>
#include <vital/algo/initialize_cameras_landmarks.h>
#include <vital/algo/triangulate_landmarks.h>
#include <vital/algorithm_plugin_manager.h>
#include <vital/exceptions.h>
#include <vital/io/camera_io.h>
#include <vital/io/eigen_io.h>
#include <vital/io/landmark_map_io.h>
#include <vital/io/track_set_io.h>
#include <vital/types/track_set.h>
#include <vital/vital_types.h>
#include <kwiversys/SystemTools.hxx>

#include <maptk/ins_data_io.h>
#include <maptk/local_geo_cs.h>
#include <maptk/geo_reference_points_io.h>
#include <maptk/metrics.h>
#include <maptk/transform.h>

#include <boost/filesystem.hpp>
#include <boost/foreach.hpp>
#include <boost/program_options/options_description.hpp>
#include <boost/program_options/parsers.hpp>
#include <boost/program_options/value_semantic.hpp>
#include <boost/program_options/variables_map.hpp>
#include <boost/timer/timer.hpp>


namespace bfs = boost::filesystem;
namespace bpo = boost::program_options;

static kwiver::vital::config_block_sptr default_config()
{

  kwiver::vital::config_block_sptr config = kwiver::vital::config_block::empty_config("bundle_adjust_tracks_tool");

  config->set_value("input_track_file", "",
                    "Path an input file containing feature tracks");

  config->set_value("filtered_track_file", "",
                    "Path to write a file containing filtered feature tracks");

  config->set_value("image_list_file", "",
                    "Path to the input image list file used to generated the "
                    "input tracks.");

  config->set_value("input_pos_files", "",
                    "A directory containing the input POS files, or a text file"
                    "containing a newline-separated list of POS files.\n"
                    "\n"
                    "This is optional, leave blank to ignore.\n"
                    "\n"
                    "This is mutually exclusive with the input_krtd_files "
                    "option for system initialization, and shadowed by the "
                    "input_reference_points option when using an "
                    "st_estimator.");

  config->set_value("input_krtd_files", "",
                    "A directory containing input KRTD camera files, or a text "
                    "file containing a newline-separated list of KRTD files.\n"
                    "\n"
                    "This is optional, leave blank to ignore.\n"
                    "\n"
                    "This is mutually exclusive with input_pos_files option "
                    "for system initialization, and shadowed by the "
                    "input_reference_points_file when using an st_estimator.");

  config->set_value("input_reference_points_file", "",
                    "File containing reference points to use for reprojection "
                    "of results into the geographic coordinate system.\n"
                    "\n"
                    "This option is NOT mutually exclusive with input_*_files "
                    "options when using an st_estimator. When both this and "
                    "another input files option are specified, use of the "
                    "reference file is given priority over the input "
                    "cameras.\n"
                    "\n"
                    "Reference points file format (lm=landmark, tNsM=track N state M):\n"
                    "\tlm1.x lm1.y lm1.z t1s1.frame t1s1.x t1s1.y t1s2.frame t1s2.x t1s2.y ...\n"
                    "\tlm2.x lm2.y lm2.z t2s1.frame t2s1.x t2s1.y t2s2.frame t2s2.x t2s2.y ...\n"
                    "\t...\n"
                    "\n"
                    "At least 3 landmarks must be given, with at least 2 "
                    "track states recorded for each landmark, for "
                    "transformation estimation to converge, however more of "
                    "each is recommended.\n"
                    "\n"
                    "Landmark z position, or altitude, should be provided in meters.");

  config->set_value("initialize_unloaded_cameras", "true",
                    "When loading a subset of cameras, should we optimize only the "
                    "loaded cameras or also initialize and optimize the unspecified cameras");

  config->set_value("output_ply_file", "output/landmarks.ply",
                    "Path to the output PLY file in which to write "
                    "resulting 3D landmark points");

  config->set_value("output_pos_dir", "output/pos",
                    "A directory in which to write the output POS files.");

  config->set_value("output_krtd_dir", "output/krtd",
                    "A directory in which to write the output KRTD files.");

  config->set_value("min_track_length", "50",
                    "Filter the input tracks keeping those covering "
                    "at least this many frames.");

  config->set_value("camera_sample_rate", "1",
                    "Sub-sample the cameras for by this rate.\n"
                    "Set to 1 to use all cameras, "
                    "2 to use every other camera, etc.");

  config->set_value("necker_reverse_input", "false",
                    "Apply a Necker reversal to the initial cameras and landmarks");

  config->set_value("base_camera:focal_length", "1.0",
                    "focal length of the base camera model");

  config->set_value("base_camera:principal_point", "640 480",
                    "The principal point of the base camera model \"x y\".\n"
                    "It is usually safe to assume this is the center of the "
                    "image.");

  config->set_value("base_camera:aspect_ratio", "1.0",
                    "the pixel aspect ratio of the base camera model");

  config->set_value("base_camera:skew", "0.0",
                    "The skew factor of the base camera model.\n"
                    "This is almost always zero in any real camera.");

  config->set_value("ins:rotation_offset", "0 0 0 1",
                    "A quaternion used to offset rotation data from POS files "
                    "when updating cameras. This option is only relevent if a "
                    "value is give to the input_pos_files option.");

  kwiver::vital::algo::bundle_adjust::get_nested_algo_configuration("bundle_adjuster", config,
                                                     kwiver::vital::algo::bundle_adjust_sptr());
  kwiver::vital::algo::initialize_cameras_landmarks
      ::get_nested_algo_configuration("initializer", config,
                                      kwiver::vital::algo::initialize_cameras_landmarks_sptr());
  kwiver::vital::algo::triangulate_landmarks::get_nested_algo_configuration("triangulator", config,
                        kwiver::vital::algo::triangulate_landmarks_sptr());
  kwiver::vital::algo::geo_map::get_nested_algo_configuration("geo_mapper", config,
                                               kwiver::vital::algo::geo_map_sptr());
  kwiver::vital::algo::estimate_similarity_transform::get_nested_algo_configuration("st_estimator", config,
                                                                     kwiver::vital::algo::estimate_similarity_transform_sptr());

  return config;
}


static bool check_config(kwiver::vital::config_block_sptr config)
{
  bool config_valid = true;

#define MAPTK_CONFIG_FAIL(msg) \
  std::cerr << "Config Check Fail: " << msg << std::endl; \
  config_valid = false

  if (!config->has_value("input_track_file"))
  {
    MAPTK_CONFIG_FAIL("Not given a tracks file path");
  }
  else if (!bfs::exists(config->get_value<std::string>("input_track_file")))
  {
    MAPTK_CONFIG_FAIL("Given tracks file path doesn't point to an existing file.");
  }

  if (!config->has_value("image_list_file"))
  {
    MAPTK_CONFIG_FAIL("Not given an image list file");
  }
  else if (!bfs::exists(config->get_value<std::string>("image_list_file")))
  {
    MAPTK_CONFIG_FAIL("Given image list file path doesn't point to an existing file.");
  }

  // Checking input cameras and reference points file existance.
  bool input_pos = false,
       input_krtd = false;
  if (config->get_value<std::string>("input_pos_files", "") != "")
  {
    input_pos = true;
    if (!bfs::exists(config->get_value<std::string>("input_pos_files")))
    {
      MAPTK_CONFIG_FAIL("POS input path given, but doesn't point to an existing location.");
    }
  }
  if (config->get_value<std::string>("input_krtd_files", "") != "")
  {
    input_krtd = true;
    if (!bfs::exists(config->get_value<std::string>("input_krtd_files")))
    {
      MAPTK_CONFIG_FAIL("KRTD input path given, but does not point to an existing location.");
    }
  }
  if (input_pos && input_krtd)
  {
    MAPTK_CONFIG_FAIL("Both input POS and KRTD cameras were given. Don't know which to use!");
  }
  if (config->get_value<std::string>("input_reference_points_file", "") != "")
  {
    if (!bfs::exists(config->get_value<std::string>("input_reference_points_file")))
    {
      MAPTK_CONFIG_FAIL("Path given for input reference points file does not exist.");
    }
  }

  if (!kwiver::vital::algo::bundle_adjust::check_nested_algo_configuration("bundle_adjuster", config))
  {
    MAPTK_CONFIG_FAIL("Failed config check in bundle_adjuster algorithm.");
  }
  if (!kwiver::vital::algo::initialize_cameras_landmarks
            ::check_nested_algo_configuration("initializer", config))
  {
    MAPTK_CONFIG_FAIL("Failed config check in initializer algorithm.");
  }
  if (!kwiver::vital::algo::triangulate_landmarks::check_nested_algo_configuration("triangulator", config))
  {
    MAPTK_CONFIG_FAIL("Failed config check in triangulator algorithm.");
  }
  if (!kwiver::vital::algo::geo_map::check_nested_algo_configuration("geo_mapper", config))
  {
    MAPTK_CONFIG_FAIL("Failed config check in geo_mapper algorithm.");
  }
  if (config->has_value("st_estimator:type") && config->get_value<std::string>("st_estimator:type") != "")
  {
    if (!kwiver::vital::algo::estimate_similarity_transform::check_nested_algo_configuration("st_estimator", config))
    {
      MAPTK_CONFIG_FAIL("Failed config check in st_estimator algorithm.");
    }
  }

#undef MAPTK_CONFIG_FAIL

  return config_valid;
}


/// create a base camera instance from config options
kwiver::vital::simple_camera
base_camera_from_config(kwiver::vital::config_block_sptr config)
{
  kwiver::vital::simple_camera_intrinsics
      K(config->get_value<double>("focal_length"),
        config->get_value<kwiver::vital::vector_2d>("principal_point"),
        config->get_value<double>("aspect_ratio"),
        config->get_value<double>("skew"));
  return kwiver::vital::simple_camera(kwiver::vital::vector_3d(0,0,-1),
                                      kwiver::vital::rotation_d(), K);
}


/// filter track set by removing short tracks
kwiver::vital::track_set_sptr
filter_tracks(kwiver::vital::track_set_sptr tracks, size_t min_length)
{
  std::vector<kwiver::vital::track_sptr> trks = tracks->tracks();
  std::vector<kwiver::vital::track_sptr> good_trks;
  VITAL_FOREACH(kwiver::vital::track_sptr t, trks)
  {
    if( t->size() >= min_length )
    {
      good_trks.push_back(t);
    }
  }
  return kwiver::vital::track_set_sptr(new kwiver::vital::simple_track_set(good_trks));
}


/// Subsample a every Nth camera, where N is specfied by factor
/**
 * Uses camera frame numbers to determine subsample. This is fine when we
 * assume the cameras given are sequential and always start with frame 0.
 * This will behave in possibly undesired ways when the given cameras are not in
 * sequential frame order, or the first camera's frame is not a multiple of
 * \c factor.
 */
kwiver::vital::camera_map_sptr
subsample_cameras(kwiver::vital::camera_map_sptr cameras, unsigned factor)
{
  kwiver::vital::camera_map::map_camera_t cams = cameras->cameras();
  kwiver::vital::camera_map::map_camera_t sub_cams;
  VITAL_FOREACH(const kwiver::vital::camera_map::map_camera_t::value_type& p, cams)
  {
    if(p.first % factor == 0)
    {
      sub_cams.insert(p);
    }
  }
  return kwiver::vital::camera_map_sptr(new kwiver::vital::simple_camera_map(sub_cams));
}


// return a sorted list of files in a directory
std::vector< kwiver::vital::path_t >
files_in_dir(kwiver::vital::path_t const& vdir)
{
  bfs::path const dir = vdir;
  bfs::directory_iterator it(dir), eod;
  std::vector< kwiver::vital::path_t > files;
  BOOST_FOREACH(bfs::path const &p, std::make_pair(it, eod))
  {
    files.push_back( p.string() );
  }
  std::sort( files.begin(), files.end() );
  return files;
}


/// Return a list of file paths either from a directory of files or from a
/// list of file paths
///
/// Returns false if we were given a file list and the file could not be
/// opened. Otherwise returns true.
bool
resolve_files(kwiver::vital::path_t const &p, std::vector< kwiver::vital::path_t > &files)
{
  if ( kwiversys::SystemTools::FileIsDirectory( p) )
  {
    files = files_in_dir(p);
  }
  else
  {
    std::ifstream ifs(p.c_str());
    if (!ifs)
    {
      return false;
    }
    for (std::string line; std::getline(ifs, line);)
    {
      files.push_back(line);
    }
  }
  return true;
}


// Load input POS cameras from file, matching against the given image filename
// map, and updated local_cs and input_cameras structures.
//
// Returns false if a failure occurred
bool
load_input_cameras_pos(kwiver::vital::config_block_sptr config,
                       std::map<std::string, kwiver::vital::frame_id_t> const& filename2frame,
                       kwiver::maptk::local_geo_cs & local_cs,
                       kwiver::vital::camera_map::map_camera_t & input_cameras)
{
  boost::timer::auto_cpu_timer t("Initializing cameras from POS files: %t sec CPU, %w sec wall\n");

  std::string pos_files = config->get_value<std::string>("input_pos_files");
  std::vector< kwiver::vital::path_t > files;
  if (!resolve_files(pos_files, files))
  {
    std::cerr << "ERROR: Could not open POS file list." << std::endl;
    return false;
  }

  std::cerr << "loading POS files" <<std::endl;
  // Associating POS file to frame ID based on whether its filename stem is
  // the same as an image in the given image list (map created above).
  std::map<kwiver::vital::frame_id_t, kwiver::maptk::ins_data> ins_map;
  std::map<std::string, kwiver::vital::frame_id_t>::const_iterator it;
  VITAL_FOREACH(kwiver::vital::path_t const& fpath, files)
  {
    std::string pos_file_stem = kwiversys::SystemTools::GetFilenamePath( fpath );
    it = filename2frame.find(pos_file_stem);
    if (it != filename2frame.end())
    {
      ins_map[it->second] = kwiver::maptk::read_pos_file(fpath);
    }
  }
  // Warn if the POS file set is sparse compared to input frames
  if (!ins_map.empty())
  {
    // TODO: generated interpolated cameras for missing POS files.
    if (filename2frame.size() != ins_map.size())
    {
      std::cerr << "Warning: Input POS file-set is sparse compared to input "
                << "imagery! (not as many input POS files as there were input "
                << "images)"
                << std::endl;
    }

    kwiver::vital::simple_camera base_camera = base_camera_from_config(config->subblock("base_camera"));
    kwiver::vital::rotation_d ins_rot_offset = config->get_value<kwiver::vital::rotation_d>("ins:rotation_offset", kwiver::vital::rotation_d());
    input_cameras = kwiver::maptk::initialize_cameras_with_ins(ins_map, base_camera,
                                                               local_cs,
                                                               ins_rot_offset);
  }
  else
  {
    std::cerr << "ERROR: No POS files from input set match input image "
              << "frames. Check POS files!"
              << std::endl;
    return false;
  }

  return true;
}


// Load input KRTD cameras from file, matching against the given image
// filename map. Returns false if failure occurred.
bool
load_input_cameras_krtd(kwiver::vital::config_block_sptr config,
                        std::map<std::string, kwiver::vital::frame_id_t> const& filename2frame,
                        kwiver::maptk::local_geo_cs & local_cs,
                        kwiver::vital::camera_map::map_camera_t & input_cameras)
{
  boost::timer::auto_cpu_timer t("Initializing cameras from KRTD files: %t sec CPU, %w sec wall\n");

  // Collect files
  std::string krtd_files = config->get_value<std::string>("input_krtd_files");
  std::vector< kwiver::vital::path_t > files;
  if (!resolve_files(krtd_files, files))
  {
    std::cerr << "ERROR: Could not open KRTD file list." << std::endl;
    return false;
  }

  // Associating KRTD files to the frame ID of a matching input image based
  // on file stem naming.
  std::cerr << "loading KRTD input camera files" << std::endl;
  kwiver::vital::camera_map::map_camera_t krtd_cams;
  std::map<std::string, kwiver::vital::frame_id_t>::const_iterator it;
  VITAL_FOREACH(kwiver::vital::path_t const& fpath, files)
  {
    std::string krtd_file_stem = kwiversys::SystemTools::GetFilenamePath( fpath );
    it = filename2frame.find(krtd_file_stem);
    if (it != filename2frame.end())
    {
      kwiver::vital::camera_sptr cam = kwiver::vital::read_krtd_file(fpath);
      krtd_cams[it->second] = cam;
    }
  }

  // if krtd_map is empty, then there were no input krtd files that matched
  // input imagery.
  if (krtd_cams.empty())
  {
    std::cerr << "ERROR: No KRTD files from input set match input image "
              << "frames. Check KRTD input files!"
              << std::endl;
    return false;
  }
  else
  {
    // Warning if loaded KRTD camera set is sparse compared to input imagery
    // TODO: generated interpolated cameras for missing KRTD files.
    if (filename2frame.size() != krtd_cams.size())
    {
      std::cerr << "WARNING: Input KRTD camera set is sparse compared to input "
                << "imagery! (there wasn't a matching KRTD input file for "
                << "every input image file)"
                << std::endl;
    }
    input_cameras = krtd_cams;
  }
  return true;
}


// Generic configuration based input camera load function.
//
// The local_cs and input_cameras objects may or may not be updated based on
// configuration.
//
// Returns false if errors occurred, otherwise true. Returns true even if no
// input cameras loaded (check size of input_cameras structure).
bool load_input_cameras(kwiver::vital::config_block_sptr config,
                        std::map<std::string, kwiver::vital::frame_id_t> const& filename2frame,
                        kwiver::maptk::local_geo_cs & local_cs,
                        kwiver::vital::camera_map::map_camera_t & input_cameras)
{
  // configuration check assured mutual exclusivity
  if (config->get_value<std::string>("input_pos_files", "") != "")
  {
    return load_input_cameras_pos(config, filename2frame, local_cs, input_cameras);
  }
  else if (config->get_value<std::string>("input_krtd_files", "") != "")
  {
    return load_input_cameras_krtd(config, filename2frame, local_cs, input_cameras);
  }

  // No input specified
  return true;
}


#define print_config(config) \
  do \
  { \
    VITAL_FOREACH( kwiver::vital::config_block_key_t key, config->available_values() ) \
    { \
      std::cerr << "\t" \
           << key << " = " << config->get_value<kwiver::vital::config_block_key_t>(key) \
           << std::endl; \
    } \
  } while (false)


static int maptk_main(int argc, char const* argv[])
{
  // register the algorithm implementations
  kwiver::vital::algorithm_plugin_manager::instance().register_plugins();

  // define/parse CLI options
  bpo::options_description opt_desc;
  opt_desc.add_options()
    ("help,h", "output help message and exit")
    ("config,c",
     bpo::value<kwiver::vital::path_t>(),
     "Configuration file for the tool.")
    ("output-config,o",
     bpo::value<kwiver::vital::path_t>(),
     "Output a configuration.This may be seeded with"
     " a configuration file from -c/--config.")
    ;
  bpo::variables_map vm;

  try
  {
    bpo::store(bpo::parse_command_line(argc, argv, opt_desc), vm);
  }
  catch (bpo::unknown_option const& e)
  {
    std::cerr << "Error: unknown option " << e.get_option_name() << std::endl;
    return EXIT_FAILURE;
  }

  bpo::notify(vm);

  if(vm.count("help"))
  {
    std::cerr << opt_desc << std::endl;
    return EXIT_SUCCESS;
  }

  // Set config to algo chain
  // Get config from algo chain after set
  // Check config validity, store result
  //
  // If -o/--output-config given,
  //   output config result and notify of current (in)validity
  // Else error if provided config not valid.

  // Set up top level configuration w/ defaults where applicable.
  kwiver::vital::config_block_sptr config = kwiver::vital::config_block::empty_config();
  kwiver::vital::algo::bundle_adjust_sptr bundle_adjuster;
  kwiver::vital::algo::initialize_cameras_landmarks_sptr initializer;
  kwiver::vital::algo::triangulate_landmarks_sptr triangulator;
  kwiver::vital::algo::geo_map_sptr geo_mapper;
  kwiver::vital::algo::estimate_similarity_transform_sptr st_estimator;

  // If -c/--config given, read in confg file, merge in with default just generated
  if(vm.count("config"))
  {
    //std::cerr << "[DEBUG] Given config file: " << vm["config"].as<kwiver::vital::path_t>() << std::endl;
    config->merge_config(kwiver::vital::read_config_file(vm["config"].as<kwiver::vital::path_t>()));
  }

  //std::cerr << "[DEBUG] Config BEFORE set:" << std::endl;
  //print_config(config);

  kwiver::vital::algo::bundle_adjust::set_nested_algo_configuration("bundle_adjuster", config, bundle_adjuster);
  kwiver::vital::algo::triangulate_landmarks::set_nested_algo_configuration("triangulator", config, triangulator);
  kwiver::vital::algo::initialize_cameras_landmarks::set_nested_algo_configuration("initializer", config, initializer);
  kwiver::vital::algo::geo_map::set_nested_algo_configuration("geo_mapper", config, geo_mapper);
  kwiver::vital::algo::estimate_similarity_transform::set_nested_algo_configuration("st_estimator", config, st_estimator);

  //std::cerr << "[DEBUG] Config AFTER set:" << std::endl;
  //print_config(config);

  bool valid_config = check_config(config);

  if(vm.count("output-config"))
  {
    kwiver::vital::config_block_sptr dflt_config = default_config();
    dflt_config->merge_config(config);
    config = dflt_config;
    kwiver::vital::algo::bundle_adjust::get_nested_algo_configuration("bundle_adjuster", config, bundle_adjuster);
    kwiver::vital::algo::triangulate_landmarks::get_nested_algo_configuration("triangulator", config, triangulator);
    kwiver::vital::algo::initialize_cameras_landmarks::get_nested_algo_configuration("initializer", config, initializer);
    kwiver::vital::algo::geo_map::get_nested_algo_configuration("geo_mapper", config, geo_mapper);
    kwiver::vital::algo::estimate_similarity_transform::get_nested_algo_configuration("st_estimator", config, st_estimator);

    //std::cerr << "[DEBUG] Given config output target: "
    //          << vm["output-config"].as<kwiver::vital::path_t>() << std::endl;
    write_config_file(config, vm["output-config"].as<kwiver::vital::path_t>());
    if(valid_config)
    {
      std::cerr << "INFO: Configuration file contained valid parameters"
                << " and may be used for running" << std::endl;
    }
    else
    {
      std::cerr << "WARNING: Configuration deemed not valid." << std::endl;
    }
    return EXIT_SUCCESS;
  }
  else if(!valid_config)
  {
    std::cerr << "ERROR: Configuration not valid." << std::endl;
    return EXIT_FAILURE;
  }

  //
  // Read the track file
  //
  std::string track_file = config->get_value<std::string>("input_track_file");
  std::cerr << "loading track file: " << track_file <<std::endl;
  kwiver::vital::track_set_sptr tracks = kwiver::vital::read_track_file(track_file);

  std::cerr << "loaded "<<tracks->size()<<" tracks"<<std::endl;
  if( tracks->size() == 0 )
  {
    std::cerr << "No tracks loaded."
              << std::endl;
    return EXIT_FAILURE;
  }
  size_t min_track_len = config->get_value<size_t>("min_track_length");
  if( min_track_len > 1 )
  {
    boost::timer::auto_cpu_timer t("track filtering: %t sec CPU, %w sec wall\n");
    tracks = filter_tracks(tracks, min_track_len);
    std::cerr << "filtered down to "<<tracks->size()<<" long tracks"<<std::endl;

    // write out filtered tracks if output file is specified
    if (config->has_value("filtered_track_file"))
    {
      std::string out_track_file = config->get_value<std::string>("filtered_track_file");
      if( out_track_file != "" )
      {
<<<<<<< HEAD
        kwiver::vital::write_track_file(tracks, out_track_file);
=======
        maptk::write_track_file(tracks, out_track_file);
>>>>>>> 77d73ef9
      }
    }

    if( tracks->size() == 0 )
    {
      std::cerr << "All track have been filtered. "
                << "No tracks are longer than " << min_track_len << " frames. "
                << "Try decreasing \"min_track_len\""
                << std::endl;
      return EXIT_FAILURE;
    }
  }

  //
  // Read in image list file
  //
  // Also creating helper structures (i.e. frameID-to-filename and vise versa
  // maps).
  //
  std::string image_list_file = config->get_value<std::string>("image_list_file");
  std::ifstream image_list_ifs(image_list_file.c_str());
  if (!image_list_ifs)
  {
    std::cerr << "Error: Could not open image list file!" << std::endl;
    return EXIT_FAILURE;
  }
  std::vector<kwiver::vital::path_t> image_files;
  for (std::string line; std::getline(image_list_ifs, line); )
  {
    image_files.push_back(line);
  }
  // Since input tracks were generated over these frames, we can assume that
  // the frames are "in order" in that tracking followed this list in this given
  // order. As this is a single list, we assume that there are no gaps (same
  // assumptions as makde in tracking).
  // Creating forward and revese mappings for frame to file stem-name.
  std::vector<std::string> frame2filename;  // valid since we are assuming no frame gaps
  std::map<std::string, kwiver::vital::frame_id_t> filename2frame;
  VITAL_FOREACH(kwiver::vital::path_t i_file, image_files)
  {
    std::string i_file_stem = kwiversys::SystemTools::GetFilenamePath( i_file );
    filename2frame[i_file_stem] = static_cast<kwiver::vital::frame_id_t>(frame2filename.size());
    frame2filename.push_back(i_file_stem);
  }

  //
  // Create the local coordinate system
  //
  kwiver::maptk::local_geo_cs local_cs(geo_mapper);

  //
  // Initialize input and main cameras
  //

  // Initialize input camera map based on which input files were given, if any.
  // If input_cameras is empty after this method, then there were no input
  // camera files.
  //
  // Config check above ensures validity + mutual exclusivity of these options
  kwiver::vital::camera_map::map_camera_t input_cameras;
  if (!load_input_cameras(config, filename2frame, local_cs, input_cameras))
  {
    std::cerr << "ERROR: Failed to load input cameras" << std::endl;
    return EXIT_FAILURE;
  }

  // Copy input cameras into main camera map
<<<<<<< HEAD
  //
  // If there were no input cameras, initialize fixed location cameras to main
  // camera map.
  kwiver::vital::camera_map::map_camera_t cameras;
  kwiver::vital::landmark_map_sptr lm_map;
  kwiver::vital::camera_map_sptr input_cam_map(new kwiver::vital::simple_camera_map(input_cameras));
=======
  maptk::camera_map::map_camera_t cameras;
  maptk::landmark_map_sptr lm_map;
  maptk::camera_map_sptr input_cam_map(new maptk::simple_camera_map(input_cameras));
>>>>>>> 77d73ef9
  if (input_cameras.size() != 0)
  {
    VITAL_FOREACH(kwiver::vital::camera_map::map_camera_t::value_type &v, input_cameras)
    {
      cameras[v.first] = v.second->clone();
    }
    // Triangulate initial landmarks based on cameras and tracks
    triangulator->triangulate(input_cam_map, tracks, lm_map);
  }
<<<<<<< HEAD

  //
  // Initialize cameras and landmarks
  //
  kwiver::vital::camera_map_sptr cam_map;
=======
  maptk::camera_map_sptr cam_map;
>>>>>>> 77d73ef9
  if(!cameras.empty())
  {
    cam_map = kwiver::vital::camera_map_sptr(new kwiver::vital::simple_camera_map(cameras));
  }

  kwiver::vital::landmark_map_sptr reference_landmarks(new kwiver::vital::simple_landmark_map());
  kwiver::vital::track_set_sptr reference_tracks(new kwiver::vital::simple_track_set());
  if (config->get_value<std::string>("input_reference_points_file", "") != "")
  {
    kwiver::vital::path_t ref_file = config->get_value<kwiver::vital::path_t>("input_reference_points_file");

    // Load up landmarks and assocaited tracks from file, (re)initializing
    // local coordinate system object to the reference.
    kwiver::maptk::load_reference_file(ref_file, local_cs, reference_landmarks, reference_tracks);
  }

  // apply necker reversal if requested
  bool necker_reverse_input = config->get_value<bool>("necker_reverse_input", false);
  if (necker_reverse_input)
  {
    std::cerr << "Applying Necker reversal" << std::endl;
    necker_reverse(cam_map, lm_map);
  }

  bool init_unloaded_cams = config->get_value<bool>("initialize_unloaded_cameras", true);
  if (init_unloaded_cams)
  {
    if( cam_map )
    {
      cameras = cam_map->cameras();
    }
    BOOST_FOREACH(const maptk::frame_id_t& id, tracks->all_frame_ids())
    {
      // if id is already in the map, do nothing.
      // if id is not it the map add a null camera pointer
      cameras[id];
    }
    cam_map = maptk::camera_map_sptr(new maptk::simple_camera_map(cameras));
  }

  //
  // Cut down input cameras if a sub-sample rate was specified
  //
  unsigned int cam_samp_rate = config->get_value<unsigned int>("camera_sample_rate");
  if(cam_samp_rate > 1)
  {
    boost::timer::auto_cpu_timer t("Tool-level sub-sampling: %t sec CPU, %w sec wall\n");

<<<<<<< HEAD
    kwiver::vital::camera_map_sptr subsampled_cams = subsample_cameras(cam_map, cam_samp_rate);
=======
    // If there are no cameras loaded, create a map of NULL cameras to subsample
    if( !cam_map )
    {
      BOOST_FOREACH(const maptk::frame_id_t& id, tracks->all_frame_ids())
      {
        cameras[id] = maptk::camera_sptr();
      }
      cam_map = maptk::camera_map_sptr(new maptk::simple_camera_map(cameras));
    }

    maptk::camera_map_sptr subsampled_cams = subsample_cameras(cam_map, cam_samp_rate);
>>>>>>> 77d73ef9

    // If we were given reference landmarks and tracks, make sure to include
    // the cameras for frames reference track states land on. Required for
    // sba-space landmark triangulation and correlation later.
    if (reference_tracks->size() > 0)
    {
      kwiver::vital::camera_map::map_camera_t cams = cam_map->cameras(),
                                      sub_cams = subsampled_cams->cameras();
      // for each track state in each reference track, make sure that the
      // state's frame's camera is in the sub-sampled set of cameras
      VITAL_FOREACH(kwiver::vital::track_sptr const t, reference_tracks->tracks())
      {
        for (kwiver::vital::track::history_const_itr tsit = t->begin(); tsit != t->end(); ++tsit)
        {
          if (cams.count(tsit->frame_id) > 0)
          {
            sub_cams.insert(*cams.find(tsit->frame_id));
          }
        }
      }
      subsampled_cams = kwiver::vital::camera_map_sptr(new kwiver::vital::simple_camera_map(sub_cams));
    }

    cam_map = subsampled_cams;
    std::cerr << "subsampled down to "<<cam_map->size()<<" cameras"<<std::endl;
  }

  // apply necker reversal if requested
  bool necker_reverse_input = config->get_value<bool>("necker_reverse_input");
  if (necker_reverse_input)
  {
    std::cerr << "Applying Necker reversal" << std::endl;
    kwiver::maptk::necker_reverse(cam_map, lm_map);
  }

  //
  // Initialize cameras and landmarks
  //
  {
    boost::timer::auto_cpu_timer t("Initializing cameras and landmarks: %t sec CPU, %w sec wall\n");
    initializer->initialize(cam_map, lm_map, tracks);
  }

  //
  // Run bundle adjustment
  //
  { // scope block
    boost::timer::auto_cpu_timer t("Tool-level SBA algorithm: %t sec CPU, %w sec wall\n");

    double init_rmse = kwiver::maptk::reprojection_rmse(cam_map->cameras(),
                                                        lm_map->landmarks(),
                                                        tracks->tracks());
    std::cerr << "initial reprojection RMSE: " << init_rmse << std::endl;

    bundle_adjuster->optimize(cam_map, lm_map, tracks);

    double end_rmse = kwiver::maptk::reprojection_rmse(cam_map->cameras(),
                                                       lm_map->landmarks(),
                                                       tracks->tracks());
    std::cerr << "final reprojection RMSE: " << end_rmse << std::endl;
  }


  //
  // Adjust cameras/landmarks based on input cameras/reference points
  //
  // If we were given POS files / reference points as input, compute a
  // similarity transform from the refined cameras to the POS file / reference
  // point structures. Then, apply the estimated transform to the refined
  // camera positions and landmarks.
  //
  // The effect of this is to put the refined cameras and landmarks into the
  // same coordinate system as the input cameras / reference points.
  //
  if (st_estimator)
  {
    boost::timer::auto_cpu_timer t_1("--> st estimation and application: %t sec "
                                     "CPU, %w sec wall\n");
    std::cerr << "Estimating similarity transform from post-SBA to original space"
              << std::endl;

    // initialize identity transform
    kwiver::vital::similarity_d sim_transform;

    // Prioritize use of reference landmarks/tracks over use of POS files for
    // transformation out of SBA-space.
    if (reference_landmarks->size() > 0 && reference_tracks->size() > 0)
    {
      boost::timer::auto_cpu_timer t_2("similarity transform estimation from "
                                       "ref file: %t sec CPU, %w sec wall\n");
      std::cerr << "--> Using reference landmarks/tracks" << std::endl;

      // Generate corresponding landmarks in SBA-space based on transformed
      //    cameras and reference landmarks/tracks via triangulation.
      std::cerr << "--> Triangulating SBA-space reference landmarks from "
                << "reference tracks and post-SBA cameras" << std::endl;
      kwiver::vital::landmark_map_sptr sba_space_landmarks(new kwiver::vital::simple_landmark_map(reference_landmarks->landmarks()));
      triangulator->triangulate(cam_map, reference_tracks, sba_space_landmarks);

      double post_tri_rmse = kwiver::maptk::reprojection_rmse(cam_map->cameras(),
                                                              sba_space_landmarks->landmarks(),
                                                              reference_tracks->tracks());
      std::cerr << "--> Post-triangulation RMSE: " << post_tri_rmse << std::endl;

      // Estimate ST from sba-space to reference space.
      std::cerr << "--> Estimating transform to reference landmarks (from "
                << "SBA-space ref landmarks)" << std::endl;
      sim_transform = st_estimator->estimate_transform(sba_space_landmarks, reference_landmarks);
    }
    else if (input_cam_map->size() > 0)
    {
      boost::timer::auto_cpu_timer t_2("    %t sec CPU, %w sec wall\n");

      std::cerr << "--> Estimating transform to refined cameras "
                << "(from input cameras)" << std::endl;
      sim_transform = st_estimator->estimate_transform(cam_map, input_cam_map);
    }
    else
    {
      // In the absence of other information, use a canonical transformation
      sim_transform = kwiver::maptk::canonical_transform(cam_map, lm_map);
    }

    std::cerr << "--> Estimated Transformation: " << sim_transform
              << std::endl;

    // apply to cameras
    std::cerr << "--> Applying to cameras..." << std::endl;
    cam_map = kwiver::maptk::transform(cam_map, sim_transform);
    // apply to landmarks
    std::cerr << "--> Applying to landmarks..." << std::endl;
    lm_map = kwiver::maptk::transform(lm_map, sim_transform);
  }

  //
  // Write the output PLY file
  //
  if( config->has_value("output_ply_file") )
  {
    boost::timer::auto_cpu_timer t("writing output PLY file: %t sec CPU, %w sec wall\n");
    std::string ply_file = config->get_value<std::string>("output_ply_file");
    write_ply_file(lm_map, ply_file);
  }

  //
  // Write the output POS files
  //
  if( config->has_value("output_pos_dir") )
  {
    std::cerr << "Writing output POS files" << std::endl;
    boost::timer::auto_cpu_timer t("--> %t sec CPU, %w sec wall\n");

    bfs::path pos_dir = config->get_value<std::string>("output_pos_dir");
    // Create INS data from adjusted cameras for POS file output.
    typedef std::map<kwiver::vital::frame_id_t, kwiver::maptk::ins_data> ins_map_t;
    ins_map_t ins_map;
    update_ins_from_cameras(cam_map->cameras(), local_cs, ins_map);
    VITAL_FOREACH(const ins_map_t::value_type& p, ins_map)
    {
      bfs::path out_pos_file = pos_dir / (frame2filename[p.first] + ".pos");
      write_pos_file( p.second, out_pos_file.string());
    }
    if (ins_map.size() == 0)
    {
      std::cerr << "--> INS map empty, no output POS files written" << std::endl;
    }
  }

  //
  // Write the output KRTD files
  //
  if( config->has_value("output_krtd_dir") )
  {
    std::cerr << "Writing output KRTD files" << std::endl;
    boost::timer::auto_cpu_timer t("--> %t sec CPU, %w sec wall\n");

    bfs::path krtd_dir = config->get_value<std::string>("output_krtd_dir");
    typedef kwiver::vital::camera_map::map_camera_t::value_type cam_map_val_t;
    VITAL_FOREACH(cam_map_val_t const& p, cam_map->cameras())
    {
      bfs::path out_krtd_file = krtd_dir / (frame2filename[p.first] + ".krtd");
      write_krtd_file( *p.second, out_krtd_file.string() );
    }
  }

  return EXIT_SUCCESS;
}


int main(int argc, char const* argv[])
{
  try
  {
    return maptk_main(argc, argv);
  }
  catch (std::exception const& e)
  {
    std::cerr << "Exception caught: " << e.what() << std::endl;

    return EXIT_FAILURE;
  }
  catch (...)
  {
    std::cerr << "Unknown exception caught" << std::endl;

    return EXIT_FAILURE;
  }
}<|MERGE_RESOLUTION|>--- conflicted
+++ resolved
@@ -681,11 +681,7 @@
       std::string out_track_file = config->get_value<std::string>("filtered_track_file");
       if( out_track_file != "" )
       {
-<<<<<<< HEAD
         kwiver::vital::write_track_file(tracks, out_track_file);
-=======
-        maptk::write_track_file(tracks, out_track_file);
->>>>>>> 77d73ef9
       }
     }
 
@@ -753,18 +749,9 @@
   }
 
   // Copy input cameras into main camera map
-<<<<<<< HEAD
-  //
-  // If there were no input cameras, initialize fixed location cameras to main
-  // camera map.
   kwiver::vital::camera_map::map_camera_t cameras;
   kwiver::vital::landmark_map_sptr lm_map;
   kwiver::vital::camera_map_sptr input_cam_map(new kwiver::vital::simple_camera_map(input_cameras));
-=======
-  maptk::camera_map::map_camera_t cameras;
-  maptk::landmark_map_sptr lm_map;
-  maptk::camera_map_sptr input_cam_map(new maptk::simple_camera_map(input_cameras));
->>>>>>> 77d73ef9
   if (input_cameras.size() != 0)
   {
     VITAL_FOREACH(kwiver::vital::camera_map::map_camera_t::value_type &v, input_cameras)
@@ -774,15 +761,7 @@
     // Triangulate initial landmarks based on cameras and tracks
     triangulator->triangulate(input_cam_map, tracks, lm_map);
   }
-<<<<<<< HEAD
-
-  //
-  // Initialize cameras and landmarks
-  //
   kwiver::vital::camera_map_sptr cam_map;
-=======
-  maptk::camera_map_sptr cam_map;
->>>>>>> 77d73ef9
   if(!cameras.empty())
   {
     cam_map = kwiver::vital::camera_map_sptr(new kwiver::vital::simple_camera_map(cameras));
@@ -804,7 +783,7 @@
   if (necker_reverse_input)
   {
     std::cerr << "Applying Necker reversal" << std::endl;
-    necker_reverse(cam_map, lm_map);
+    kwiver::maptk::necker_reverse(cam_map, lm_map);
   }
 
   bool init_unloaded_cams = config->get_value<bool>("initialize_unloaded_cameras", true);
@@ -814,13 +793,13 @@
     {
       cameras = cam_map->cameras();
     }
-    BOOST_FOREACH(const maptk::frame_id_t& id, tracks->all_frame_ids())
+    VITAL_FOREACH(const kwiver::vital::frame_id_t& id, tracks->all_frame_ids())
     {
       // if id is already in the map, do nothing.
       // if id is not it the map add a null camera pointer
       cameras[id];
     }
-    cam_map = maptk::camera_map_sptr(new maptk::simple_camera_map(cameras));
+    cam_map = kwiver::vital::camera_map_sptr(new kwiver::vital::simple_camera_map(cameras));
   }
 
   //
@@ -831,21 +810,17 @@
   {
     boost::timer::auto_cpu_timer t("Tool-level sub-sampling: %t sec CPU, %w sec wall\n");
 
-<<<<<<< HEAD
-    kwiver::vital::camera_map_sptr subsampled_cams = subsample_cameras(cam_map, cam_samp_rate);
-=======
     // If there are no cameras loaded, create a map of NULL cameras to subsample
     if( !cam_map )
     {
-      BOOST_FOREACH(const maptk::frame_id_t& id, tracks->all_frame_ids())
+      VITAL_FOREACH(const kwiver::vital::frame_id_t& id, tracks->all_frame_ids())
       {
-        cameras[id] = maptk::camera_sptr();
+        cameras[id] = kwiver::vital::camera_sptr();
       }
-      cam_map = maptk::camera_map_sptr(new maptk::simple_camera_map(cameras));
-    }
-
-    maptk::camera_map_sptr subsampled_cams = subsample_cameras(cam_map, cam_samp_rate);
->>>>>>> 77d73ef9
+      cam_map = kwiver::vital::camera_map_sptr(new kwiver::vital::simple_camera_map(cameras));
+    }
+
+    kwiver::vital::camera_map_sptr subsampled_cams = subsample_cameras(cam_map, cam_samp_rate);
 
     // If we were given reference landmarks and tracks, make sure to include
     // the cameras for frames reference track states land on. Required for
@@ -873,14 +848,6 @@
     std::cerr << "subsampled down to "<<cam_map->size()<<" cameras"<<std::endl;
   }
 
-  // apply necker reversal if requested
-  bool necker_reverse_input = config->get_value<bool>("necker_reverse_input");
-  if (necker_reverse_input)
-  {
-    std::cerr << "Applying Necker reversal" << std::endl;
-    kwiver::maptk::necker_reverse(cam_map, lm_map);
-  }
-
   //
   // Initialize cameras and landmarks
   //
