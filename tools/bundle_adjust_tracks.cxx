/*ckwg +29
 * Copyright 2014 by Kitware, Inc.
 * All rights reserved.
 *
 * Redistribution and use in source and binary forms, with or without
 * modification, are permitted provided that the following conditions are met:
 *
 *  * Redistributions of source code must retain the above copyright notice,
 *    this list of conditions and the following disclaimer.
 *
 *  * Redistributions in binary form must reproduce the above copyright notice,
 *    this list of conditions and the following disclaimer in the documentation
 *    and/or other materials provided with the distribution.
 *
 *  * Neither name of Kitware, Inc. nor the names of any contributors may be used
 *    to endorse or promote products derived from this software without specific
 *    prior written permission.
 *
 * THIS SOFTWARE IS PROVIDED BY THE COPYRIGHT HOLDERS AND CONTRIBUTORS ``AS IS''
 * AND ANY EXPRESS OR IMPLIED WARRANTIES, INCLUDING, BUT NOT LIMITED TO, THE
 * IMPLIED WARRANTIES OF MERCHANTABILITY AND FITNESS FOR A PARTICULAR PURPOSE
 * ARE DISCLAIMED. IN NO EVENT SHALL THE AUTHORS OR CONTRIBUTORS BE LIABLE FOR
 * ANY DIRECT, INDIRECT, INCIDENTAL, SPECIAL, EXEMPLARY, OR CONSEQUENTIAL
 * DAMAGES (INCLUDING, BUT NOT LIMITED TO, PROCUREMENT OF SUBSTITUTE GOODS OR
 * SERVICES; LOSS OF USE, DATA, OR PROFITS; OR BUSINESS INTERRUPTION) HOWEVER
 * CAUSED AND ON ANY THEORY OF LIABILITY, WHETHER IN CONTRACT, STRICT LIABILITY,
 * OR TORT (INCLUDING NEGLIGENCE OR OTHERWISE) ARISING IN ANY WAY OUT OF THE USE
 * OF THIS SOFTWARE, EVEN IF ADVISED OF THE POSSIBILITY OF SUCH DAMAGE.
 */

/**
 * \file
 * \brief Sparse Bungle Adjustment utility
 */

#include <iostream>
#include <iomanip>
#include <fstream>
#include <sstream>
#include <exception>
#include <string>
#include <vector>

#include <maptk/modules.h>

#include <maptk/core/algo/bundle_adjust.h>
#include <maptk/core/algo/initialize_cameras_landmarks.h>
#include <maptk/core/algo/estimate_similarity_transform.h>
#include <maptk/core/algo/triangulate_landmarks.h>
#include <maptk/core/algo/geo_map.h>
#include <maptk/core/camera_io.h>
#include <maptk/core/config_block.h>
#include <maptk/core/config_block_io.h>
#include <maptk/core/exceptions.h>
#include <maptk/core/geo_reference_points_io.h>
#include <maptk/core/ins_data_io.h>
#include <maptk/core/landmark_map_io.h>
#include <maptk/core/local_geo_cs.h>
#include <maptk/core/metrics.h>
#include <maptk/core/track_set.h>
#include <maptk/core/track_set_io.h>
#include <maptk/core/transform.h>
#include <maptk/core/types.h>

#include <boost/filesystem.hpp>
#include <boost/foreach.hpp>
#include <boost/program_options/options_description.hpp>
#include <boost/program_options/parsers.hpp>
#include <boost/program_options/value_semantic.hpp>
#include <boost/program_options/variables_map.hpp>
#include <boost/timer/timer.hpp>


namespace bfs = boost::filesystem;
namespace bpo = boost::program_options;


static maptk::config_block_sptr default_config()
{
  using namespace maptk;

  config_block_sptr config = config_block::empty_config("bundle_adjust_tracks_tool");

  config->set_value("input_track_file", "",
                    "Path an input file containing feature tracks");

  config->set_value("image_list_file", "",
                    "Path to the input image list file used to generated the "
                    "input tracks.");

  config->set_value("input_pos_files", "",
                    "A directory containing the input POS files, or a text file"
                    "containing a newline-separated list of POS files.\n"
                    "\n"
                    "This is optional, leave blank to ignore.\n"
                    "\n"
                    "This is mutually exclusive with the input_krtd_files "
                    "option for system initialization, and shadowed by the "
                    "input_reference_points option when using an "
                    "st_estimator.");

  config->set_value("input_krtd_files", "",
                    "A directory containing input KRTD camera files, or a text "
                    "file containing a newline-separated list of KRTD files.\n"
                    "\n"
                    "This is optional, leave blank to ignore.\n"
                    "\n"
                    "This is mutually exclusive with input_pos_files option "
                    "for system initialization, and shadowed by the "
                    "input_reference_points_file when using an st_estimator.");

  config->set_value("input_reference_points_file", "",
                    "File containing reference points to use for reprojection "
                    "of results into the geographic coordinate system.\n"
                    "\n"
                    "This option is NOT mutually exclusive with input_*_files "
                    "options when using an st_estimator. When both this and "
                    "another input files option are specified, use of the "
                    "reference file is given priority over the input "
                    "cameras.\n"
                    "\n"
                    "Reference points file format (lm=landmark, tNsM=track N state M):\n"
                    "\tlm1.x lm1.y lm1.z t1s1.frame t1s1.x t1s1.y t1s2.frame t1s2.x t1s2.y ...\n"
                    "\tlm2.x lm2.y lm2.z t2s1.frame t2s1.x t2s1.y t2s2.frame t2s2.x t2s2.y ...\n"
                    "\t...\n"
                    "\n"
                    "At least 3 landmarks must be given, with at least 2 "
                    "track states recorded for each landmark, for "
                    "transformation estimation to converge, however more of "
                    "each is recommended.\n"
                    "\n"
                    "Landmark z position, or altitude, should be provided in meters.");

  config->set_value("output_ply_file", "output/landmarks.ply",
                    "Path to the output PLY file in which to write "
                    "resulting 3D landmark points");

  config->set_value("output_pos_dir", "output/pos",
                    "A directory in which to write the output POS files.");

  config->set_value("output_krtd_dir", "output/krtd",
                    "A directory in which to write the output KRTD files.");

  config->set_value("min_track_length", "50",
                    "Filter the input tracks keeping those covering "
                    "at least this many frames.");

  config->set_value("camera_sample_rate", "1",
                    "Sub-sample the cameras for by this rate.\n"
                    "Set to 1 to use all cameras, "
                    "2 to use every other camera, etc.");

  config->set_value("base_camera:focal_length", "1.0",
                    "focal length of the base camera model");

  config->set_value("base_camera:principal_point", "640 480",
                    "The principal point of the base camera model \"x y\".\n"
                    "It is usually safe to assume this is the center of the "
                    "image.");

  config->set_value("base_camera:aspect_ratio", "1.0",
                    "the pixel aspect ratio of the base camera model");

  config->set_value("base_camera:skew", "0.0",
                    "The skew factor of the base camera model.\n"
                    "This is almost always zero in any real camera.");

  config->set_value("ins:rotation_offset", "0 0 0 1",
                    "A quaternion used to offset rotation data from POS files "
                    "when updating cameras. This option is only relevent if a "
                    "value is give to the input_pos_files option.");

  algo::bundle_adjust::get_nested_algo_configuration("bundle_adjuster", config,
                                                     algo::bundle_adjust_sptr());
  algo::initialize_cameras_landmarks
      ::get_nested_algo_configuration("initializer", config,
                                      algo::initialize_cameras_landmarks_sptr());
  algo::triangulate_landmarks::get_nested_algo_configuration("triangulator", config,
                                                             algo::triangulate_landmarks_sptr());
  algo::geo_map::get_nested_algo_configuration("geo_mapper", config,
                                               algo::geo_map_sptr());
  algo::estimate_similarity_transform::get_nested_algo_configuration("st_estimator", config,
                                                                     algo::estimate_similarity_transform_sptr());

  return config;
}


static bool check_config(maptk::config_block_sptr config)
{
  bool config_valid = true;

#define MAPTK_CONFIG_FAIL(msg) \
  std::cerr << "Config Check Fail: " << msg << std::endl; \
  config_valid = false

  if (!config->has_value("input_track_file"))
  {
    MAPTK_CONFIG_FAIL("Not given a tracks file path");
  }
  else if (!bfs::exists(config->get_value<std::string>("input_track_file")))
  {
    MAPTK_CONFIG_FAIL("Given tracks file path doesn't point to an existing file.");
  }

  if (!config->has_value("image_list_file"))
  {
    MAPTK_CONFIG_FAIL("Not given an image list file");
  }
  else if (!bfs::exists(config->get_value<std::string>("image_list_file")))
  {
    MAPTK_CONFIG_FAIL("Given image list file path doesn't point to an existing file.");
  }

  // Checking input cameras and reference points file existance.
  bool input_pos = false,
       input_krtd = false;
  if (config->get_value<std::string>("input_pos_files", "") != "")
  {
    input_pos = true;
    if (!bfs::exists(config->get_value<std::string>("input_pos_files")))
    {
      MAPTK_CONFIG_FAIL("POS input path given, but doesn't point to an existing location.");
    }
  }
  if (config->get_value<std::string>("input_krtd_files", "") != "")
  {
    input_krtd = true;
    if (!bfs::exists(config->get_value<std::string>("input_krtd_files")))
    {
      MAPTK_CONFIG_FAIL("KRTD input path given, but does not point to an existing location.");
    }
  }
  if (input_pos && input_krtd)
  {
    MAPTK_CONFIG_FAIL("Both input POS and KRTD cameras were given. Don't know which to use!");
  }
  if (config->get_value<std::string>("input_reference_points_file", "") != "")
  {
    if (!bfs::exists(config->get_value<std::string>("input_reference_points_file")))
    {
      MAPTK_CONFIG_FAIL("Path given for input reference points file does not exist.");
    }
  }

  if (!maptk::algo::bundle_adjust::check_nested_algo_configuration("bundle_adjuster", config))
  {
    MAPTK_CONFIG_FAIL("Failed config check in bundle_adjuster algorithm.");
  }
  if (!maptk::algo::initialize_cameras_landmarks
            ::check_nested_algo_configuration("initializer", config))
  {
    MAPTK_CONFIG_FAIL("Failed config check in initializer algorithm.");
  }
  if (!maptk::algo::triangulate_landmarks::check_nested_algo_configuration("triangulator", config))
  {
    MAPTK_CONFIG_FAIL("Failed config check in triangulator algorithm.");
  }
  if (!maptk::algo::geo_map::check_nested_algo_configuration("geo_mapper", config))
  {
    MAPTK_CONFIG_FAIL("Failed config check in geo_mapper algorithm.");
  }
  if (config->has_value("st_estimator:type") && config->get_value<std::string>("st_estimator:type") != "")
  {
    if (!maptk::algo::estimate_similarity_transform::check_nested_algo_configuration("st_estimator", config))
    {
      MAPTK_CONFIG_FAIL("Failed config check in st_estimator algorithm.");
    }
  }

#undef MAPTK_CONFIG_FAIL

  return config_valid;
}


/// create a base camera instance from config options
maptk::camera_d
base_camera_from_config(maptk::config_block_sptr config)
{
  using namespace maptk;
  camera_intrinsics_d K(config->get_value<double>("focal_length"),
                        config->get_value<vector_2d>("principal_point"),
                        config->get_value<double>("aspect_ratio"),
                        config->get_value<double>("skew"));
  return camera_d(vector_3d(0,0,-1), rotation_d(), K);
}


/// filter track set by removing short tracks
maptk::track_set_sptr
filter_tracks(maptk::track_set_sptr tracks, size_t min_length)
{
  using namespace maptk;
  std::vector<track_sptr> trks = tracks->tracks();
  std::vector<track_sptr> good_trks;
  BOOST_FOREACH(track_sptr t, trks)
  {
    if( t->size() >= min_length )
    {
      good_trks.push_back(t);
    }
  }
  return track_set_sptr(new simple_track_set(good_trks));
}


/// Subsample a every Nth camera, where N is specfied by factor
/**
 * Uses camera frame numbers to determine subsample. This is fine when we
 * assume the cameras given are sequential and always start with frame 0.
 * This will behave in possibly undesired ways when the given cameras are not in
 * sequential frame order, or the first camera's frame is not a multiple of
 * \c factor.
 */
maptk::camera_map_sptr
subsample_cameras(maptk::camera_map_sptr cameras, unsigned factor)
{
  using namespace maptk;
  camera_map::map_camera_t cams = cameras->cameras();
  camera_map::map_camera_t sub_cams;
  BOOST_FOREACH(const camera_map::map_camera_t::value_type& p, cams)
  {
    if(p.first % factor == 0)
    {
      sub_cams.insert(p);
    }
  }
  return camera_map_sptr(new simple_camera_map(sub_cams));
}


// return a sorted list of files in a directory
std::vector<bfs::path>
files_in_dir(const bfs::path& dir)
{
  bfs::directory_iterator it(dir), eod;
  std::vector<bfs::path> files;
  BOOST_FOREACH(bfs::path const &p, std::make_pair(it, eod))
  {
    files.push_back(p);
  }
  std::sort(files.begin(), files.end());
  return files;
}


/// Return a list of file paths either from a directory of files or from a
/// list of file paths
///
/// Returns false if we were given a file list and the file could not be
/// opened. Otherwise returns true.
bool
resolve_files(maptk::path_t const &p, std::vector<maptk::path_t> &files)
{
  if (bfs::is_directory(p))
  {
    files = files_in_dir(p);
  }
  else
  {
    std::ifstream ifs(p.string().c_str());
    if (!ifs)
    {
      return false;
    }
    for (std::string line; std::getline(ifs, line);)
    {
      files.push_back(line);
    }
  }
  return true;
}


// Load input POS cameras from file, matching against the given image filename
// map, and updated local_cs and input_cameras structures.
//
// Returns false if a failure occurred
bool
load_input_cameras_pos(maptk::config_block_sptr config,
                       std::map<std::string, maptk::frame_id_t> const& filename2frame,
                       maptk::local_geo_cs & local_cs,
                       maptk::camera_map::map_camera_t & input_cameras)
{
  boost::timer::auto_cpu_timer t("Initializing cameras from POS files: %t sec CPU, %w sec wall\n");

  std::string pos_files = config->get_value<std::string>("input_pos_files");
  std::vector<bfs::path> files;
  if (!resolve_files(pos_files, files))
  {
    std::cerr << "ERROR: Could not open POS file list." << std::endl;
    return false;
  }

  std::cerr << "loading POS files" <<std::endl;
  // Associating POS file to frame ID based on whether its filename stem is
  // the same as an image in the given image list (map created above).
  std::map<maptk::frame_id_t, maptk::ins_data> ins_map;
  std::map<std::string, maptk::frame_id_t>::const_iterator it;
  BOOST_FOREACH(maptk::path_t const& fpath, files)
  {
    std::string pos_file_stem = fpath.stem().string();
    it = filename2frame.find(pos_file_stem);
    if (it != filename2frame.end())
    {
      ins_map[it->second] = maptk::read_pos_file(fpath);
    }
  }
  // Warn if the POS file set is sparse compared to input frames
  if (!ins_map.empty())
  {
    // TODO: generated interpolated cameras for missing POS files.
    if (filename2frame.size() != ins_map.size())
    {
      std::cerr << "Warning: Input POS file-set is sparse compared to input "
                << "imagery! (not as many input POS files as there were input "
                << "images)"
                << std::endl;
    }

    maptk::camera_d base_camera = base_camera_from_config(config->subblock("base_camera"));
    maptk::rotation_d ins_rot_offset = config->get_value<maptk::rotation_d>("ins:rotation_offset", maptk::rotation_d());
    input_cameras = maptk::initialize_cameras_with_ins(ins_map, base_camera,
                                                       local_cs,
                                                       ins_rot_offset);
  }
  else
  {
    std::cerr << "ERROR: No POS files from input set match input image "
              << "frames. Check POS files!"
              << std::endl;
    return false;
  }

  return true;
}


// Load input KRTD cameras from file, matching against the given image
// filename map. Returns false if failure occurred.
bool
load_input_cameras_krtd(maptk::config_block_sptr config,
                        std::map<std::string, maptk::frame_id_t> const& filename2frame,
                        maptk::local_geo_cs & local_cs,
                        maptk::camera_map::map_camera_t & input_cameras)
{
  boost::timer::auto_cpu_timer t("Initializing cameras from KRTD files: %t sec CPU, %w sec wall\n");

  // Collect files
  std::string krtd_files = config->get_value<std::string>("input_krtd_files");
  std::vector<bfs::path> files;
  if (!resolve_files(krtd_files, files))
  {
    std::cerr << "ERROR: Could not open KRTD file list." << std::endl;
    return false;
  }

  // Associating KRTD files to the frame ID of a matching input image based
  // on file stem naming.
  std::cerr << "loading KRTD input camera files" << std::endl;
  maptk::camera_map::map_camera_t krtd_cams;
  std::map<std::string, maptk::frame_id_t>::const_iterator it;
  BOOST_FOREACH(maptk::path_t const& fpath, files)
  {
    std::string krtd_file_stem = fpath.stem().string();
    it = filename2frame.find(krtd_file_stem);
    if (it != filename2frame.end())
    {
      maptk::camera_sptr cam(new maptk::camera_d(maptk::read_krtd_file(fpath)));
      krtd_cams[it->second] = cam;
    }
  }

  // if krtd_map is empty, then there were no input krtd files that matched
  // input imagery.
  if (krtd_cams.empty())
  {
    std::cerr << "ERROR: No KRTD files from input set match input image "
              << "frames. Check KRTD input files!"
              << std::endl;
    return false;
  }
  else
  {
    // Warning if loaded KRTD camera set is sparse compared to input imagery
    // TODO: generated interpolated cameras for missing KRTD files.
    if (filename2frame.size() != krtd_cams.size())
    {
      std::cerr << "WARNING: Input KRTD camera set is sparse compared to input "
                << "imagery! (there wasn't a matching KRTD input file for "
                << "every input image file)"
                << std::endl;
    }
    input_cameras = krtd_cams;
  }
  return true;
}


// Generic configuration based input camera load function.
//
// The local_cs and input_cameras objects may or may not be updated based on
// configuration.
//
// Returns false if errors occurred, otherwise true. Returns true even if no
// input cameras loaded (check size of input_cameras structure).
bool load_input_cameras(maptk::config_block_sptr config,
                        std::map<std::string, maptk::frame_id_t> const& filename2frame,
                        maptk::local_geo_cs & local_cs,
                        maptk::camera_map::map_camera_t & input_cameras)
{
  // configuration check assured mutual exclusivity
  if (config->get_value<std::string>("input_pos_files", "") != "")
  {
    return load_input_cameras_pos(config, filename2frame, local_cs, input_cameras);
  }
  else if (config->get_value<std::string>("input_krtd_files", "") != "")
  {
    return load_input_cameras_krtd(config, filename2frame, local_cs, input_cameras);
  }

  // No input specified
  return true;
}


#define print_config(config) \
  do \
  { \
    BOOST_FOREACH( maptk::config_block_key_t key, config->available_values() ) \
    { \
      std::cerr << "\t" \
           << key << " = " << config->get_value<maptk::config_block_key_t>(key) \
           << std::endl; \
    } \
  } while (false)


static int maptk_main(int argc, char const* argv[])
{
  // register the algorithms in the various modules for dynamic look-up
  maptk::register_modules();

  // define/parse CLI options
  bpo::options_description opt_desc;
  opt_desc.add_options()
    ("help,h", "output help message and exit")
    ("config,c",
     bpo::value<maptk::path_t>(),
     "Configuration file for the tool.")
    ("output-config,o",
     bpo::value<maptk::path_t>(),
     "Output a configuration.This may be seeded with"
     " a configuration file from -c/--config.")
    ;
  bpo::variables_map vm;

  try
  {
    bpo::store(bpo::parse_command_line(argc, argv, opt_desc), vm);
  }
  catch (bpo::unknown_option const& e)
  {
    std::cerr << "Error: unknown option " << e.get_option_name() << std::endl;
    return EXIT_FAILURE;
  }

  bpo::notify(vm);

  if(vm.count("help"))
  {
    std::cerr << opt_desc << std::endl;
    return EXIT_SUCCESS;
  }

  // Set config to algo chain
  // Get config from algo chain after set
  // Check config validity, store result
  //
  // If -o/--output-config given,
  //   output config result and notify of current (in)validity
  // Else error if provided config not valid.

  namespace algo = maptk::algo;

  // Set up top level configuration w/ defaults where applicable.
  maptk::config_block_sptr config = maptk::config_block::empty_config();
  algo::bundle_adjust_sptr bundle_adjuster;
  algo::initialize_cameras_landmarks_sptr initializer;
  algo::triangulate_landmarks_sptr triangulator;
  algo::geo_map_sptr geo_mapper;
  algo::estimate_similarity_transform_sptr st_estimator;

  // If -c/--config given, read in confg file, merge in with default just generated
  if(vm.count("config"))
  {
    //std::cerr << "[DEBUG] Given config file: " << vm["config"].as<maptk::path_t>() << std::endl;
    config->merge_config(maptk::read_config_file(vm["config"].as<maptk::path_t>()));
  }

  //std::cerr << "[DEBUG] Config BEFORE set:" << std::endl;
  //print_config(config);

  algo::bundle_adjust::set_nested_algo_configuration("bundle_adjuster", config, bundle_adjuster);
  algo::triangulate_landmarks::set_nested_algo_configuration("triangulator", config, triangulator);
  algo::initialize_cameras_landmarks::set_nested_algo_configuration("initializer", config, initializer);
  algo::geo_map::set_nested_algo_configuration("geo_mapper", config, geo_mapper);
  algo::estimate_similarity_transform::set_nested_algo_configuration("st_estimator", config, st_estimator);

  //std::cerr << "[DEBUG] Config AFTER set:" << std::endl;
  //print_config(config);

  bool valid_config = check_config(config);

  if(vm.count("output-config"))
  {
    maptk::config_block_sptr dflt_config = default_config();
    dflt_config->merge_config(config);
    config = dflt_config;
    algo::bundle_adjust::get_nested_algo_configuration("bundle_adjuster", config, bundle_adjuster);
    algo::triangulate_landmarks::get_nested_algo_configuration("triangulator", config, triangulator);
    algo::initialize_cameras_landmarks::get_nested_algo_configuration("initializer", config, initializer);
    algo::geo_map::get_nested_algo_configuration("geo_mapper", config, geo_mapper);
    algo::estimate_similarity_transform::get_nested_algo_configuration("st_estimator", config, st_estimator);

    //std::cerr << "[DEBUG] Given config output target: "
    //          << vm["output-config"].as<maptk::path_t>() << std::endl;
    write_config_file(config, vm["output-config"].as<maptk::path_t>());
    if(valid_config)
    {
      std::cerr << "INFO: Configuration file contained valid parameters"
                << " and may be used for running" << std::endl;
    }
    else
    {
      std::cerr << "WARNING: Configuration deemed not valid." << std::endl;
    }
    return EXIT_SUCCESS;
  }
  else if(!valid_config)
  {
    std::cerr << "ERROR: Configuration not valid." << std::endl;
    return EXIT_FAILURE;
  }

  //
  // Read the track file
  //
  std::string track_file = config->get_value<std::string>("input_track_file");
  std::cerr << "loading track file: " << track_file <<std::endl;
  maptk::track_set_sptr tracks = maptk::read_track_file(track_file);

  std::cerr << "loaded "<<tracks->size()<<" tracks"<<std::endl;
  size_t min_track_len = config->get_value<size_t>("min_track_length");
  if( min_track_len > 1 )
  {
    boost::timer::auto_cpu_timer t("track filtering: %t sec CPU, %w sec wall\n");
    tracks = filter_tracks(tracks, min_track_len);
    std::cerr << "filtered down to "<<tracks->size()<<" long tracks"<<std::endl;
  }

  //
  // Read in image list file
  //
  // Also creating helper structures (i.e. frameID-to-filename and vise versa
  // maps).
  //
  std::string image_list_file = config->get_value<std::string>("image_list_file");
  std::ifstream image_list_ifs(image_list_file.c_str());
  if (!image_list_ifs)
  {
    std::cerr << "Error: Could not open image list file!" << std::endl;
    return EXIT_FAILURE;
  }
  std::vector<maptk::path_t> image_files;
  for (std::string line; std::getline(image_list_ifs, line); )
  {
    image_files.push_back(line);
  }
  // Since input tracks were generated over these frames, we can assume that
  // the frames are "in order" in that tracking followed this list in this given
  // order. As this is a single list, we assume that there are no gaps (same
  // assumptions as makde in tracking).
  // Creating forward and revese mappings for frame to file stem-name.
  std::vector<std::string> frame2filename;  // valid since we are assuming no frame gaps
  std::map<std::string, maptk::frame_id_t> filename2frame;
  BOOST_FOREACH(maptk::path_t i_file, image_files)
  {
    std::string i_file_stem = i_file.stem().string();
    filename2frame[i_file_stem] = static_cast<maptk::frame_id_t>(frame2filename.size());
    frame2filename.push_back(i_file_stem);
  }

  //
  // Create the local coordinate system
  //
  maptk::local_geo_cs local_cs(geo_mapper);

  //
<<<<<<< HEAD
  // Initialize cameras
  //
  typedef std::map<maptk::frame_id_t, maptk::ins_data> ins_map_t;
  ins_map_t ins_map;
=======
  // Initialize input and main cameras
  //

  // Initialize input camera map based on which input files were given, if any.
  // If input_cameras is empty after this method, then there were no input
  // camera files.
  //
  // Config check above ensures validity + mutual exclusivity of these options
  maptk::camera_map::map_camera_t input_cameras;
  if (!load_input_cameras(config, filename2frame, local_cs, input_cameras))
  {
    std::cerr << "ERROR: Failed to load input cameras" << std::endl;
    return EXIT_FAILURE;
  }

  // Copy input cameras into main camera map
  //
  // If there were no input cameras, initialize fixed location cameras to main
  // camera map.
>>>>>>> 3d43273a
  maptk::camera_map::map_camera_t cameras;
  maptk::landmark_map_sptr lm_map;
  maptk::camera_map_sptr input_cam_map(new maptk::simple_camera_map(input_cameras));
  if (input_cameras.size() != 0)
  {
    BOOST_FOREACH(maptk::camera_map::map_camera_t::value_type &v, input_cameras)
    {
      cameras[v.first] = v.second->clone();
    }
<<<<<<< HEAD
    // Warn if the POS file set is sparse compared to input frames
    if (!ins_map.empty())
    {
      // TODO: generated interpolated cameras for missing POS files.
      if (filename2frame.size() != ins_map.size())
      {
        std::cerr << "Warning: Input POS file-set is sparse compared to input "
                  << "imagery! (not as many input POS files as there were input "
                  << "images)"
                  << std::endl;
      }

      cameras = maptk::initialize_cameras_with_ins(ins_map, base_camera, local_cs,
                                                   ins_rot_offset);
      // Creating duplicate cameras structure signifying POS files were input
      BOOST_FOREACH(maptk::camera_map::map_camera_t::value_type &v, cameras)
      {
        pos_cameras[v.first] = v.second->clone();
      }
    }
    else
    {
      std::cerr << "ERROR: No POS files from input set match input image "
                << "frames. Check POS files!"
                << std::endl;
      return EXIT_FAILURE;
    }
  }


  //
  // Initialize cameras and landmarks
  //
  maptk::camera_map_sptr cam_map;
  maptk::landmark_map_sptr lm_map;
  if(!cameras.empty())
  {
    cam_map = maptk::camera_map_sptr(new maptk::simple_camera_map(cameras));
  }
  {
=======
    // Triangulate initial landmarks based on cameras and tracks
    triangulator->triangulate(input_cam_map, tracks, lm_map);
  }

  //
  // Initialize cameras and landmarks
  //
  maptk::camera_map_sptr cam_map;
  if(!cameras.empty())
  {
    cam_map = maptk::camera_map_sptr(new maptk::simple_camera_map(cameras));
  }
  {
>>>>>>> 3d43273a
    boost::timer::auto_cpu_timer t("Initializing cameras and landmarks: %t sec CPU, %w sec wall\n");
    initializer->initialize(cam_map, lm_map, tracks);
  }

<<<<<<< HEAD

=======
  maptk::landmark_map_sptr reference_landmarks(new maptk::simple_landmark_map());
  maptk::track_set_sptr reference_tracks(new maptk::simple_track_set());
>>>>>>> 3d43273a
  if (config->get_value<std::string>("input_reference_points_file", "") != "")
  {
    maptk::path_t ref_file = config->get_value<maptk::path_t>("input_reference_points_file");

    // Load up landmarks and assocaited tracks from file, (re)initializing
    // local coordinate system object to the reference.
    maptk::load_reference_file(ref_file, local_cs, reference_landmarks, reference_tracks);
  }

<<<<<<< HEAD
  maptk::camera_map_sptr orig_cam_map(new maptk::simple_camera_map(pos_cameras));

  std::cout << "initialized "<<cam_map->size()<<" cameras"<<std::endl;
=======
  //
  // Cut down input cameras if a sub-sample rate was specified
  //
>>>>>>> 3d43273a
  unsigned int cam_samp_rate = config->get_value<unsigned int>("camera_sample_rate");
  if(cam_samp_rate > 1)
  {
    boost::timer::auto_cpu_timer t("Tool-level sub-sampling: %t sec CPU, %w sec wall\n");

    maptk::camera_map_sptr subsampled_cams = subsample_cameras(cam_map, cam_samp_rate);

    // If we were given reference landmarks and tracks, make sure to include
    // the cameras for frames reference track states land on. Required for
    // sba-space landmark triangulation and correlation later.
    if (reference_tracks->size() > 0)
    {
      maptk::camera_map::map_camera_t cams = cam_map->cameras(),
                                      sub_cams = subsampled_cams->cameras();
      // for each track state in each reference track, make sure that the
      // state's frame's camera is in the sub-sampled set of cameras
      BOOST_FOREACH(maptk::track_sptr const t, reference_tracks->tracks())
      {
        for (maptk::track::history_const_itr tsit = t->begin(); tsit != t->end(); ++tsit)
        {
          if (cams.count(tsit->frame_id) > 0)
          {
            sub_cams.insert(*cams.find(tsit->frame_id));
          }
        }
      }
      subsampled_cams = maptk::camera_map_sptr(new maptk::simple_camera_map(sub_cams));
    }

    cam_map = subsampled_cams;
    std::cerr << "subsampled down to "<<cam_map->size()<<" cameras"<<std::endl;
  }

  //
  // Run bundle adjustment
  //
  { // scope block
    boost::timer::auto_cpu_timer t("Tool-level SBA algorithm: %t sec CPU, %w sec wall\n");

    double init_rmse = maptk::reprojection_rmse(cam_map->cameras(),
                                                lm_map->landmarks(),
                                                tracks->tracks());
    std::cerr << "initial reprojection RMSE: " << init_rmse << std::endl;

    bundle_adjuster->optimize(cam_map, lm_map, tracks);

    double end_rmse = maptk::reprojection_rmse(cam_map->cameras(),
                                               lm_map->landmarks(),
                                               tracks->tracks());
    std::cerr << "final reprojection RMSE: " << end_rmse << std::endl;
  }


  //
  // Adjust cameras/landmarks based on input cameras/reference points
  //
  // If we were given POS files / reference points as input, compute a
  // similarity transform from the refined cameras to the POS file / reference
  // point structures. Then, apply the estimated transform to the refined
  // camera positions and landmarks.
  //
  // The effect of this is to put the refined cameras and landmarks into the
  // same coordinate system as the input cameras / reference points.
  //
  if (st_estimator)
  {
    boost::timer::auto_cpu_timer t_1("--> st estimation and application: %t sec "
                                     "CPU, %w sec wall\n");
    std::cerr << "Estimating similarity transform from post-SBA to original space"
              << std::endl;

    // initialize identity transform
    maptk::similarity_d sim_transform;

    // Prioritize use of reference landmarks/tracks over use of POS files for
    // transformation out of SBA-space.
    if (reference_landmarks->size() > 0 && reference_tracks->size() > 0)
    {
      boost::timer::auto_cpu_timer t_2("similarity transform estimation from "
                                       "ref file: %t sec CPU, %w sec wall\n");
      std::cerr << "--> Using reference landmarks/tracks" << std::endl;

      // Generate corresponding landmarks in SBA-space based on transformed
      //    cameras and reference landmarks/tracks via triangulation.
      std::cerr << "--> Triangulating SBA-space reference landmarks from "
                << "reference tracks and post-SBA cameras" << std::endl;
      maptk::landmark_map_sptr sba_space_landmarks(new maptk::simple_landmark_map(reference_landmarks->landmarks()));
      triangulator->triangulate(cam_map, reference_tracks, sba_space_landmarks);

      double post_tri_rmse = maptk::reprojection_rmse(cam_map->cameras(),
                                                      sba_space_landmarks->landmarks(),
                                                      reference_tracks->tracks());
      std::cerr << "--> Post-triangulation RMSE: " << post_tri_rmse << std::endl;

      // Estimate ST from sba-space to reference space.
      std::cerr << "--> Estimating transform to reference landmarks (from "
                << "SBA-space ref landmarks)" << std::endl;
      sim_transform = st_estimator->estimate_transform(sba_space_landmarks, reference_landmarks);
    }
    else if (input_cam_map->size() > 0)
    {
      boost::timer::auto_cpu_timer t_2("    %t sec CPU, %w sec wall\n");

      std::cerr << "--> Estimating transform to refined cameras "
                << "(from input cameras)" << std::endl;
      sim_transform = st_estimator->estimate_transform(cam_map, input_cam_map);
    }
    else
    {
      // In the absence of other information, use a canonical transformation
      sim_transform = canonical_transform(cam_map, lm_map);
    }

    std::cerr << "--> Estimated Transformation: " << sim_transform
              << std::endl;

    // apply to cameras
    std::cerr << "--> Applying to cameras..." << std::endl;
    cam_map = maptk::transform(cam_map, sim_transform);
    // apply to landmarks
    std::cerr << "--> Applying to landmarks..." << std::endl;
    lm_map = maptk::transform(lm_map, sim_transform);
  }

  //
  // Write the output PLY file
  //
  if( config->has_value("output_ply_file") )
  {
    boost::timer::auto_cpu_timer t("writing output PLY file: %t sec CPU, %w sec wall\n");
    std::string ply_file = config->get_value<std::string>("output_ply_file");
    write_ply_file(lm_map, ply_file);
  }

  //
  // Write the output POS files
  //
  if( config->has_value("output_pos_dir") )
  {
    std::cerr << "Writing output POS files" << std::endl;
    boost::timer::auto_cpu_timer t("--> %t sec CPU, %w sec wall\n");

    bfs::path pos_dir = config->get_value<std::string>("output_pos_dir");
    // Create INS data from adjusted cameras for POS file output.
    typedef std::map<maptk::frame_id_t, maptk::ins_data> ins_map_t;
    ins_map_t ins_map;
    maptk::update_ins_from_cameras(cam_map->cameras(), local_cs, ins_map);
    BOOST_FOREACH(const ins_map_t::value_type& p, ins_map)
    {
      bfs::path out_pos_file = pos_dir / (frame2filename[p.first] + ".pos");
      write_pos_file(p.second, out_pos_file);
    }
    if (ins_map.size() == 0)
    {
      std::cerr << "--> INS map empty, no output POS files written" << std::endl;
    }
  }

  //
  // Write the output KRTD files
  //
  if( config->has_value("output_krtd_dir") )
  {
    std::cerr << "Writing output KRTD files" << std::endl;
    boost::timer::auto_cpu_timer t("--> %t sec CPU, %w sec wall\n");

    bfs::path krtd_dir = config->get_value<std::string>("output_krtd_dir");
    typedef maptk::camera_map::map_camera_t::value_type cam_map_val_t;
    BOOST_FOREACH(const cam_map_val_t& p, cam_map->cameras())
    {
      bfs::path out_krtd_file = krtd_dir / (frame2filename[p.first] + ".krtd");
      write_krtd_file(*p.second, out_krtd_file);
    }
  }

  return EXIT_SUCCESS;
}


int main(int argc, char const* argv[])
{
  try
  {
    return maptk_main(argc, argv);
  }
  catch (std::exception const& e)
  {
    std::cerr << "Exception caught: " << e.what() << std::endl;

    return EXIT_FAILURE;
  }
  catch (...)
  {
    std::cerr << "Unknown exception caught" << std::endl;

    return EXIT_FAILURE;
  }
}<|MERGE_RESOLUTION|>--- conflicted
+++ resolved
@@ -698,12 +698,6 @@
   maptk::local_geo_cs local_cs(geo_mapper);
 
   //
-<<<<<<< HEAD
-  // Initialize cameras
-  //
-  typedef std::map<maptk::frame_id_t, maptk::ins_data> ins_map_t;
-  ins_map_t ins_map;
-=======
   // Initialize input and main cameras
   //
 
@@ -723,7 +717,6 @@
   //
   // If there were no input cameras, initialize fixed location cameras to main
   // camera map.
->>>>>>> 3d43273a
   maptk::camera_map::map_camera_t cameras;
   maptk::landmark_map_sptr lm_map;
   maptk::camera_map_sptr input_cam_map(new maptk::simple_camera_map(input_cameras));
@@ -733,48 +726,6 @@
     {
       cameras[v.first] = v.second->clone();
     }
-<<<<<<< HEAD
-    // Warn if the POS file set is sparse compared to input frames
-    if (!ins_map.empty())
-    {
-      // TODO: generated interpolated cameras for missing POS files.
-      if (filename2frame.size() != ins_map.size())
-      {
-        std::cerr << "Warning: Input POS file-set is sparse compared to input "
-                  << "imagery! (not as many input POS files as there were input "
-                  << "images)"
-                  << std::endl;
-      }
-
-      cameras = maptk::initialize_cameras_with_ins(ins_map, base_camera, local_cs,
-                                                   ins_rot_offset);
-      // Creating duplicate cameras structure signifying POS files were input
-      BOOST_FOREACH(maptk::camera_map::map_camera_t::value_type &v, cameras)
-      {
-        pos_cameras[v.first] = v.second->clone();
-      }
-    }
-    else
-    {
-      std::cerr << "ERROR: No POS files from input set match input image "
-                << "frames. Check POS files!"
-                << std::endl;
-      return EXIT_FAILURE;
-    }
-  }
-
-
-  //
-  // Initialize cameras and landmarks
-  //
-  maptk::camera_map_sptr cam_map;
-  maptk::landmark_map_sptr lm_map;
-  if(!cameras.empty())
-  {
-    cam_map = maptk::camera_map_sptr(new maptk::simple_camera_map(cameras));
-  }
-  {
-=======
     // Triangulate initial landmarks based on cameras and tracks
     triangulator->triangulate(input_cam_map, tracks, lm_map);
   }
@@ -788,17 +739,12 @@
     cam_map = maptk::camera_map_sptr(new maptk::simple_camera_map(cameras));
   }
   {
->>>>>>> 3d43273a
     boost::timer::auto_cpu_timer t("Initializing cameras and landmarks: %t sec CPU, %w sec wall\n");
     initializer->initialize(cam_map, lm_map, tracks);
   }
 
-<<<<<<< HEAD
-
-=======
   maptk::landmark_map_sptr reference_landmarks(new maptk::simple_landmark_map());
   maptk::track_set_sptr reference_tracks(new maptk::simple_track_set());
->>>>>>> 3d43273a
   if (config->get_value<std::string>("input_reference_points_file", "") != "")
   {
     maptk::path_t ref_file = config->get_value<maptk::path_t>("input_reference_points_file");
@@ -808,15 +754,9 @@
     maptk::load_reference_file(ref_file, local_cs, reference_landmarks, reference_tracks);
   }
 
-<<<<<<< HEAD
-  maptk::camera_map_sptr orig_cam_map(new maptk::simple_camera_map(pos_cameras));
-
-  std::cout << "initialized "<<cam_map->size()<<" cameras"<<std::endl;
-=======
   //
   // Cut down input cameras if a sub-sample rate was specified
   //
->>>>>>> 3d43273a
   unsigned int cam_samp_rate = config->get_value<unsigned int>("camera_sample_rate");
   if(cam_samp_rate > 1)
   {
