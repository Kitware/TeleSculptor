--- conflicted
+++ resolved
@@ -212,27 +212,18 @@
 bool convert_pos2krtd(const kwiver::vital::path_t& pos_filename,
                       const kwiver::vital::path_t& krtd_filename,
                       maptk::local_geo_cs& cs,
-<<<<<<< HEAD
-                      kwiver::vital::camera_d base_camera,
+                      const kwiver::vital::camera_d& base_camera,
                       kwiver::vital::rotation_d const& ins_rot_offset = kwiver::vital::rotation_d())
-=======
-                      const maptk::camera_d& base_camera,
-                      maptk::rotation_d const& ins_rot_offset = maptk::rotation_d())
->>>>>>> 24d650e7
 {
   maptk::ins_data ins;
   // a local copy of the base camera to modify in place
-  maptk::camera_d local_camera(base_camera);
+  kwiver::vital::camera_d local_camera(base_camera);
   ins = maptk::read_pos_file(pos_filename);
   if ( !convert_ins2camera(ins, cs, local_camera, ins_rot_offset) )
   {
     return false;
   }
-<<<<<<< HEAD
-  kwiver::vital::write_krtd_file(base_camera, krtd_filename);
-=======
-  maptk::write_krtd_file(local_camera, krtd_filename);
->>>>>>> 24d650e7
+  kwiver::vital::write_krtd_file(local_camera, krtd_filename);
   return true;
 }
 
@@ -241,13 +232,8 @@
 bool convert_pos2krtd_dir(const kwiver::vital::path_t& pos_dir,
                           const kwiver::vital::path_t& krtd_dir,
                           maptk::local_geo_cs& cs,
-<<<<<<< HEAD
-                          kwiver::vital::camera_d base_camera,
+                          const kwiver::vital::camera_d& base_camera,
                           kwiver::vital::rotation_d const& ins_rot_offset = kwiver::vital::rotation_d())
-=======
-                          const maptk::camera_d& base_camera,
-                          maptk::rotation_d const& ins_rot_offset = maptk::rotation_d())
->>>>>>> 24d650e7
 {
   bfs::directory_iterator it(pos_dir), eod;
   std::map<kwiver::vital::frame_id_t, maptk::ins_data> ins_map;
