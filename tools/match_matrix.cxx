/*ckwg +29
 * Copyright 2015 by Kitware, Inc.
 * All rights reserved.
 *
 * Redistribution and use in source and binary forms, with or without
 * modification, are permitted provided that the following conditions are met:
 *
 *  * Redistributions of source code must retain the above copyright notice,
 *    this list of conditions and the following disclaimer.
 *
 *  * Redistributions in binary form must reproduce the above copyright notice,
 *    this list of conditions and the following disclaimer in the documentation
 *    and/or other materials provided with the distribution.
 *
 *  * Neither name of Kitware, Inc. nor the names of any contributors may be used
 *    to endorse or promote products derived from this software without specific
 *    prior written permission.
 *
 * THIS SOFTWARE IS PROVIDED BY THE COPYRIGHT HOLDERS AND CONTRIBUTORS ``AS IS''
 * AND ANY EXPRESS OR IMPLIED WARRANTIES, INCLUDING, BUT NOT LIMITED TO, THE
 * IMPLIED WARRANTIES OF MERCHANTABILITY AND FITNESS FOR A PARTICULAR PURPOSE
 * ARE DISCLAIMED. IN NO EVENT SHALL THE AUTHORS OR CONTRIBUTORS BE LIABLE FOR
 * ANY DIRECT, INDIRECT, INCIDENTAL, SPECIAL, EXEMPLARY, OR CONSEQUENTIAL
 * DAMAGES (INCLUDING, BUT NOT LIMITED TO, PROCUREMENT OF SUBSTITUTE GOODS OR
 * SERVICES; LOSS OF USE, DATA, OR PROFITS; OR BUSINESS INTERRUPTION) HOWEVER
 * CAUSED AND ON ANY THEORY OF LIABILITY, WHETHER IN CONTRACT, STRICT LIABILITY,
 * OR TORT (INCLUDING NEGLIGENCE OR OTHERWISE) ARISING IN ANY WAY OUT OF THE USE
 * OF THIS SOFTWARE, EVEN IF ADVISED OF THE POSSIBILITY OF SUCH DAMAGE.
 */

/**
 * \file
 * \brief compute a match matrix from a track file
 */

#include <iostream>
#include <fstream>
#include <exception>
#include <string>
#include <vector>

<<<<<<< HEAD
=======
#include <unsupported/Eigen/SparseExtra>

#include <maptk/exceptions.h>
#include <maptk/types.h>
>>>>>>> cd0d8d39
#include <maptk/match_matrix.h>
#include <vital/exceptions.h>
#include <vital/io/track_set_io.h>

#include <boost/filesystem.hpp>
#include <boost/program_options/options_description.hpp>
#include <boost/program_options/parsers.hpp>
#include <boost/program_options/value_semantic.hpp>
#include <boost/program_options/variables_map.hpp>

namespace bpo = boost::program_options;
namespace bfs = boost::filesystem;


/// Report usage message to std::cerr
void usage(int const& argc, char const* argv[],
           bpo::options_description const& opt_desc,
           bpo::variables_map const& vm)
{
    std::cerr << "Usage: " << argv[0] << " track_file match_matrix_file\n"
              << "\n"
              << "Read a track file and compute the match matrix\n"
              << "\n"
              << "Options:\n"
              << opt_desc << std::endl;
}


void
<<<<<<< HEAD
write_match_matrix(std::ostream& os,
                   const Eigen::SparseMatrix<unsigned int>& mm,
                   const std::vector<kwiver::vital::frame_id_t>& frames)
=======
write_frame_numbers(std::ostream& os,
                    const std::vector<maptk::frame_id_t>& frames)
>>>>>>> cd0d8d39
{
  for( unsigned i=0; i<frames.size(); ++i )
  {
    os << frames[i] << " ";
  }
  os << std::endl;
}


void
write_match_matrix(std::ostream& os,
                   const Eigen::SparseMatrix<unsigned int>& mm)
{
  // TODO write out the matrix in a more memory efficient way
  os << Eigen::MatrixXd(mm) << std::endl;
}


void
check_file_path(const maptk::path_t& fp)
{
  // If the given path is a directory, we obviously can't write to it.
  if(bfs::is_directory(fp))
  {
    throw maptk::file_write_exception(fp, "Path given is a directory, "
                                          "can not write file.");
  }

  // Check that the directory of the given file path exists,
  // creating necessary directories where needed.
  maptk::path_t parent_dir = bfs::absolute(fp.parent_path());
  if(!bfs::is_directory(parent_dir))
  {
    if(!bfs::create_directories(parent_dir))
    {
      throw maptk::file_write_exception(parent_dir, "Attempted directory creation, "
                                                    "but no directory created! No "
                                                    "idea what happened here...");
    }
  }
  std::ofstream ofs(fp.string().c_str());
}


static int maptk_main(int argc, char const* argv[])
{
  using namespace kwiver;
  //
  // CLI Options (boost)
  //
  bpo::positional_options_description pos_desc;
  pos_desc.add("input-tracks", 1);
  pos_desc.add("output-matrix", 1);
  pos_desc.add("output-frames", 1);

  bpo::options_description opt_desc;
  opt_desc.add_options()
    ("input-tracks,i", "input track file")
    ("output-matrix,o", "output match matrix file")
    ("output-frames,f", "output frame numbers file")
    ("help,h", "output help message and exit");
  bpo::variables_map vm;
  // try to parse the command-line
  try
  {
    bpo::store(bpo::command_line_parser(argc, argv).
               options(opt_desc).positional(pos_desc).run(), vm);
  }
  catch (bpo::unknown_option const& e)
  {
    std::cerr << e.what() << std::endl
              << std::endl;
    usage(argc, argv, opt_desc, vm);
    return EXIT_FAILURE;
  }
  bpo::notify(vm);

  if(vm.count("help"))
  {
    usage(argc, argv, opt_desc, vm);
    return EXIT_SUCCESS;
  }

  if(!vm.count("input-tracks"))
  {
    usage(argc, argv, opt_desc, vm);
    return EXIT_FAILURE;
  }

  // test the output files
  if(vm.count("output-matrix"))
  {
<<<<<<< HEAD
    vital::path_t outfile(vm["output-matrix"].as<std::string>());

    // If the given path is a directory, we obviously can't write to it.
    if(bfs::is_directory(outfile))
    {
      throw vital::file_write_exception(outfile, "Path given is a directory, "
                                                 "can not write file.");
    }

    // Check that the directory of the given file path exists,
    // creating necessary directories where needed.
    vital::path_t parent_dir = bfs::absolute(outfile.parent_path());
    if(!bfs::is_directory(parent_dir))
    {
      if(!bfs::create_directories(parent_dir))
      {
        throw vital::file_write_exception(parent_dir, "Attempted directory creation, "
                                                      "but no directory created! No "
                                                      "idea what happened here...");
      }
    }
    std::ofstream ofs(outfile.string().c_str());
=======
    maptk::path_t outfile(vm["output-matrix"].as<std::string>());
    check_file_path(outfile);
  }
  if(vm.count("output-frames"))
  {
    maptk::path_t outfile(vm["output-frames"].as<std::string>());
    check_file_path(outfile);
>>>>>>> cd0d8d39
  }

  // load the tracks
  std::string infile = vm["input-tracks"].as<std::string>();
  std::cout << "loading: "<< infile << std::endl;
  vital::track_set_sptr tracks = vital::read_track_file(infile);

  // compute the match matrix
  std::cout << "computing matching matrix" <<std::endl;
  std::vector<vital::frame_id_t> frames;
  Eigen::SparseMatrix<unsigned int> mm = maptk::match_matrix(tracks, frames);

  // write output
  if(vm.count("output-matrix"))
  {
<<<<<<< HEAD
    vital::path_t outfile(vm["output-matrix"].as<std::string>());
    std::cout << "writing to: "<< outfile << std::endl;
    std::ofstream ofs(outfile.string().c_str());
    write_match_matrix(ofs, mm, frames);
=======
    maptk::path_t outfile(vm["output-matrix"].as<std::string>());
    std::cout << "writing matrix to: "<< outfile << std::endl;
    if( outfile.extension() == ".mtx" )
    {
      Eigen::saveMarket(mm, outfile.string());
    }
    else
    {
      std::ofstream ofs(outfile.string().c_str());
      write_match_matrix(ofs, mm);
    }
>>>>>>> cd0d8d39
  }
  else
  {
    write_frame_numbers(std::cout, frames);
    write_match_matrix(std::cout, mm);
  }

  if(vm.count("output-frames"))
  {
    maptk::path_t outfile(vm["output-frames"].as<std::string>());
    std::cout << "writing frame numbers to: "<< outfile << std::endl;
    std::ofstream ofs(outfile.string().c_str());
    write_frame_numbers(ofs, frames);
  }

  return EXIT_SUCCESS;
}


int main(int argc, char const* argv[])
{
  try
  {
    return maptk_main(argc, argv);
  }
  catch (std::exception const& e)
  {
    std::cerr << "Exception caught: " << e.what() << std::endl;

    return EXIT_FAILURE;
  }
  catch (...)
  {
    std::cerr << "Unknown exception caught" << std::endl;

    return EXIT_FAILURE;
  }
}<|MERGE_RESOLUTION|>--- conflicted
+++ resolved
@@ -39,13 +39,8 @@
 #include <string>
 #include <vector>
 
-<<<<<<< HEAD
-=======
 #include <unsupported/Eigen/SparseExtra>
 
-#include <maptk/exceptions.h>
-#include <maptk/types.h>
->>>>>>> cd0d8d39
 #include <maptk/match_matrix.h>
 #include <vital/exceptions.h>
 #include <vital/io/track_set_io.h>
@@ -75,14 +70,8 @@
 
 
 void
-<<<<<<< HEAD
-write_match_matrix(std::ostream& os,
-                   const Eigen::SparseMatrix<unsigned int>& mm,
-                   const std::vector<kwiver::vital::frame_id_t>& frames)
-=======
 write_frame_numbers(std::ostream& os,
-                    const std::vector<maptk::frame_id_t>& frames)
->>>>>>> cd0d8d39
+                    const std::vector<kwiver::vital::frame_id_t>& frames)
 {
   for( unsigned i=0; i<frames.size(); ++i )
   {
@@ -102,23 +91,24 @@
 
 
 void
-check_file_path(const maptk::path_t& fp)
-{
+check_file_path(const kwiver::vital::path_t& fp)
+{
+  using namespace kwiver;
   // If the given path is a directory, we obviously can't write to it.
   if(bfs::is_directory(fp))
   {
-    throw maptk::file_write_exception(fp, "Path given is a directory, "
+    throw vital::file_write_exception(fp, "Path given is a directory, "
                                           "can not write file.");
   }
 
   // Check that the directory of the given file path exists,
   // creating necessary directories where needed.
-  maptk::path_t parent_dir = bfs::absolute(fp.parent_path());
+  vital::path_t parent_dir = bfs::absolute(fp.parent_path());
   if(!bfs::is_directory(parent_dir))
   {
     if(!bfs::create_directories(parent_dir))
     {
-      throw maptk::file_write_exception(parent_dir, "Attempted directory creation, "
+      throw vital::file_write_exception(parent_dir, "Attempted directory creation, "
                                                     "but no directory created! No "
                                                     "idea what happened here...");
     }
@@ -175,38 +165,13 @@
   // test the output files
   if(vm.count("output-matrix"))
   {
-<<<<<<< HEAD
     vital::path_t outfile(vm["output-matrix"].as<std::string>());
-
-    // If the given path is a directory, we obviously can't write to it.
-    if(bfs::is_directory(outfile))
-    {
-      throw vital::file_write_exception(outfile, "Path given is a directory, "
-                                                 "can not write file.");
-    }
-
-    // Check that the directory of the given file path exists,
-    // creating necessary directories where needed.
-    vital::path_t parent_dir = bfs::absolute(outfile.parent_path());
-    if(!bfs::is_directory(parent_dir))
-    {
-      if(!bfs::create_directories(parent_dir))
-      {
-        throw vital::file_write_exception(parent_dir, "Attempted directory creation, "
-                                                      "but no directory created! No "
-                                                      "idea what happened here...");
-      }
-    }
-    std::ofstream ofs(outfile.string().c_str());
-=======
-    maptk::path_t outfile(vm["output-matrix"].as<std::string>());
     check_file_path(outfile);
   }
   if(vm.count("output-frames"))
   {
-    maptk::path_t outfile(vm["output-frames"].as<std::string>());
+    vital::path_t outfile(vm["output-frames"].as<std::string>());
     check_file_path(outfile);
->>>>>>> cd0d8d39
   }
 
   // load the tracks
@@ -222,13 +187,7 @@
   // write output
   if(vm.count("output-matrix"))
   {
-<<<<<<< HEAD
     vital::path_t outfile(vm["output-matrix"].as<std::string>());
-    std::cout << "writing to: "<< outfile << std::endl;
-    std::ofstream ofs(outfile.string().c_str());
-    write_match_matrix(ofs, mm, frames);
-=======
-    maptk::path_t outfile(vm["output-matrix"].as<std::string>());
     std::cout << "writing matrix to: "<< outfile << std::endl;
     if( outfile.extension() == ".mtx" )
     {
@@ -239,7 +198,6 @@
       std::ofstream ofs(outfile.string().c_str());
       write_match_matrix(ofs, mm);
     }
->>>>>>> cd0d8d39
   }
   else
   {
@@ -249,7 +207,7 @@
 
   if(vm.count("output-frames"))
   {
-    maptk::path_t outfile(vm["output-frames"].as<std::string>());
+    vital::path_t outfile(vm["output-frames"].as<std::string>());
     std::cout << "writing frame numbers to: "<< outfile << std::endl;
     std::ofstream ofs(outfile.string().c_str());
     write_frame_numbers(ofs, frames);
