--- conflicted
+++ resolved
@@ -154,13 +154,7 @@
   {
     MAPTK_CONFIG_FAIL("Config needs value image_list_file");
   }
-<<<<<<< HEAD
-
-  std::string path = config->get_value<std::string>("image_list_file");
-  if (!bfs::is_regular_file(maptk::path_t(path)))
-=======
   else
->>>>>>> 3ac7c7b9
   {
     std::string path = config->get_value<std::string>("image_list_file");
     if (!bfs::exists(maptk::path_t(path)))
