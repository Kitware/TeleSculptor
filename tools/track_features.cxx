--- conflicted
+++ resolved
@@ -173,11 +173,7 @@
   if (config->has_value("mask_list_file") && config->get_value<std::string>("mask_list_file") != "" )
   {
     std::string mask_list_file = config->get_value<std::string>("mask_list_file");
-<<<<<<< HEAD
-    if (mask_list_file != "" && bfs::is_regular_file( kwiver::vital::path_t(mask_list_file) ))
-=======
-    if (mask_list_file != "" && !bfs::is_regular_file( maptk::path_t(mask_list_file) ))
->>>>>>> c94de046
+    if (mask_list_file != "" && !bfs::is_regular_file( kwiver::vital::path_t(mask_list_file) ))
     {
       MAPTK_CONFIG_FAIL("mask_list_file path, " << mask_list_file << ", does not exist");
     }
